import math
from typing import Tuple

import torch
import torch.nn as nn
from transformers import PreTrainedModel

from ..decoderonly.decoderonly_architecture import DecoderOnlyWrapper, apply_rotary_pos_emb


class Qwen2_5_VisionTransformerWrapper(nn.Module):
    def __init__(self, model: torch.nn.Module):
        super().__init__()
        self._original_mod = model
        self.fullatt_block_indexes = model.fullatt_block_indexes
        self.merger = model.merger
        window_seq_len = (model.window_size // model.patch_size) ** 2
        self.blocks = self.wrap_vision_blocks(model.blocks, window_seq_len)

    def wrap_vision_blocks(self, blocks: torch.nn.ModuleList, window_seq_len: int):
        wrapped_blocks = []
        for i, block in enumerate(blocks):
            is_full_attn = True if i in self.fullatt_block_indexes else False
            wrapped_blocks.append(Qwen2_5_VLVisionBlock(block, is_full_attn, window_seq_len))
        return nn.ModuleList(wrapped_blocks)

    def forward(
        self,
        hidden_states: torch.Tensor,
        full_attn_masks: torch.Tensor,
        window_attn_masks: torch.Tensor,
        cos: torch.Tensor,
        sin: torch.Tensor,
    ):
        full_attn_masks = (1 - full_attn_masks) * torch.finfo(torch.float32).min
        window_attn_masks = (1 - window_attn_masks) * torch.finfo(torch.float32).min

        for i, block in enumerate(self.blocks):
            attn_masks = full_attn_masks if i in self.fullatt_block_indexes else window_attn_masks
            hidden_states = block(hidden_states, attn_masks, [cos, sin])

        hidden_states = self.merger(hidden_states)

        return hidden_states


class Qwen2_5_VLVisionBlock(torch.nn.Module):
    def __init__(self, model: torch.nn.Module, is_full_attn: bool, window_seq_len: int):
        super().__init__()
        self._origin_model = model
        self.norm1 = model.norm1
        self.norm2 = model.norm2

        if is_full_attn:
            self.attn = Qwen2_5_VLVisionFullAttention(model.attn)
        else:
            self.attn = Qwen2_5_VLVisionWindowAttention(model.attn, window_seq_len)
        self.mlp = model.mlp

    def forward(
        self,
        hidden_states: torch.Tensor,
        attn_masks: torch.Tensor,
        position_embeddings: Tuple[torch.Tensor, torch.Tensor],
    ) -> torch.Tensor:
        hidden_states = hidden_states + self.attn(
            self.norm1(hidden_states),
            attn_masks,
            position_embeddings,
        )
        hidden_states = hidden_states + self.mlp(self.norm2(hidden_states))
        return hidden_states


class Qwen2_5_VLVisionFullAttention(nn.Module):
    def __init__(self, model: nn.Module) -> None:
        super().__init__()
        self._origin_model = model
        self.num_heads = model.num_heads
        self.head_dim = getattr(model, "head_dim", model.proj.in_features // model.num_heads)
        self.qkv = model.qkv
        self.proj = model.proj

    def forward(
        self,
        hidden_states: torch.Tensor,
        attn_masks: torch.Tensor,
        position_embeddings: Tuple[torch.Tensor, torch.Tensor],
    ) -> torch.Tensor:
        seq_length = hidden_states.shape[0]
        hidden_states = hidden_states.unsqueeze(0)
        q, k, v = (
            self.qkv(hidden_states).reshape(1, seq_length, 3, self.num_heads, -1).permute(2, 0, 3, 1, 4).unbind(0)
        )

        cos, sin = position_embeddings
        q, k = apply_rotary_pos_emb(q, k, cos, sin)

        attn_weights = torch.matmul(q, k.transpose(2, 3)) / math.sqrt(self.head_dim)
        attn_weights = attn_weights + attn_masks
        attn_weights = nn.functional.softmax(attn_weights, dim=-1, dtype=torch.float32)
        attn_output = torch.matmul(attn_weights, v)
        attn_output = attn_output.transpose(1, 2)
        attn_output = attn_output.reshape(1, seq_length, -1)
        attn_output = self.proj(attn_output).squeeze(0)

        return attn_output


class Qwen2_5_VLVisionWindowAttention(nn.Module):
    def __init__(self, model: nn.Module, window_seq_len: int) -> None:
        super().__init__()
        self._origin_model = model
        self.num_heads = model.num_heads
        self.head_dim = getattr(model, "head_dim", model.proj.in_features // model.num_heads)
        self.qkv = model.qkv
        self.proj = model.proj
        self.window_seq_len = window_seq_len

    def forward(
        self,
        hidden_states: torch.Tensor,
        attn_masks: torch.Tensor,
        position_embeddings: Tuple[torch.Tensor, torch.Tensor],
    ) -> torch.Tensor:
        seq_length = hidden_states.shape[0]
        num_windows = seq_length // self.window_seq_len

        window_hidden_states = []
        for i in range(0, seq_length, self.window_seq_len):
            window_hidden_states.append(hidden_states[i : i + self.window_seq_len])
        hidden_states = torch.stack(window_hidden_states)

        q, k, v = (
            self.qkv(hidden_states)
            .reshape(num_windows, self.window_seq_len, 3, self.num_heads, -1)
            .permute(2, 0, 3, 1, 4)
            .unbind(0)
        )
        cos, sin = position_embeddings
        cos = cos.reshape(num_windows, 1, seq_length // num_windows, -1)
        sin = sin.reshape(num_windows, 1, seq_length // num_windows, -1)
        q, k = apply_rotary_pos_emb(q, k, cos, sin)

        attn_weights = torch.matmul(q, k.transpose(2, 3)) / math.sqrt(self.head_dim)

        attn_weights = attn_weights + attn_masks
        attn_weights = nn.functional.softmax(attn_weights, dim=-1, dtype=torch.float32)
        attn_output = torch.matmul(attn_weights, v)
        attn_output = attn_output.transpose(1, 2)
        attn_output = attn_output.reshape(1, seq_length, -1)
        attn_output = self.proj(attn_output).squeeze(0)

        return attn_output


class Qwen2_5_VL_LanguageModelWrapper(DecoderOnlyWrapper):
    def prepare_forward_args(self, *args):
        args = list(args)
        input_ids = None if self.rbln_config.use_inputs_embeds else args.pop(0)
        inputs_embeds = args.pop(0) if self.rbln_config.use_inputs_embeds else None
        cache_position = args.pop(0)
        global_block_tables = args.pop(0)
        local_block_tables = None
        position_embeds = args.pop(0)
        query_position = args.pop(0) if self.phase == "prefill" else None
        position_ids = None
<<<<<<< HEAD
=======
        lora_int_id = None
>>>>>>> e598ebdf
        attention_mask = args.pop(0) if self.rbln_config.use_attention_mask else None
        past_key_values = args

        if len(past_key_values) != 2 * self.num_hidden_layers:
            raise ValueError(
                f"Different past_key_values to model's config. {len(past_key_values)} != {2 * self.num_hidden_layers}"
            )

        # [key, value] * n_layer -> ( (key, value) ) * n_layer
        # cache shape : batch, n_heads, 1, max_seq_len, head_dim
        _past_key_values = []
        for i in range(self.config.num_hidden_layers):
            key_states = past_key_values[i * 2]
            value_states = past_key_values[i * 2 + 1]
            past_key_value = [key_states, value_states]
            _past_key_values.append(past_key_value)
        past_key_values = _past_key_values

        return (
            input_ids,
            inputs_embeds,
            cache_position,
            global_block_tables,
            local_block_tables,
            query_position,
            attention_mask,
            position_ids,
            lora_int_id,
            past_key_values,
            position_embeds,
        )

    def convert_to_rbln_class(self, model: PreTrainedModel, max_seq_len: int):
        new_layers = []

        for layer_idx, layer in enumerate(model.model.language_model.layers):
            is_sliding = layer_idx in self.rbln_config.sliding_window_layers
            new_self_attn = self.get_rbln_attn_class()(
                self.get_attn_layer(layer), self.rbln_config, is_sliding=is_sliding
            )
            new_layer = self.get_rbln_layer_class()(layer, new_self_attn)
            new_layers.append(new_layer)

        new_model = self.get_rbln_model_class()(
            model.model.language_model,
            new_layers,
            self.rbln_config,
            use_learned_pos_emb=self.__class__._use_learned_pos_emb,
        )

        new_model = self.get_rbln_causal_lm_class()(model.model, new_model)
        return new_model<|MERGE_RESOLUTION|>--- conflicted
+++ resolved
@@ -165,10 +165,7 @@
         position_embeds = args.pop(0)
         query_position = args.pop(0) if self.phase == "prefill" else None
         position_ids = None
-<<<<<<< HEAD
-=======
         lora_int_id = None
->>>>>>> e598ebdf
         attention_mask = args.pop(0) if self.rbln_config.use_attention_mask else None
         past_key_values = args
 
