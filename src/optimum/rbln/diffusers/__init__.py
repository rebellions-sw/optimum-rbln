# Copyright 2025 Rebellions Inc. All rights reserved.

# Licensed under the Apache License, Version 2.0 (the "License");
# you may not use this file except in compliance with the License.
# You may obtain a copy of the License at:

#     http://www.apache.org/licenses/LICENSE-2.0

# Unless required by applicable law or agreed to in writing, software
# distributed under the License is distributed on an "AS IS" BASIS,
# WITHOUT WARRANTIES OR CONDITIONS OF ANY KIND, either express or implied.
# See the License for the specific language governing permissions and
# limitations under the License.

from typing import TYPE_CHECKING

from diffusers.pipelines.pipeline_utils import ALL_IMPORTABLE_CLASSES, LOADABLE_CLASSES
from transformers.utils import _LazyModule


LOADABLE_CLASSES["optimum.rbln"] = {"RBLNBaseModel": ["save_pretrained", "from_pretrained"]}
ALL_IMPORTABLE_CLASSES.update(LOADABLE_CLASSES["optimum.rbln"])


_import_structure = {
    "configurations": [
        "RBLNAutoencoderKLConfig",
        "RBLNAutoencoderKLCosmosConfig",
        "RBLNControlNetModelConfig",
        "RBLNCosmosTextToWorldPipelineConfig",
        "RBLNCosmosVideoToWorldPipelineConfig",
        "RBLNCosmosTransformer3DModelConfig",
        "RBLNKandinskyV22CombinedPipelineConfig",
        "RBLNKandinskyV22Img2ImgCombinedPipelineConfig",
        "RBLNKandinskyV22Img2ImgPipelineConfig",
        "RBLNKandinskyV22InpaintCombinedPipelineConfig",
        "RBLNKandinskyV22InpaintPipelineConfig",
        "RBLNKandinskyV22PipelineConfig",
        "RBLNKandinskyV22PriorPipelineConfig",
        "RBLNPriorTransformerConfig",
        "RBLNStableDiffusionControlNetPipelineConfig",
        "RBLNStableDiffusionControlNetImg2ImgPipelineConfig",
        "RBLNStableDiffusionImg2ImgPipelineConfig",
        "RBLNStableDiffusionInpaintPipelineConfig",
        "RBLNStableDiffusionPipelineConfig",
        "RBLNStableDiffusionXLControlNetPipelineConfig",
        "RBLNStableDiffusionXLControlNetImg2ImgPipelineConfig",
        "RBLNStableDiffusionXLImg2ImgPipelineConfig",
        "RBLNStableDiffusionXLInpaintPipelineConfig",
        "RBLNStableDiffusionXLPipelineConfig",
        "RBLNStableDiffusion3PipelineConfig",
        "RBLNStableDiffusion3Img2ImgPipelineConfig",
        "RBLNStableDiffusion3InpaintPipelineConfig",
        "RBLNSD3Transformer2DModelConfig",
        "RBLNUNet2DConditionModelConfig",
        "RBLNVQModelConfig",
        "RBLNRetinaFaceConfig",
        "RBLNVideoSafetyModelConfig",
    ],
    "pipelines": [
        "RBLNCosmosTextToWorldPipeline",
        "RBLNCosmosVideoToWorldPipeline",
        "RBLNCosmosSafetyChecker",
        "RBLNKandinskyV22CombinedPipeline",
        "RBLNKandinskyV22Img2ImgCombinedPipeline",
        "RBLNKandinskyV22InpaintCombinedPipeline",
        "RBLNKandinskyV22InpaintPipeline",
        "RBLNKandinskyV22Img2ImgPipeline",
        "RBLNKandinskyV22PriorPipeline",
        "RBLNKandinskyV22Pipeline",
        "RBLNStableDiffusionPipeline",
        "RBLNStableDiffusionXLPipeline",
        "RBLNStableDiffusionImg2ImgPipeline",
        "RBLNStableDiffusionInpaintPipeline",
        "RBLNStableDiffusionControlNetImg2ImgPipeline",
        "RBLNMultiControlNetModel",
        "RBLNStableDiffusionXLImg2ImgPipeline",
        "RBLNStableDiffusionXLInpaintPipeline",
        "RBLNStableDiffusionControlNetPipeline",
        "RBLNStableDiffusionXLControlNetPipeline",
        "RBLNStableDiffusionXLControlNetImg2ImgPipeline",
        "RBLNStableDiffusion3Pipeline",
        "RBLNStableDiffusion3Img2ImgPipeline",
        "RBLNStableDiffusion3InpaintPipeline",
    ],
    "models": [
        "RBLNAutoencoderKL",
        "RBLNAutoencoderKLCosmos",
        "RBLNUNet2DConditionModel",
        "RBLNControlNetModel",
        "RBLNCosmosTransformer3DModel",
        "RBLNSD3Transformer2DModel",
        "RBLNPriorTransformer",
        "RBLNVQModel",
    ],
    "modeling_diffusers": [
        "RBLNDiffusionMixin",
    ],
}

if TYPE_CHECKING:
    from .configurations import (
        RBLNAutoencoderKLConfig,
        RBLNAutoencoderKLCosmosConfig,
        RBLNControlNetModelConfig,
        RBLNCosmosTextToWorldPipelineConfig,
        RBLNCosmosTransformer3DModelConfig,
        RBLNCosmosVideoToWorldPipelineConfig,
        RBLNKandinskyV22CombinedPipelineConfig,
        RBLNKandinskyV22Img2ImgCombinedPipelineConfig,
        RBLNKandinskyV22Img2ImgPipelineConfig,
        RBLNKandinskyV22InpaintCombinedPipelineConfig,
        RBLNKandinskyV22InpaintPipelineConfig,
        RBLNKandinskyV22PipelineConfig,
        RBLNKandinskyV22PriorPipelineConfig,
        RBLNPriorTransformerConfig,
        RBLNRetinaFaceConfig,
        RBLNSD3Transformer2DModelConfig,
        RBLNStableDiffusion3Img2ImgPipelineConfig,
        RBLNStableDiffusion3InpaintPipelineConfig,
        RBLNStableDiffusion3PipelineConfig,
        RBLNStableDiffusionControlNetImg2ImgPipelineConfig,
        RBLNStableDiffusionControlNetPipelineConfig,
        RBLNStableDiffusionImg2ImgPipelineConfig,
        RBLNStableDiffusionInpaintPipelineConfig,
        RBLNStableDiffusionPipelineConfig,
        RBLNStableDiffusionXLControlNetImg2ImgPipelineConfig,
        RBLNStableDiffusionXLControlNetPipelineConfig,
        RBLNStableDiffusionXLImg2ImgPipelineConfig,
        RBLNStableDiffusionXLInpaintPipelineConfig,
        RBLNStableDiffusionXLPipelineConfig,
        RBLNUNet2DConditionModelConfig,
        RBLNVideoSafetyModelConfig,
        RBLNVQModelConfig,
    )
    from .modeling_diffusers import RBLNDiffusionMixin
    from .models import (
        RBLNAutoencoderKL,
        RBLNControlNetModel,
        RBLNCosmosTransformer3DModel,
        RBLNPriorTransformer,
        RBLNSD3Transformer2DModel,
        RBLNUNet2DConditionModel,
        RBLNVQModel,
    )
    from .pipelines import (
        RBLNCosmosSafetyChecker,
        RBLNCosmosTextToWorldPipeline,
<<<<<<< HEAD
=======
        RBLNCosmosVideoToWorldPipeline,
>>>>>>> a2e0860a
        RBLNKandinskyV22CombinedPipeline,
        RBLNKandinskyV22Img2ImgCombinedPipeline,
        RBLNKandinskyV22Img2ImgPipeline,
        RBLNKandinskyV22InpaintCombinedPipeline,
        RBLNKandinskyV22InpaintPipeline,
        RBLNKandinskyV22Pipeline,
        RBLNKandinskyV22PriorPipeline,
        RBLNMultiControlNetModel,
        RBLNStableDiffusion3Img2ImgPipeline,
        RBLNStableDiffusion3InpaintPipeline,
        RBLNStableDiffusion3Pipeline,
        RBLNStableDiffusionControlNetImg2ImgPipeline,
        RBLNStableDiffusionControlNetPipeline,
        RBLNStableDiffusionImg2ImgPipeline,
        RBLNStableDiffusionInpaintPipeline,
        RBLNStableDiffusionPipeline,
        RBLNStableDiffusionXLControlNetImg2ImgPipeline,
        RBLNStableDiffusionXLControlNetPipeline,
        RBLNStableDiffusionXLImg2ImgPipeline,
        RBLNStableDiffusionXLInpaintPipeline,
        RBLNStableDiffusionXLPipeline,
    )
else:
    import sys

    sys.modules[__name__] = _LazyModule(
        __name__,
        globals()["__file__"],
        _import_structure,
        module_spec=__spec__,
    )<|MERGE_RESOLUTION|>--- conflicted
+++ resolved
@@ -146,10 +146,7 @@
     from .pipelines import (
         RBLNCosmosSafetyChecker,
         RBLNCosmosTextToWorldPipeline,
-<<<<<<< HEAD
-=======
         RBLNCosmosVideoToWorldPipeline,
->>>>>>> a2e0860a
         RBLNKandinskyV22CombinedPipeline,
         RBLNKandinskyV22Img2ImgCombinedPipeline,
         RBLNKandinskyV22Img2ImgPipeline,
