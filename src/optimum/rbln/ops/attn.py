# Copyright 2025 Rebellions Inc. All rights reserved.

# Licensed under the Apache License, Version 2.0 (the "License");
# you may not use this file except in compliance with the License.
# You may obtain a copy of the License at:

#     http://www.apache.org/licenses/LICENSE-2.0

# Unless required by applicable law or agreed to in writing, software
# distributed under the License is distributed on an "AS IS" BASIS,
# WITHOUT WARRANTIES OR CONDITIONS OF ANY KIND, either express or implied.
# See the License for the specific language governing permissions and
# limitations under the License.

from typing import Optional

import torch
from torch import Tensor


@torch.library.custom_op(
    "rbln_custom_ops::paged_attn_decode",
    mutates_args=(["kcache", "vcache"]),
)
def paged_attn_decode(
    q: Tensor,
    k: Tensor,
    v: Tensor,
    mask: Tensor,
    kcache: Tensor,
    vcache: Tensor,
    seq: Tensor,
    scale: Tensor,
    block_table: Tensor,
    block_size: int,
) -> Tensor:
    return torch.empty_like(q)


@paged_attn_decode.register_fake
def paged_attn_decode_fake(
    q: Tensor,
    k: Tensor,
    v: Tensor,
    mask: Tensor,
    kcache: Tensor,
    vcache: Tensor,
    seq: Tensor,
    scale: Tensor,
    block_table: Tensor,
    block_size: int,
) -> Tensor:
    return torch.empty_like(q)


@torch.library.custom_op(
    "rbln_custom_ops::paged_attn_prefill",
    mutates_args=(["kcache", "vcache"]),
)
def paged_attn_prefill(
    q: Tensor,
    k: Tensor,
    v: Tensor,
    mask: Tensor,
    kcache: Tensor,
    vcache: Tensor,
    seq: Tensor,
    scale: Tensor,
    block_table: Tensor,
    block_size: int,
) -> Tensor:
    """Defines the computation pattern for prefill phase attention with KV cache updates.

    IMPORTANT: This op serves as a pattern definition for the RBLN compiler to generate
    a single optimized NPU operation. It is NOT meant for CPU execution.

    Key differences from decode pattern:
    - Handles prefill phase with multiple input tokens
    - Takes explicit batch index for continuous batching

    Expected tensor shapes:
    - q: [batch=1, n_heads, n_groups, seq_len, head_dim] - Query states for multiple tokens
    - k: [batch=1, n_heads, 1, seq_len, head_dim] - Key states for current input
    - v: [batch=1, n_heads, 1, seq_len, head_dim] - Value states for current input
    - mask: [batch=1, 1, 1, seq_len, max_seq_len] - Attention mask
    - kcache: [batch_size, n_heads, 1, max_seq_len, head_dim] - Key cache
    - vcache: [batch_size, n_heads, 1, max_seq_len, head_dim] - Value cache
    - seq: [1, 1] - Starting sequence position
    - scale: [] - Attention scale factor
    - block_table: [batch_size, max_seq_len // block_size] - Block indices for KV cache management
    - block_size: [] - Number of tokens per block

    Returns:
        Tensor: attn_output: [batch=1, n_heads, n_groups, seq_len, head_dim] - Attention output
    """
    return torch.empty_like(q)


@paged_attn_prefill.register_fake
def paged_attn_prefill_fake(
    q: Tensor,
    k: Tensor,
    v: Tensor,
    mask: Tensor,
    kcache: Tensor,
    vcache: Tensor,
    seq: Tensor,
    scale: Tensor,
    block_table: Tensor,
    block_size: int,
) -> Tensor:
    return torch.empty_like(q)


@torch.library.custom_op(
    "rbln_custom_ops::paged_causal_attn_decode",
    mutates_args=(["kcache", "vcache"]),
)
def paged_causal_attn_decode(
    q: Tensor,
    k: Tensor,
    v: Tensor,
    kcache: Tensor,
    vcache: Tensor,
    seq: Tensor,
    scale: Tensor,
    block_table: Tensor,
    block_size: int,
<<<<<<< HEAD
    mask: Optional[Tensor],
=======
    mask: Optional[Tensor] = None,
>>>>>>> 7f7f1c09
) -> Tensor:
    """Defines the computation pattern for fused attention with KV cache updates.

    IMPORTANT: This op serves as a pattern definition for the RBLN compiler to generate
    a single optimized NPU operation. It is NOT meant for CPU execution.

    Pattern components that compiler fuses into a single op:
    1. KV cache updates with new key/value states
    2. Scaled dot-product attention computation
    3. Causal masked softmax operation
    4. Final attention output computation

    Expected tensor shapes:
    - q: [batch=1, n_heads, n_groups, 1, head_dim] - Query states for single token
    - k: [batch=1, n_heads, 1, 1, head_dim] - Key states for current input
    - v: [batch=1, n_heads, 1, 1, head_dim] - Value states for current input
    - kcache: [batch_size, n_heads, 1, max_seq_len, head_dim] - Key cache
    - vcache: [batch_size, n_heads, 1, max_seq_len, head_dim] - Value cache
    - seq: [1, 1] - Starting sequence position
    - scale: [] - Attention scale factor
    - block_table: [batch_size, max_seq_len // block_size] - Block indices for KV cache management
    - block_size: [] - Number of tokens per block
    - mask: [batch=1, max_seq_len] - attention mask when use position_ids

    Returns:
        Tensor: attn_output: [batch=1, n_heads, n_groups, 1, head_dim] - Attention output
    """
    return torch.empty_like(q)


@paged_causal_attn_decode.register_fake
def paged_causal_attn_decode_fake(
    q: Tensor,
    k: Tensor,
    v: Tensor,
    kcache: Tensor,
    vcache: Tensor,
    seq: Tensor,
    scale: Tensor,
    block_table: Tensor,
    block_size: int,
<<<<<<< HEAD
    mask: Optional[Tensor],
=======
    mask: Optional[Tensor] = None,
>>>>>>> 7f7f1c09
) -> Tensor:
    return torch.empty_like(q)


@torch.library.custom_op(
    "rbln_custom_ops::paged_causal_attn_prefill",
    mutates_args=(["kcache", "vcache"]),
)
def paged_causal_attn_prefill(
    q: Tensor,
    k: Tensor,
    v: Tensor,
    kcache: Tensor,
    vcache: Tensor,
    seq: Tensor,
    scale: Tensor,
    block_table: Tensor,
    block_size: int,
    is_bidirectional: bool,
<<<<<<< HEAD
    mask: Optional[Tensor],
=======
    mask: Optional[Tensor] = None,
>>>>>>> 7f7f1c09
) -> Tensor:
    """Defines the computation pattern for prefill phase attention with KV cache updates.

    IMPORTANT: This op serves as a pattern definition for the RBLN compiler to generate
    a single optimized NPU operation. It is NOT meant for CPU execution.

    Key differences from decode pattern:
    - Handles prefill phase with multiple input tokens
    - Takes explicit batch index for continuous batching

    Expected tensor shapes:
    - q: [batch=1, n_heads, n_groups, seq_len, head_dim] - Query states for multiple tokens
    - k: [batch=1, n_heads, 1, seq_len, head_dim] - Key states for current input
    - v: [batch=1, n_heads, 1, seq_len, head_dim] - Value states for current input
    - kcache: [batch_size, n_heads, 1, max_seq_len, head_dim] - Key cache
    - vcache: [batch_size, n_heads, 1, max_seq_len, head_dim] - Value cache
    - batch: [1] - Batch index for cache access
    - seq: [1, 1] - Starting sequence position
    - scale: [] - Attention scale factor
    - block_table: [batch_size, max_seq_len // block_size] - Block indices for KV cache management
    - block_size: [] - Number of tokens per block
    - is_bidirectional: [] - Whether the attention is bidirectional at current sequence position
    - mask: [batch=1, max_seq_len] - attention mask when use position_ids

    Returns:
        Tensor: attn_output: [batch=1, n_heads, n_groups, seq_len, head_dim] - Attention output
    """
    return torch.empty_like(q)


@paged_causal_attn_prefill.register_fake
def paged_causal_attn_prefill_fake(
    q: Tensor,
    k: Tensor,
    v: Tensor,
    kcache: Tensor,
    vcache: Tensor,
    seq: Tensor,
    scale: Tensor,
    block_table: Tensor,
    block_size: int,
    is_bidirectional: bool,
<<<<<<< HEAD
    mask: Optional[Tensor],
=======
    mask: Optional[Tensor] = None,
>>>>>>> 7f7f1c09
) -> Tensor:
    return torch.empty_like(q)


@torch.library.custom_op(
    "rbln_custom_ops::paged_add_softmax_attn_decode",
    mutates_args=(["kcache", "vcache"]),
)
def paged_add_softmax_attn_decode(
    q: Tensor,
    k: Tensor,
    v: Tensor,
    mask: Tensor,
    kcache: Tensor,
    vcache: Tensor,
    seq: Tensor,
    scale: Tensor,
    block_table: Tensor,
    block_size: int,
) -> Tensor:
    """Defines the computation pattern for fused attention with KV cache updates.

    IMPORTANT: This op serves as a pattern definition for the RBLN compiler to generate
    a single optimized NPU operation. It is NOT meant for CPU execution.

    Pattern components that compiler fuses into a single op:
    1. KV cache updates with new key/value states
    2. Scaled dot-product attention computation
    3. add-softmax operation
    4. Final attention output computation

    Expected tensor shapes:
    - q: [batch=1, n_heads, n_groups, 1, head_dim] - Query states for single token
    - k: [batch=1, n_heads, 1, 1, head_dim] - Key states for current input
    - v: [batch=1, n_heads, 1, 1, head_dim] - Value states for current input
    - mask: [batch=1, n_heads, 1, 1, max_seq_len] - Attention mask
    - kcache: [batch_size, n_heads, 1, max_seq_len, head_dim] - Key cache
    - vcache: [batch_size, n_heads, 1, max_seq_len, head_dim] - Value cache
    - seq: [1] - Current sequence position
    - scale: [] - Attention scale factor
    - block_table: [batch_size, max_seq_len // block_size] - Block indices for KV cache management
    - block_size: [] - Number of tokens per block

    Returns:
        Tensor: attn_output: [batch=1, n_heads, 1, 1, head_dim] - Attention output
    """
    return torch.empty_like(q)


@paged_add_softmax_attn_decode.register_fake
def paged_add_softmax_attn_decode_fake(
    q: Tensor,
    k: Tensor,
    v: Tensor,
    mask: Tensor,
    kcache: Tensor,
    vcache: Tensor,
    seq: Tensor,
    scale: Tensor,
    block_table: Tensor,
    block_size: int,
) -> Tensor:
    return torch.empty_like(q)<|MERGE_RESOLUTION|>--- conflicted
+++ resolved
@@ -126,11 +126,7 @@
     scale: Tensor,
     block_table: Tensor,
     block_size: int,
-<<<<<<< HEAD
-    mask: Optional[Tensor],
-=======
-    mask: Optional[Tensor] = None,
->>>>>>> 7f7f1c09
+    mask: Optional[Tensor] = None,
 ) -> Tensor:
     """Defines the computation pattern for fused attention with KV cache updates.
 
@@ -172,11 +168,7 @@
     scale: Tensor,
     block_table: Tensor,
     block_size: int,
-<<<<<<< HEAD
-    mask: Optional[Tensor],
-=======
-    mask: Optional[Tensor] = None,
->>>>>>> 7f7f1c09
+    mask: Optional[Tensor] = None,
 ) -> Tensor:
     return torch.empty_like(q)
 
@@ -196,11 +188,7 @@
     block_table: Tensor,
     block_size: int,
     is_bidirectional: bool,
-<<<<<<< HEAD
-    mask: Optional[Tensor],
-=======
-    mask: Optional[Tensor] = None,
->>>>>>> 7f7f1c09
+    mask: Optional[Tensor] = None,
 ) -> Tensor:
     """Defines the computation pattern for prefill phase attention with KV cache updates.
 
@@ -243,11 +231,7 @@
     block_table: Tensor,
     block_size: int,
     is_bidirectional: bool,
-<<<<<<< HEAD
-    mask: Optional[Tensor],
-=======
-    mask: Optional[Tensor] = None,
->>>>>>> 7f7f1c09
+    mask: Optional[Tensor] = None,
 ) -> Tensor:
     return torch.empty_like(q)
 
