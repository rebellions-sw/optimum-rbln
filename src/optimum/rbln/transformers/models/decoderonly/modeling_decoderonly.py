# Copyright 2025 Rebellions Inc. All rights reserved.

# Licensed under the Apache License, Version 2.0 (the "License");
# you may not use this file except in compliance with the License.
# You may obtain a copy of the License at:

#     http://www.apache.org/licenses/LICENSE-2.0

# Unless required by applicable law or agreed to in writing, software
# distributed under the License is distributed on an "AS IS" BASIS,
# WITHOUT WARRANTIES OR CONDITIONS OF ANY KIND, either express or implied.
# See the License for the specific language governing permissions and
# limitations under the License.

import inspect
from pathlib import Path
from typing import TYPE_CHECKING, Any, Callable, List, Optional, Tuple, Union

import rebel
import torch
from rebel.compile_context import CompileContext
from transformers import AutoModel, AutoModelForCausalLM, PretrainedConfig, PreTrainedModel
from transformers.modeling_outputs import BaseModelOutputWithPast
from transformers.modeling_utils import no_init_weights

from ....configuration_utils import RBLNCompileConfig
from ....modeling import RBLNModel
from ....utils.logging import get_logger
from ...modeling_attention_utils import (
    RBLNDecoderOnlyFlashAttentionMixin,
    set_default_values,
    validate_attention_method,
    validate_sliding_window,
)
from ...modeling_outputs import RBLNDecoderOnlyOutput
from ...utils.rbln_quantization import get_quantized_model
from .configuration_decoderonly import RBLNDecoderOnlyModelConfig, RBLNDecoderOnlyModelForCausalLMConfig
from .decoderonly_architecture import DecoderOnlyWrapper
from .decoderonly_runtime_utils import RBLNPageTableManager, RBLNRuntimeModel
from .generation_decoderonly import RBLNDecoderOnlyGenerationMixin


logger = get_logger()

if TYPE_CHECKING:
    from transformers import AutoFeatureExtractor, AutoProcessor, AutoTokenizer


class RBLNDecoderOnlyModel(RBLNModel, RBLNDecoderOnlyFlashAttentionMixin):
    """
    A base class for decoder-only transformer models outputting raw hidden-states without any specific head on top.
    This class is used for RBLN-optimized models that are not causal language models.
    This class serves as the foundation for various decoder-only architectures like GPT, LLaMA, etc.

    The class provides core functionality for:

    1. Converting pre-trained transformer models to RBLN-optimized format
    2. Handling the compilation process for RBLN devices
    3. Managing inference operations for decoder-only architectures
    This class inherits from RBLNModel and implements specific methods required for
    decoder-only architectures.

    Note:
        - This class is designed to be subclassed by specific model implementations
          (e.g., RBLNLlamaModel, RBLNQwen2Model)
        - Subclasses should implement model-specific conversion logic.
        - The class handles RBLN-specific optimizations automatically during compilation
    """

    _tp_support = True

    main_input_name = "input_ids"
    auto_model_class = AutoModel
    _decoder_wrapper_cls = DecoderOnlyWrapper
    _use_rotary_emb = True
    _supports_non_fp32 = True

    def __post_init__(self, **kwargs):
        if self.rbln_config.use_inputs_embeds:
            artifacts = torch.load(self.model_save_dir / self.subfolder / "torch_artifacts.pth", weights_only=False)
            self.embed_tokens = self._create_embedding_layer()
            self.embed_tokens.load_state_dict(artifacts["embed_tokens"])
        else:
            self.embed_tokens = None

        self.setup_runtime()

    def setup_runtime(self):
        # Initialize resources to be used across Runtime instances (prefill and decode phases)
        page_table_manager = RBLNPageTableManager(self.rbln_config)
        if self.rbln_config.use_position_ids:
            dec_attn_mask = torch.zeros(self.rbln_config.batch_size, self.rbln_config.max_seq_len, dtype=self.dtype)
        else:
            dec_attn_mask = torch.zeros(
                self.rbln_config.batch_size, 1, 1, self.rbln_config.max_seq_len, dtype=self.dtype
            )

        common_kwargs = {
            "main_input_name": "inputs_embeds" if self.rbln_config.use_inputs_embeds else "input_ids",
            "embed_tokens": self.embed_tokens,
            "dec_attn_mask": dec_attn_mask,
            "page_table_manager": page_table_manager,
            "rbln_config": self.rbln_config,
            "config": self.config,
        }
        self.prefill_decoder = RBLNRuntimeModel(
            runtime=self.model[0],
            phase="prefill",
            batch_size=self.rbln_config.batch_size,
            **common_kwargs,
        )
        if self.can_generate():
            self.decoders = {}
            for i, batch_size in enumerate(self.rbln_config.decoder_batch_sizes):
                self.decoders[batch_size] = RBLNRuntimeModel(
                    runtime=self.model[i + 1],
                    phase="decode",
                    batch_size=batch_size,
                    **common_kwargs,
                )

            # NOTE(eunji): Use a decoder whose batch size matches the model's main batch size for compatibility.
            self.decoder = self.decoders[self.rbln_config.batch_size]

    @classmethod
    def get_quantized_model(
        cls,
        model_id: str,
        config: Optional[PretrainedConfig] = None,
        use_auth_token: Optional[Union[bool, str]] = None,
        revision: Optional[str] = None,
        force_download: bool = False,
        cache_dir: Optional[str] = None,
        subfolder: str = "",
        local_files_only: bool = False,
        trust_remote_code: bool = False,
        rbln_config: Optional[RBLNDecoderOnlyModelConfig] = None,
        **kwargs,
    ):
        kwargs = cls.update_kwargs(kwargs)

        return get_quantized_model(
            cls.auto_model_class,
            model_id,
            use_auth_token=use_auth_token,
            revision=revision,
            cache_dir=cache_dir,
            force_download=force_download,
            local_files_only=local_files_only,
            rbln_quantization=rbln_config.quantization,
            **kwargs,
        )

    def __getattr__(self, __name: str) -> Any:
        # Special method to delegate attribute access to the original Huggingface LM class.
        # This method is called when an attribute is not found in the current instance's dictionary.
        # It enables transparent access to the original model's attributes and methods while maintaining
        # proper method binding.

        # The method implements a delegation pattern that:

        # 1. For methods: Creates a wrapper that properly binds 'self' to method calls
        # 2. For other attributes: Returns them directly from the original class

        def redirect(func):
            return lambda *pargs, **kwargs: func(self, *pargs, **kwargs)

        val = getattr(self.get_hf_class(), __name, None) or getattr(PreTrainedModel, __name)
        if isinstance(val, Callable) and "self" in set(inspect.signature(val).parameters):
            return redirect(val)
        return val

    @classmethod
    def save_torch_artifacts(
        cls,
        model: PreTrainedModel,
        save_dir_path: Path,
        subfolder: str,
        rbln_config: RBLNDecoderOnlyModelForCausalLMConfig,
    ):
        # If you are unavoidably running on a CPU rather than an RBLN device,
        # store the torch tensor, weight, etc. in this function.
        if rbln_config.use_inputs_embeds:
            save_dict = {}
            save_dict["embed_tokens"] = model.get_input_embeddings().state_dict()
            torch.save(save_dict, save_dir_path / subfolder / "torch_artifacts.pth")

    def _create_embedding_layer(self):
        with no_init_weights():
            embed_tokens = torch.nn.Embedding(
                self.config.vocab_size,
                self.config.hidden_size,
                self.config.pad_token_id,
            )
        return embed_tokens

    def get_decoder(self):
        if not self.can_generate():
            raise ValueError("Decode stage is not supported in this model.")
        return self.decoder

    def can_generate(self):
        return self.rbln_config.can_generate

    def get_input_embeddings(self):
        return self.embed_tokens

    def get_attn_impl(self) -> str:
        return self.rbln_config.attn_impl

    def get_kvcache_num_blocks(self) -> int:
        return self.rbln_config.kvcache_num_blocks

    @classmethod
    def _wrap_model_if_needed(cls, model: PreTrainedModel, rbln_config: "RBLNDecoderOnlyModelConfig"):
        return cls._decoder_wrapper_cls(model, rbln_config, cls._use_rotary_emb).eval()

    @classmethod
    def _compile_model(
        cls,
        wrapped_model,
        compile_config,
        example_inputs,
        compile_context,
        rbln_config: RBLNDecoderOnlyModelForCausalLMConfig,
        quantization=None,
        phase: str = "prefill",
    ):
        try:
            wrapped_model.phase = phase
            if quantization:
                quantization.maybe_set_quantization_env()
            original_linear = torch.nn.functional.linear
            torch.nn.functional.linear = torch.ops.rbln_custom_ops.linear
            compiled_model = cls.compile(
                wrapped_model,
                compile_config,
                create_runtimes=rbln_config.create_runtimes,
                device=rbln_config.device,
                example_inputs=example_inputs,
                compile_context=compile_context,
            )
            return compiled_model
        finally:
            torch.nn.functional.linear = original_linear
            if quantization:
                quantization.maybe_reset_quantization_env()

    @classmethod
    def _get_compile_context(
        cls,
        compile_config: RBLNCompileConfig,
        example_inputs: List[torch.Tensor],
    ):
        context = CompileContext(use_weight_sharing=True)

        # Mark static tensors (self kv states)
        static_tensors = {}
        idx = 0
        for (name, _, _), tensor in zip(compile_config.input_info, example_inputs):
            if "past_key_values" in name:
                static_tensors[name] = tensor
                context.mark_static_address(tensor, f"kv_cache_{idx}")
                idx += 1

        return context, static_tensors

    @classmethod
    @torch.inference_mode()
    def get_compiled_model(cls, model: PreTrainedModel, rbln_config: RBLNDecoderOnlyModelForCausalLMConfig):
        wrapped_model = cls._wrap_model_if_needed(model, rbln_config)
        prefill_compile_config = rbln_config.compile_cfgs[0]

        # Here we use meta tensor, for the memory efficiency.
        meta_tensor_names = [name for name, _, _ in prefill_compile_config.input_info if "past_key_values" in name]
        prefill_example_inputs = prefill_compile_config.get_dummy_inputs(fill=0, meta_tensor_names=meta_tensor_names)
        context, static_tensors = cls._get_compile_context(prefill_compile_config, prefill_example_inputs)

        compiled_models = {}
        compiled_models["prefill"] = cls._compile_model(
            wrapped_model,
            prefill_compile_config,
            prefill_example_inputs,
            context,
            rbln_config,
            rbln_config.quantization,
            phase="prefill",
        )

        if rbln_config.can_generate:
            wrapped_model.phase = "decode"
            for batch_size, dec_compile_config in zip(rbln_config.decoder_batch_sizes, rbln_config.compile_cfgs[1:]):
                dec_example_inputs = dec_compile_config.get_dummy_inputs(fill=0, static_tensors=static_tensors)
                compiled_decoder = cls._compile_model(
                    wrapped_model,
                    dec_compile_config,
                    dec_example_inputs,
                    context,
                    rbln_config,
                    rbln_config.quantization,
                    phase="decode",
                )
                compiled_models[f"decoder_batch_{batch_size}"] = compiled_decoder

            # check if the memory is enough to have additional blocks
            required_num_blocks = (rbln_config.max_seq_len // rbln_config.kvcache_block_size) * rbln_config.batch_size
            if rbln_config.kvcache_num_blocks < required_num_blocks:
                cls.maybe_suggest_kvcache_num_blocks(
                    compiled_models=compiled_models,
                    model_config=model.config,
                    rbln_config=rbln_config,
                )

        return compiled_models

    @classmethod
    def get_pytorch_model(
        cls, *args, rbln_config: Optional[RBLNDecoderOnlyModelConfig] = None, **kwargs
    ) -> PreTrainedModel:
        if rbln_config and rbln_config.quantization:
            model = cls.get_quantized_model(*args, rbln_config=rbln_config, **kwargs)
        else:
            model = super().get_pytorch_model(*args, **kwargs)

        return model

    @classmethod
    def use_query_position(cls, use_local_attention: bool, is_prefill: bool = True):
        return use_local_attention

    @classmethod
    def get_input_info(
        cls,
        batch_size: int,
        query_length: int,
        rbln_config: RBLNDecoderOnlyModelForCausalLMConfig,
        model_config: PretrainedConfig,
    ):
        num_attention_heads = getattr(model_config, "n_head", None) or model_config.num_attention_heads
        num_key_value_heads = getattr(model_config, "num_key_value_heads", None) or num_attention_heads
        num_hidden_layers = getattr(model_config, "n_layer", None) or model_config.num_hidden_layers
        hidden_size = getattr(model_config, "n_embd", None) or model_config.hidden_size
        head_dim = getattr(model_config, "head_dim", None) or hidden_size // num_attention_heads
        is_prefill = query_length > 1

        input_info = []
        if rbln_config.use_inputs_embeds:
            input_info.append(("inputs_embeds", [batch_size, query_length, hidden_size], rbln_config.torch_dtype))
        else:
            input_info.append(("input_ids", [batch_size, query_length], "int64"))

        input_info.append(("cache_position", [batch_size, query_length], "int32"))

        if rbln_config.use_global_attention:
            max_block_cnt = rbln_config.max_seq_len // rbln_config.kvcache_block_size
            input_info.append(
                ("block_tables", [max_block_cnt] if is_prefill else [batch_size, max_block_cnt], "int16")
            )
        if rbln_config.use_local_attention:
            input_info.append(("local_block_tables", [1] if is_prefill else [batch_size, 1], "int16"))

        if cls.use_query_position(rbln_config.use_local_attention, is_prefill):
            input_info.append(("query_position", [], "int16"))

        if rbln_config.use_attention_mask:
            if rbln_config.use_position_ids:
                input_info.append(("attention_mask", [batch_size, rbln_config.max_seq_len], rbln_config.torch_dtype))
            else:
                input_info.append(
                    ("attention_mask", [batch_size, 1, query_length, rbln_config.max_seq_len], rbln_config.torch_dtype)
                )

        if rbln_config.use_position_ids:
            input_info.append(("position_ids", [batch_size, query_length], "int32"))

        if rbln_config.use_lora:
            input_info.append(("lora_int_ids", [batch_size], "int32"))

        kvcache_dtype = rbln_config.torch_dtype
        if rbln_config.quantization and rbln_config.quantization.kv_caches == "fp8":
            kvcache_dtype = "float8_e4m3fn"

        global_kvcache_shape = [
            rbln_config.kvcache_num_blocks,
            num_key_value_heads,
            rbln_config.kvcache_block_size,
            head_dim,
        ]
        local_kvcache_shape = [rbln_config.batch_size, num_key_value_heads, rbln_config.sliding_window, head_dim]
        input_info.extend(
            [
                (
                    f"past_key_values_{i}",
                    local_kvcache_shape
                    if rbln_config.sliding_window is not None and ((i // 2) in rbln_config.sliding_window_layers)
                    else global_kvcache_shape,
                    kvcache_dtype,
                )
                for i in range(num_hidden_layers * 2)
            ]
        )

        return input_info

    @classmethod
    def _update_sliding_window_config(
        cls, model_config: PretrainedConfig, rbln_config: RBLNDecoderOnlyModelForCausalLMConfig
    ):
        # Update the sliding window configuration for the RBLN model.

        # This method must be implemented by subclasses to handle their specific sliding window configurations,
        # as Hugging Face models use different configuration keys to represent sliding window layers.

        # Args:
        #     model_config (PretrainedConfig): The model configuration from Hugging Face.
        #     rbln_config (RBLNDecoderOnlyModelForCausalLMConfig): The RBLN model configuration.

        # Notes:
        #     Required configuration settings:
        #     - `cache_impl`: Must be one of:
        #         - "static": All layers use global attention (no sliding window)
        #         - "sliding_window": All layers use sliding window attention
        #         - "hybrid": A mix of global and sliding window attention layers
        #     - `sliding_window`: Width of the sliding window (required if cache_impl is "sliding_window" or "hybrid")
        #     - `sliding_window_layers`: List of layer indices using sliding window attention (required if cache_impl is "hybrid")

        #     Example implementation for a 'sliding_window' model:
        #     ```python
        #     rbln_config.cache_impl = "sliding_window"
        #     rbln_config.sliding_window = model_config.sliding_window
        #     rbln_config.sliding_window_layers = [i for i in range(model_config.num_hidden_layers)]
        #     return rbln_config
        #     ```

        # Returns:
        #     RBLNDecoderOnlyModelConfig: The updated RBLN model configuration.

        rbln_config.sliding_window = model_config.sliding_window
        sliding_window_layers = []

        for i in range(model_config.num_hidden_layers):
            if hasattr(model_config, "layer_types"):
                if model_config.layer_types[i] == "sliding_attention":
                    sliding_window_layers.append(i)
            else:
                sliding_window_layers.append(i)

        rbln_config.sliding_window_layers = sliding_window_layers

        rbln_config.cache_impl = (
            "sliding_window" if len(sliding_window_layers) == model_config.num_hidden_layers else "hybrid"
        )
        return rbln_config

    @classmethod
    def _update_attention_config(
        cls, model: PreTrainedModel, model_config: PretrainedConfig, rbln_config: RBLNDecoderOnlyModelForCausalLMConfig
    ):
        rbln_config.attn_impl, rbln_config.kvcache_partition_len, rbln_config.kvcache_block_size = set_default_values(
            attn_impl=rbln_config.attn_impl,
            kvcache_partition_len=rbln_config.kvcache_partition_len,
            kvcache_block_size=rbln_config.kvcache_block_size,
            max_seq_len=rbln_config.max_seq_len,
        )

        validate_attention_method(
            attn_impl=rbln_config.attn_impl,
            kvcache_partition_len=rbln_config.kvcache_partition_len,
            kvcache_block_size=rbln_config.kvcache_block_size,
            max_seq_len=rbln_config.max_seq_len,
        )

        num_full_blocks = (rbln_config.max_seq_len // rbln_config.kvcache_block_size) * rbln_config.batch_size

        # Update kvcache_num_blocks based on the attention implementation.
        if rbln_config.attn_impl == "flash_attn":
            estimated_max_num_blocks = cls.get_maximum_num_blocks_by_model(
                model=model, model_config=model_config, rbln_config=rbln_config
            )

            if rbln_config.kvcache_num_blocks is None:
                if estimated_max_num_blocks < num_full_blocks:
                    # lower bound of the number of blocks for flash attention.
                    min_blocks_for_flash = min(
                        rbln_config.max_seq_len // rbln_config.kvcache_block_size + 1, num_full_blocks
                    )
                    if min_blocks_for_flash > estimated_max_num_blocks:
                        # NOTE: Just try to compile with lower bound of blocks for flash attention.
                        # Even if it's larger than the estimated maximum number of blocks.
                        rbln_config.kvcache_num_blocks = min_blocks_for_flash
                    else:
                        logger.info(f"[KVCache] Compiling with num_blocks: {rbln_config.kvcache_num_blocks}")
                        rbln_config.kvcache_num_blocks = estimated_max_num_blocks

                    if rbln_config.kvcache_num_blocks < rbln_config.batch_size:
                        raise RuntimeError(
                            f"Batch size ({rbln_config.batch_size}) exceeds num_blocks ({rbln_config.kvcache_num_blocks}). "
                            "Ensure the number of blocks is at least equal to the batch size."
                        )
                else:
                    rbln_config.kvcache_num_blocks = num_full_blocks
            elif rbln_config.kvcache_num_blocks > estimated_max_num_blocks:
                logger.warning(
                    f"The set `kvcache_num_blocks` ({rbln_config.kvcache_num_blocks}) is greater"
                    f" than the estimated maximum number of blocks ({estimated_max_num_blocks})."
                    "This can cause a failure during model compilation."
                )
        else:
            if rbln_config.kvcache_num_blocks is None:
                rbln_config.kvcache_num_blocks = num_full_blocks
            elif rbln_config.kvcache_num_blocks > num_full_blocks:
                logger.warning(
                    f"The set `kvcache_num_blocks` ({rbln_config.kvcache_num_blocks}) is greater"
                    f" than the required number of blocks ({num_full_blocks})."
                    "This can cause a failure during model compilation."
                )
        logger.info(f"[KVCache] Compiling with num_blocks: {rbln_config.kvcache_num_blocks}")

        return rbln_config

    @classmethod
    def _update_rbln_config(
        cls,
        preprocessors: Optional[Union["AutoFeatureExtractor", "AutoProcessor", "AutoTokenizer"]] = None,
        model: Optional[PreTrainedModel] = None,
        model_config: Optional[PretrainedConfig] = None,
        rbln_config: Optional[RBLNDecoderOnlyModelForCausalLMConfig] = None,
    ) -> RBLNDecoderOnlyModelForCausalLMConfig:
        if rbln_config.max_seq_len is None:
            rbln_config.max_seq_len = getattr(model_config, "max_position_embeddings", None) or getattr(
                model_config, "n_positions", None
            )
        if rbln_config.max_seq_len is None:
            raise ValueError("`max_seq_len` should be specified.")

        if getattr(model_config, "sliding_window", None) is not None and getattr(
            model_config, "use_sliding_window", True
        ):
            rbln_config = cls._update_sliding_window_config(model_config, rbln_config)
            if rbln_config.sliding_window is not None:
                validate_sliding_window(rbln_config)

        rbln_config = cls._update_attention_config(model, model_config, rbln_config)

        prefill_input_info = cls.get_input_info(
            batch_size=1,
            query_length=rbln_config.prefill_chunk_size,
            rbln_config=rbln_config,
            model_config=model_config,
        )

        prefill_compile_config = RBLNCompileConfig(compiled_model_name="prefill", input_info=prefill_input_info)
        compile_cfgs = [prefill_compile_config]

        if rbln_config.can_generate:
            for batch_size in rbln_config.decoder_batch_sizes:
                dec_input_info = cls.get_input_info(
                    batch_size=batch_size,
                    query_length=1,
                    rbln_config=rbln_config,
                    model_config=model_config,
                )
                compile_cfgs.append(
                    RBLNCompileConfig(compiled_model_name=f"decoder_batch_{batch_size}", input_info=dec_input_info)
                )
        rbln_config.set_compile_cfgs(compile_cfgs)

        return rbln_config

    @classmethod
    def _create_runtimes(
        cls,
        compiled_models: List[rebel.RBLNCompiledModel],
        rbln_config: RBLNDecoderOnlyModelForCausalLMConfig,
    ) -> List[rebel.Runtime]:
        expected_model_names = ["prefill"]
        if rbln_config.can_generate:
            expected_model_names.extend(
                [f"decoder_batch_{batch_size}" for batch_size in rbln_config.decoder_batch_sizes]
            )
        if any(model_name not in rbln_config.device_map for model_name in expected_model_names):
            cls._raise_missing_compiled_file_error(expected_model_names)

        ret_val = [
            rebel.Runtime(
                compiled_models[0],
                tensor_type="pt",
                device=rbln_config.device_map["prefill"],
                activate_profiler=rbln_config.activate_profiler,
                timeout=rbln_config.timeout,
            )
        ]
        if rbln_config.can_generate:
            ret_val.extend(
                [
                    rebel.Runtime(
                        compiled_models[i + 1],
                        tensor_type="pt",
                        device=rbln_config.device_map[f"decoder_batch_{batch_size}"],
                        activate_profiler=rbln_config.activate_profiler,
                        timeout=rbln_config.timeout,
                    )
                    for i, batch_size in enumerate(rbln_config.decoder_batch_sizes)
                ]
            )
        return ret_val

    def forward(
        self,
        input_ids: Optional[torch.LongTensor] = None,
        inputs_embeds: Optional[torch.Tensor] = None,
        attention_mask: Optional[torch.LongTensor] = None,
        position_ids: Optional[torch.Tensor] = None,
        position_embed: Optional[torch.Tensor] = None,
        output_hidden_states: Optional[bool] = None,
        **kwargs,
    ) -> BaseModelOutputWithPast:
        """
        Args:
            input_ids (torch.LongTensor, optional): The input IDs to the model.
            inputs_embeds (torch.Tensor, optional): The input embeddings to the model.
            attention_mask (torch.LongTensor, optional): The attention mask to the model.
            kwargs (dict[str, Any], optional): Additional keyword arguments.

        Returns:
            Dataclass containing the last hidden states of the model.
        """
        inputs = inputs_embeds if inputs_embeds is not None else input_ids
        batch_size = inputs.shape[0]
        position_embed = kwargs.get("position_embed", None)

        if batch_size != self.rbln_config.batch_size:
            raise ValueError(
                f"Batch size ({batch_size}) must be equal to the batch size of the model ({self.rbln_config.batch_size})."
            )

        output_hidden_states = (
            output_hidden_states if output_hidden_states is not None else self.rbln_config.output_hidden_states
        )
        if output_hidden_states != self.rbln_config.output_hidden_states:
            raise ValueError(
                f"Variable output_hidden_states {output_hidden_states} is not equal to rbln_config.output_hidden_states {self.rbln_config.output_hidden_states} "
                f"Please compile again with the correct argument."
            )

        all_last_hidden_states = []
        all_hidden_states = (
            tuple(
                torch.zeros(
                    self.rbln_config.batch_size,
                    inputs.shape[1],
                    self.config.hidden_size,
                    dtype=self.rbln_config.torch_dtype,
                )
                for _ in range(self.config.num_hidden_layers + 1)
            )
            if output_hidden_states
            else None
        )
        for b_idx in range(self.rbln_config.batch_size):
            query_length = (
                attention_mask[b_idx].sum(dim=-1).int().item() if attention_mask is not None else inputs.shape[1]
            )
            cache_position = torch.arange(query_length, dtype=torch.int32).unsqueeze(0)
            outputs = self.prefill_decoder(
                input_ids=inputs[b_idx : b_idx + 1] if inputs_embeds is None else None,
                inputs_embeds=inputs[b_idx : b_idx + 1] if inputs_embeds is not None else None,
                attention_mask=attention_mask[b_idx] if attention_mask is not None else None,
                position_ids=position_ids[b_idx : b_idx + 1] if position_ids is not None else None,
                position_embed=position_embed[b_idx : b_idx + 1] if position_embed is not None else None,
                cache_position=cache_position,
                batch_idx=b_idx,
            )
            all_last_hidden_states.append(outputs.logits)
            if self.rbln_config.output_hidden_states:
                for l_idx in range(self.config.num_hidden_layers + 1):
                    all_hidden_states[l_idx][b_idx].copy_(outputs.hidden_states[l_idx][0])

        last_hidden_states = torch.concat(all_last_hidden_states, dim=0)
        return BaseModelOutputWithPast(last_hidden_state=last_hidden_states, hidden_states=all_hidden_states)


class RBLNDecoderOnlyModelForCausalLM(RBLNDecoderOnlyModel, RBLNDecoderOnlyGenerationMixin):
    """
    A base class for decoder-only transformer models optimized for causal language modeling tasks on RBLN devices.
    This class serves as the foundation for various decoder-only architectures like GPT, LLaMA, etc.

    The class provides core functionality for:

    1. Converting pre-trained transformer models to RBLN-optimized format
    2. Handling the compilation process for RBLN devices
    3. Managing inference operations for causal language modeling
    This class inherits from RBLNModel and implements specific methods required for
    decoder-only architectures and causal language modeling tasks.

    Note:
        - This class is designed to be subclassed by specific model implementations
          (e.g., RBLNLlamaForCausalLM, RBLNGPT2LMHeadModel)
        - Subclasses should implement model-specific conversion logic.
        - The class handles RBLN-specific optimizations automatically during compilation
    """

    auto_model_class = AutoModelForCausalLM

    @classmethod
    def use_query_position(cls, use_local_attention: bool, is_prefill: bool = True):
        return is_prefill

    def set_lora_int_ids(self, lora_int_ids: Optional[torch.Tensor]):
        if isinstance(lora_int_ids, int):
            lora_int_ids = torch.tensor([lora_int_ids], dtype=torch.int32)
        elif isinstance(lora_int_ids, list):
            lora_int_ids = torch.tensor(lora_int_ids, dtype=torch.int32)

        self.lora_int_ids = lora_int_ids

        self.prefill_decoder.lora_int_ids = lora_int_ids
        if self.rbln_config.can_generate:
            for batch_size in self.rbln_config.decoder_batch_sizes:
                self.decoders[batch_size].lora_int_ids = lora_int_ids

    def set_adapter(self, adapter_name: Union[str, List[str]]) -> None:
        """
        Sets the active adapter(s) for the model using adapter name(s).

        Args:
            adapter_name (Union[str, List[str]]): The name(s) of the adapter(s) to be activated.
                Can be a single adapter name or a list of adapter names.

        Raises:
            ValueError: If the model is not configured with LoRA or if the adapter name is not found.
        """
        if not hasattr(self.rbln_config, "lora_config") or self.rbln_config.lora_config is None:
            raise ValueError("Model is not configured with LoRA. Cannot set adapter.")

        # Convert single adapter name to list for uniform processing
        if isinstance(adapter_name, str):
            adapter_names = [adapter_name]
        else:
            adapter_names = adapter_name

        # Validate that all adapter names exist
        available_adapters = {
            adapter.lora_name: adapter.lora_int_id for adapter in self.rbln_config.lora_config.adapters
        }
        missing_adapters = [name for name in adapter_names if name not in available_adapters]
        if missing_adapters:
            raise ValueError(
                f"Adapter(s) {missing_adapters} not found. Available adapters: {list(available_adapters.keys())}"
            )

        # Get the adapter IDs and set them
        lora_int_ids = [available_adapters[name] for name in adapter_names]
        self.set_lora_int_ids(torch.tensor(lora_int_ids, dtype=torch.int32))

    def forward(
        self,
        input_ids: Optional[torch.LongTensor] = None,
        inputs_embeds: Optional[torch.Tensor] = None,
        cache_position: Optional[torch.Tensor] = None,
        attention_mask: Optional[torch.LongTensor] = None,
        generate_idx: Optional[torch.Tensor] = None,
        padded_cache_lengths: Optional[torch.Tensor] = None,
        position_ids: Optional[torch.Tensor] = None,
        token_type_ids: Optional[torch.Tensor] = None,
        lora_int_ids: Optional[torch.Tensor] = None,
        return_dict: Optional[torch.Tensor] = None,
        output_hidden_states: Optional[bool] = None,
        **kwargs,
    ) -> Tuple[torch.FloatTensor]:
        # Forward method for the RBLN-optimized model, designed for integration with the HuggingFace generate API.
        # For continuous batching, the prefill stage processes one batch at a time and updates the KV cache using batch_idx.
        # A for-loop ensures synchronization with the HuggingFace generate API.
        # The decoder stage operates as usual, processing inputs in batch mode.
        if self.rbln_config.use_lora and lora_int_ids is None:
            if self.lora_int_ids is None:
                raise ValueError(
                    "lora_int_id is required when using LoRA. "
                    "You should call set_lora_int_ids() before forward() or pass lora_int_id to forward()."
                )
            lora_int_ids = self.lora_int_ids

        # for only use forward
        if generate_idx is None:
            generate_idx = (
                attention_mask.sum(dim=-1, keepdim=True).int()
                if attention_mask is not None
                else torch.full((input_ids.shape[0], 1), input_ids.shape[1], dtype=torch.int32)
            )
            padded_cache_lengths = torch.zeros_like(generate_idx)

        output_hidden_states = (
            output_hidden_states if output_hidden_states is not None else self.rbln_config.output_hidden_states
        )
        if output_hidden_states != self.rbln_config.output_hidden_states:
            raise ValueError(
                f"Variable output_hidden_states {output_hidden_states} is not equal to rbln_config.output_hidden_states {self.rbln_config.output_hidden_states} "
                f"Please compile again with the correct argument."
            )

        # Prefill
        if cache_position is None:
            logits = []
            inputs = inputs_embeds if inputs_embeds is not None else input_ids
            batch_size = inputs.shape[0]
            input_len = inputs.shape[1]
            if batch_size > self.rbln_config.batch_size:
                raise ValueError(
                    f"Input's batch({batch_size}) exceeds compiled batch_size({self.rbln_config.batch_size})"
                )
            if input_len > self.rbln_config.max_seq_len:
                raise ValueError(
                    f"Input's length({input_len}) exceeds compiled max_seq_len({self.rbln_config.max_seq_len})."
                )

<<<<<<< HEAD
=======
            all_hidden_states = (
                tuple(
                    torch.zeros(batch_size, input_len, self.config.hidden_size, dtype=self.rbln_config.torch_dtype)
                    for _ in range(self.config.num_hidden_layers + 1)
                )
                if self.rbln_config.output_hidden_states
                else None
            )
>>>>>>> 7c82475c
            for b_idx in range(batch_size):
                cache_position = torch.arange(0, generate_idx[b_idx].item(), dtype=torch.int32).unsqueeze(0)
                outputs = self.prefill_decoder(
                    input_ids=inputs[b_idx : b_idx + 1] if inputs_embeds is None else None,
                    inputs_embeds=inputs[b_idx : b_idx + 1] if inputs_embeds is not None else None,
                    attention_mask=attention_mask[b_idx] if attention_mask is not None else None,
                    position_ids=position_ids[b_idx : b_idx + 1] if position_ids is not None else None,
                    cache_position=cache_position,
                    batch_idx=b_idx,
                    token_type_ids=token_type_ids[b_idx : b_idx + 1] if token_type_ids is not None else None,
                    lora_int_ids=lora_int_ids[b_idx : b_idx + 1] if lora_int_ids is not None else None,
                )
                padded_cache_lengths[b_idx] += outputs.padded_cache_lengths
                logits.append(outputs.logits)
                if self.rbln_config.output_hidden_states:
                    for l_idx in range(self.config.num_hidden_layers + 1):
                        all_hidden_states[l_idx][b_idx].copy_(outputs.hidden_states[l_idx][0])
            logits = torch.cat(logits, dim=0)
        # Decoder
        else:
            inputs = inputs_embeds if inputs_embeds is not None else input_ids
            batch_size = inputs.shape[0]
            if batch_size not in self.decoders:
                raise ValueError(
                    f"No decoder runtime available for batch size {batch_size}. "
                    f"Available batch sizes are: {list(self.decoders.keys())}. "
                    f"Please run your model with one of these batch sizes or add support for batch size {batch_size}."
                )
            if max(cache_position.reshape(-1)) >= self.rbln_config.max_seq_len:
                raise ValueError(
                    f"Cache position exceeds the maximum sequence length.\n"
                    f"  - Current max cache position: {int(torch.max(cache_position).item())}\n"
                    f"  - Allowed max_seq_len: {self.rbln_config.max_seq_len}\n"
                    f"Solution: Reduce the generation length by adjusting `max_new_tokens` "
                    f"or `max_length` in the generation config."
                )

<<<<<<< HEAD
            logits = self.decoders[batch_size](
=======
            outputs = self.decoders[batch_size](
>>>>>>> 7c82475c
                input_ids=input_ids,
                inputs_embeds=inputs_embeds,
                cache_position=cache_position,
                position_ids=position_ids if self.rbln_config.use_position_ids else None,
                lora_int_ids=lora_int_ids,
            )
            logits = outputs.logits
            all_hidden_states = outputs.hidden_states

        if not return_dict:
            return logits, generate_idx, padded_cache_lengths, all_hidden_states
        else:
            return RBLNDecoderOnlyOutput(
                logits=logits,
                generate_idx=generate_idx,
                padded_cache_lengths=padded_cache_lengths,
                hidden_states=all_hidden_states,
            )<|MERGE_RESOLUTION|>--- conflicted
+++ resolved
@@ -813,8 +813,6 @@
                     f"Input's length({input_len}) exceeds compiled max_seq_len({self.rbln_config.max_seq_len})."
                 )
 
-<<<<<<< HEAD
-=======
             all_hidden_states = (
                 tuple(
                     torch.zeros(batch_size, input_len, self.config.hidden_size, dtype=self.rbln_config.torch_dtype)
@@ -823,7 +821,6 @@
                 if self.rbln_config.output_hidden_states
                 else None
             )
->>>>>>> 7c82475c
             for b_idx in range(batch_size):
                 cache_position = torch.arange(0, generate_idx[b_idx].item(), dtype=torch.int32).unsqueeze(0)
                 outputs = self.prefill_decoder(
@@ -861,11 +858,7 @@
                     f"or `max_length` in the generation config."
                 )
 
-<<<<<<< HEAD
-            logits = self.decoders[batch_size](
-=======
             outputs = self.decoders[batch_size](
->>>>>>> 7c82475c
                 input_ids=input_ids,
                 inputs_embeds=inputs_embeds,
                 cache_position=cache_position,
