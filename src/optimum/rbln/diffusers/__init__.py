--- conflicted
+++ resolved
@@ -52,12 +52,9 @@
         "RBLNVQModelConfig",
     ],
     "pipelines": [
-<<<<<<< HEAD
         "RBLNFluxPipeline",
-=======
         "RBLNKandinskyV22CombinedPipeline",
         "RBLNKandinskyV22Img2ImgCombinedPipeline",
->>>>>>> 22ffe70d
         "RBLNKandinskyV22InpaintCombinedPipeline",
         "RBLNKandinskyV22InpaintPipeline",
         "RBLNKandinskyV22Img2ImgPipeline",
@@ -132,13 +129,10 @@
         RBLNVQModel,
     )
     from .pipelines import (
-<<<<<<< HEAD
         RBLNFluxPipeline,
-=======
         RBLNKandinskyV22CombinedPipeline,
         RBLNKandinskyV22Img2ImgCombinedPipeline,
         RBLNKandinskyV22Img2ImgPipeline,
->>>>>>> 22ffe70d
         RBLNKandinskyV22InpaintCombinedPipeline,
         RBLNKandinskyV22InpaintPipeline,
         RBLNKandinskyV22Pipeline,
