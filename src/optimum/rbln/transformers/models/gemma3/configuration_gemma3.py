# Copyright 2025 Rebellions Inc. All rights reserved.

# Licensed under the Apache License, Version 2.0 (the "License");
# you may not use this file except in compliance with the License.
# You may obtain a copy of the License at:

#     http://www.apache.org/licenses/LICENSE-2.0

# Unless required by applicable law or agreed to in writing, software
# distributed under the License is distributed on an "AS IS" BASIS,
# WITHOUT WARRANTIES OR CONDITIONS OF ANY KIND, either express or implied.
# See the License for the specific language governing permissions and
# limitations under the License.
from typing import Any, Optional

from ....configuration_utils import RBLNModelConfig
from ....utils.logging import get_logger
from ..decoderonly.configuration_decoderonly import RBLNDecoderOnlyModelForCausalLMConfig


logger = get_logger(__name__)


class RBLNGemma3ForCausalLMConfig(RBLNDecoderOnlyModelForCausalLMConfig):
    def __init__(
        self,
        use_position_ids: Optional[bool] = None,
        use_attention_mask: Optional[bool] = None,
        prefill_chunk_size: Optional[int] = None,
        image_prefill_chunk_size: Optional[int] = None,
        **kwargs: Any,
    ):
        """
        Args:
            use_position_ids (Optional[bool]): Whether or not to use `position_ids`, which is indices of positions of each input sequence tokens in the position embeddings.
            use_attention_mask (Optional[bool]): Whether or not to use `attention_mask` to to avoid performing attention on padding token indices.
            prefill_chunk_size (Optional[int]): The chunk size used during the prefill phase for
                processing input sequences. Defaults to 256. Must be a positive integer
                divisible by 64. Affects prefill performance and memory usage.
            image_prefill_chunk_size (Optional[int]): The chunk size used during the prefill phase for
                processing images. This config is used when `use_image_prefill` is True.
                Currently, the `prefill_chunk_size` and `image_prefill_chunk_size` should be the same value.
            kwargs: Additional arguments passed to the parent `RBLNDecoderOnlyModelForCausalLMConfig`.

        Raises:
            ValueError: If `use_attention_mask` or `use_position_ids` are False.
        """
        # use_attention_mask and use_position_ids are always True for Gemma3
        use_attention_mask = use_attention_mask or True
        use_position_ids = use_position_ids or True
        prefill_chunk_size = prefill_chunk_size or 256

        super().__init__(
            prefill_chunk_size=prefill_chunk_size,
            use_attention_mask=use_attention_mask,
            use_position_ids=use_position_ids,
            **kwargs,
        )
        self.image_prefill_chunk_size = image_prefill_chunk_size

    @property
    def use_image_prefill(self):
        return self.image_prefill_chunk_size is not None

    @property
    def decoder_runtime_idx(self):
        return 2 if self.use_image_prefill else 1


class RBLNGemma3ForConditionalGenerationConfig(RBLNModelConfig):
    submodules = ["vision_tower", "language_model"]

    def __init__(
        self,
        batch_size: Optional[int] = None,
        vision_tower: Optional[RBLNModelConfig] = None,
        language_model: Optional[RBLNModelConfig] = None,
        **kwargs: Any,
    ):
        """
        Args:
            batch_size (Optional[int]): The batch size for inference. Defaults to 1.
            vision_tower (Optional[RBLNModelConfig]): Configuration for the vision encoder component.
            language_model (Optional[RBLNModelConfig]): Configuration for the language model component.
            kwargs: Additional arguments passed to the parent RBLNModelConfig.

        Raises:
            ValueError: If `batch_size` is not a positive integer.
        """
        super().__init__(**kwargs)
        self.batch_size = batch_size or 1
        if not isinstance(self.batch_size, int) or self.batch_size < 0:
            raise ValueError(f"batch_size must be a positive integer, got {self.batch_size}")

<<<<<<< HEAD
        self.vision_tower = self.init_submodule_config(RBLNSiglipVisionModelConfig, vision_tower)
        self.language_model = self.init_submodule_config(RBLNGemma3ForCausalLMConfig, language_model)
=======
        if self.batch_size != 1:
            logger.warning("Ignore batch_size for Gemma3 vision tower. It will be set to 1.")

        self.vision_tower = self.initialize_submodule_config(
            submodule_config=vision_tower, batch_size=1, force_kwargs=True
        )
        self.language_model = self.initialize_submodule_config(submodule_config=language_model)
>>>>>>> e598ebdf

    @property
    def image_prefill_chunk_size(self):
        return self.language_model.image_prefill_chunk_size

    @property
    def prefill_chunk_size(self):
        return self.language_model.prefill_chunk_size<|MERGE_RESOLUTION|>--- conflicted
+++ resolved
@@ -92,10 +92,6 @@
         if not isinstance(self.batch_size, int) or self.batch_size < 0:
             raise ValueError(f"batch_size must be a positive integer, got {self.batch_size}")
 
-<<<<<<< HEAD
-        self.vision_tower = self.init_submodule_config(RBLNSiglipVisionModelConfig, vision_tower)
-        self.language_model = self.init_submodule_config(RBLNGemma3ForCausalLMConfig, language_model)
-=======
         if self.batch_size != 1:
             logger.warning("Ignore batch_size for Gemma3 vision tower. It will be set to 1.")
 
@@ -103,7 +99,6 @@
             submodule_config=vision_tower, batch_size=1, force_kwargs=True
         )
         self.language_model = self.initialize_submodule_config(submodule_config=language_model)
->>>>>>> e598ebdf
 
     @property
     def image_prefill_chunk_size(self):
