--- conflicted
+++ resolved
@@ -475,9 +475,9 @@
             max_seq_len=rbln_config.max_seq_len,
         )
 
-        required_num_blocks = (rbln_config.max_seq_len // rbln_config.kvcache_block_size) * rbln_config.batch_size
-        max_num_blocks = required_num_blocks
-
+        num_full_blocks = (rbln_config.max_seq_len // rbln_config.kvcache_block_size) * rbln_config.batch_size
+
+        # Update kvcache_num_blocks based on the attention implementation.
         if rbln_config.attn_impl == "flash_attn":
             estimated_max_num_blocks = cls.get_maximum_num_blocks(
                 config=model_config,
@@ -488,26 +488,43 @@
                 num_runtimes=1 if not rbln_config.can_generate else 1 + len(rbln_config.decoder_batch_sizes),
             )
 
-            max_num_blocks = min(max_num_blocks, estimated_max_num_blocks)
-
-            flash_min_blocks = rbln_config.max_seq_len // rbln_config.kvcache_block_size + 1
-            if rbln_config.batch_size > 1 and max_num_blocks < flash_min_blocks:
-                max_num_blocks = flash_min_blocks
-
-            if max_num_blocks < rbln_config.batch_size:
-                raise RuntimeError(
-                    f"Batch size ({rbln_config.batch_size}) exceeds available KV cache blocks ({max_num_blocks}). "
-                    "Ensure the number of blocks is at least equal to the batch size."
-                )
-
-        if rbln_config.kvcache_num_blocks is None:
-            rbln_config.kvcache_num_blocks = max_num_blocks
-        elif rbln_config.kvcache_num_blocks > max_num_blocks:
-            logger.warning(
-                f"The set `kvcache_num_blocks` ({rbln_config.kvcache_num_blocks}) is greater"
-                f" than the estimated maximum number of blocks ({max_num_blocks})."
-                "This can cause a failure during model compilation."
-            )
+            if rbln_config.kvcache_num_blocks is None:
+                if estimated_max_num_blocks < num_full_blocks:
+                    # lower bound of the number of blocks for flash attention.
+                    min_blocks_for_flash = min(
+                        rbln_config.max_seq_len // rbln_config.kvcache_block_size + 1, num_full_blocks
+                    )
+                    if min_blocks_for_flash > estimated_max_num_blocks:
+                        # NOTE: Just try to compile with lower bound of blocks for flash attention.
+                        # Even if it's larger than the estimated maximum number of blocks.
+                        rbln_config.kvcache_num_blocks = min_blocks_for_flash
+                    else:
+                        logger.info(f"[KVCache] Compiling with num_blocks: {rbln_config.kvcache_num_blocks}")
+                        rbln_config.kvcache_num_blocks = estimated_max_num_blocks
+
+                    if rbln_config.kvcache_num_blocks < rbln_config.batch_size:
+                        raise RuntimeError(
+                            f"Batch size ({rbln_config.batch_size}) exceeds num_blocks ({rbln_config.kvcache_num_blocks}). "
+                            "Ensure the number of blocks is at least equal to the batch size."
+                        )
+                else:
+                    rbln_config.kvcache_num_blocks = num_full_blocks
+            elif rbln_config.kvcache_num_blocks > estimated_max_num_blocks:
+                logger.warning(
+                    f"The set `kvcache_num_blocks` ({rbln_config.kvcache_num_blocks}) is greater"
+                    f" than the estimated maximum number of blocks ({estimated_max_num_blocks})."
+                    "This can cause a failure during model compilation."
+                )
+        else:
+            if rbln_config.kvcache_num_blocks is None:
+                rbln_config.kvcache_num_blocks = num_full_blocks
+            elif rbln_config.kvcache_num_blocks > num_full_blocks:
+                logger.warning(
+                    f"The set `kvcache_num_blocks` ({rbln_config.kvcache_num_blocks}) is greater"
+                    f" than the required number of blocks ({num_full_blocks})."
+                    "This can cause a failure during model compilation."
+                )
+
         logger.info(f"[KVCache] Compiling with num_blocks: {rbln_config.kvcache_num_blocks}")
 
         return rbln_config
@@ -669,217 +686,6 @@
     def use_query_position(cls, use_local_attention: bool, is_prefill: bool = True):
         return is_prefill
 
-<<<<<<< HEAD
-    @classmethod
-    def _update_attention_config(
-        cls, model: PreTrainedModel, model_config: PretrainedConfig, rbln_config: RBLNDecoderOnlyModelForCausalLMConfig
-    ):
-        rbln_config.attn_impl, rbln_config.kvcache_partition_len, rbln_config.kvcache_block_size = set_default_values(
-            attn_impl=rbln_config.attn_impl,
-            kvcache_partition_len=rbln_config.kvcache_partition_len,
-            kvcache_block_size=rbln_config.kvcache_block_size,
-            max_seq_len=rbln_config.max_seq_len,
-        )
-
-        validate_attention_method(
-            attn_impl=rbln_config.attn_impl,
-            kvcache_partition_len=rbln_config.kvcache_partition_len,
-            kvcache_block_size=rbln_config.kvcache_block_size,
-            max_seq_len=rbln_config.max_seq_len,
-        )
-
-        num_full_blocks = (rbln_config.max_seq_len // rbln_config.kvcache_block_size) * rbln_config.batch_size
-
-        # Update kvcache_num_blocks based on the attention implementation.
-        if rbln_config.attn_impl == "flash_attn":
-            estimated_max_num_blocks = cls.get_maximum_num_blocks(
-                config=model_config,
-                tensor_parallel_size=rbln_config.tensor_parallel_size or 1,
-                kvcache_block_size=rbln_config.kvcache_block_size,
-                nbits_per_param=16 if not rbln_config.quantization else 4,  # TODO(jongho): FIX Ad-hoc
-                n_model_params=sum(p.numel() for p in model.parameters()),
-                num_runtimes=1 if not rbln_config.can_generate else 1 + len(rbln_config.decoder_batch_sizes),
-            )
-
-            if rbln_config.kvcache_num_blocks is None:
-                if estimated_max_num_blocks < num_full_blocks:
-                    # lower bound of the number of blocks for flash attention.
-                    min_blocks_for_flash = min(
-                        rbln_config.max_seq_len // rbln_config.kvcache_block_size + 1, num_full_blocks
-                    )
-                    if min_blocks_for_flash > estimated_max_num_blocks:
-                        # NOTE: Just try to compile with lower bound of blocks for flash attention.
-                        # Even if it's larger than the estimated maximum number of blocks.
-                        rbln_config.kvcache_num_blocks = min_blocks_for_flash
-                    else:
-                        logger.info(f"[KVCache] Compiling with num_blocks: {rbln_config.kvcache_num_blocks}")
-                        rbln_config.kvcache_num_blocks = estimated_max_num_blocks
-
-                    if rbln_config.kvcache_num_blocks < rbln_config.batch_size:
-                        raise RuntimeError(
-                            f"Batch size ({rbln_config.batch_size}) exceeds num_blocks ({rbln_config.kvcache_num_blocks}). "
-                            "Ensure the number of blocks is at least equal to the batch size."
-                        )
-                else:
-                    rbln_config.kvcache_num_blocks = num_full_blocks
-            elif rbln_config.kvcache_num_blocks > estimated_max_num_blocks:
-                logger.warning(
-                    f"The set `kvcache_num_blocks` ({rbln_config.kvcache_num_blocks}) is greater"
-                    f" than the estimated maximum number of blocks ({estimated_max_num_blocks})."
-                    "This can cause a failure during model compilation."
-                )
-        else:
-            if rbln_config.kvcache_num_blocks is None:
-                rbln_config.kvcache_num_blocks = num_full_blocks
-            elif rbln_config.kvcache_num_blocks > num_full_blocks:
-                logger.warning(
-                    f"The set `kvcache_num_blocks` ({rbln_config.kvcache_num_blocks}) is greater"
-                    f" than the required number of blocks ({num_full_blocks})."
-                    "This can cause a failure during model compilation."
-                )
-
-        logger.info(f"[KVCache] Compiling with num_blocks: {rbln_config.kvcache_num_blocks}")
-
-        return rbln_config
-
-    @classmethod
-    def _update_rbln_config(
-        cls,
-        preprocessors: Optional[Union["AutoFeatureExtractor", "AutoProcessor", "AutoTokenizer"]] = None,
-        model: Optional[PreTrainedModel] = None,
-        model_config: Optional[PretrainedConfig] = None,
-        rbln_config: Optional[RBLNDecoderOnlyModelForCausalLMConfig] = None,
-    ) -> RBLNDecoderOnlyModelForCausalLMConfig:
-        rbln_config = super()._update_rbln_config(preprocessors, model, model_config, rbln_config)
-        if rbln_config.can_generate:
-            compile_configs = rbln_config.compile_cfgs
-            for batch_size in rbln_config.decoder_batch_sizes:
-                dec_input_info = cls.get_input_info(
-                    batch_size=batch_size,
-                    query_length=1,
-                    rbln_config=rbln_config,
-                    model_config=model_config,
-                )
-                compile_configs.append(
-                    RBLNCompileConfig(compiled_model_name=f"decoder_batch_{batch_size}", input_info=dec_input_info)
-                )
-            rbln_config.set_compile_cfgs(compile_configs)
-
-        return rbln_config
-
-    @classmethod
-    def _create_runtimes(
-        cls,
-        compiled_models: List[rebel.RBLNCompiledModel],
-        rbln_config: RBLNDecoderOnlyModelForCausalLMConfig,
-    ) -> List[rebel.Runtime]:
-        expected_model_names = ["prefill"]
-        if rbln_config.can_generate:
-            expected_model_names.extend(
-                [f"decoder_batch_{batch_size}" for batch_size in rbln_config.decoder_batch_sizes]
-            )
-        if any(model_name not in rbln_config.device_map for model_name in expected_model_names):
-            cls._raise_missing_compiled_file_error(expected_model_names)
-
-        ret_val = [
-            rebel.Runtime(
-                compiled_models[0],
-                tensor_type="pt",
-                device=rbln_config.device_map["prefill"],
-                activate_profiler=rbln_config.activate_profiler,
-                timeout=rbln_config.timeout,
-            )
-        ]
-        if rbln_config.can_generate:
-            ret_val.extend(
-                [
-                    rebel.Runtime(
-                        compiled_models[i + 1],
-                        tensor_type="pt",
-                        device=rbln_config.device_map[f"decoder_batch_{batch_size}"],
-                        activate_profiler=rbln_config.activate_profiler,
-                        timeout=rbln_config.timeout,
-                    )
-                    for i, batch_size in enumerate(rbln_config.decoder_batch_sizes)
-                ]
-            )
-        return ret_val
-
-    def get_decoder(self):
-        if not self.can_generate():
-            raise ValueError("Decode stage is not supported in this model.")
-        return self.decoder
-
-    def can_generate(self):
-        return self.rbln_config.can_generate
-
-    def _reorder_cache(self, past_key_values, beam_idx):
-        raise NotImplementedError
-
-    def prepare_inputs_for_generation(
-        self,
-        input_ids: torch.LongTensor,
-        generate_idx: Optional[torch.Tensor] = None,
-        attention_mask: Optional[torch.LongTensor] = None,
-        inputs_embeds: Optional[torch.Tensor] = None,
-        padded_cache_lengths: Optional[torch.Tensor] = None,
-        **kwargs,
-    ):
-        model_inputs = {}
-        is_prefill_phase = generate_idx is None
-
-        if is_prefill_phase:
-            generate_idx = attention_mask.sum(dim=-1, keepdim=True).int()
-            padded_cache_lengths = torch.zeros_like(generate_idx)
-            cache_position = None
-            position_ids = None
-        else:
-            if inputs_embeds is not None:
-                # if `inputs_embeds` are passed, only use them in the 1st generation step for every prompt.
-                inputs_embeds = None
-
-            input_ids = input_ids[:, -1:]
-            position_ids = generate_idx
-            cache_position = generate_idx + padded_cache_lengths if padded_cache_lengths is not None else generate_idx
-            generate_idx = generate_idx + 1
-            model_inputs.update({"input_ids": input_ids})
-
-        if inputs_embeds is not None:
-            if self.rbln_config.use_inputs_embeds:
-                model_inputs.update({"inputs_embeds": inputs_embeds})
-            else:
-                raise ValueError(
-                    "The specifying inputs_embeds is only supported when using a compiled RBLN model with 'rbln_use_inputs_embeds' set to True."
-                )
-        else:
-            model_inputs.update({"input_ids": input_ids})
-
-        model_inputs.update(
-            {
-                "attention_mask": attention_mask,
-                "cache_position": cache_position,
-                "generate_idx": generate_idx,
-                "position_ids": position_ids,
-                "padded_cache_lengths": padded_cache_lengths,
-            }
-        )
-
-        return model_inputs
-
-    def _update_model_kwargs_for_generation(
-        self,
-        outputs: RBLNDecoderOnlyForCausalLMOutput,
-        model_kwargs: Dict[str, Any],
-        **kwargs,
-    ) -> Dict[str, Any]:
-        # update generate_idx
-        model_kwargs["generate_idx"] = outputs.generate_idx
-        model_kwargs["padded_cache_lengths"] = outputs.padded_cache_lengths
-
-        return model_kwargs
-
-=======
->>>>>>> 8bba5e01
     def forward(
         self,
         input_ids: Optional[torch.LongTensor] = None,
