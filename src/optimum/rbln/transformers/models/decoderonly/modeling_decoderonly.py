# Copyright 2025 Rebellions Inc. All rights reserved.

# Licensed under the Apache License, Version 2.0 (the "License");
# you may not use this file except in compliance with the License.
# You may obtain a copy of the License at:

#     http://www.apache.org/licenses/LICENSE-2.0

# Unless required by applicable law or agreed to in writing, software
# distributed under the License is distributed on an "AS IS" BASIS,
# WITHOUT WARRANTIES OR CONDITIONS OF ANY KIND, either express or implied.
# See the License for the specific language governing permissions and
# limitations under the License.

import inspect
from pathlib import Path
from typing import TYPE_CHECKING, Any, Callable, List, Optional, Tuple, Union

import rebel
import torch
from rebel.compile_context import CompileContext
from transformers import AutoModel, AutoModelForCausalLM, PretrainedConfig, PreTrainedModel
from transformers.modeling_outputs import BaseModelOutputWithPast
from transformers.modeling_utils import no_init_weights

from ....configuration_utils import RBLNCompileConfig
from ....modeling import RBLNModel
from ....utils.logging import get_logger
from ...modeling_attention_utils import (
    RBLNDecoderOnlyFlashAttentionMixin,
    set_default_values,
    validate_attention_method,
    validate_sliding_window,
)
from ...modeling_outputs import RBLNDecoderOnlyOutput
from ...utils.rbln_quantization import get_quantized_model
from .configuration_decoderonly import RBLNDecoderOnlyModelConfig, RBLNDecoderOnlyModelForCausalLMConfig
from .decoderonly_architecture import DecoderOnlyWrapper
from .decoderonly_runtime_utils import RBLNPageTableManager, RBLNRuntimeModel
from .generation_decoderonly import RBLNDecoderOnlyGenerationMixin


logger = get_logger()

if TYPE_CHECKING:
    from transformers import AutoFeatureExtractor, AutoProcessor, AutoTokenizer


class RBLNDecoderOnlyModel(RBLNModel, RBLNDecoderOnlyFlashAttentionMixin):
    """
    A base class for decoder-only transformer models outputting raw hidden-states without any specific head on top.
    This class is used for RBLN-optimized models that are not causal language models.
    This class serves as the foundation for various decoder-only architectures like GPT, LLaMA, etc.

    The class provides core functionality for:

    1. Converting pre-trained transformer models to RBLN-optimized format
    2. Handling the compilation process for RBLN devices
    3. Managing inference operations for decoder-only architectures

    This class inherits from RBLNModel and implements specific methods required for
    decoder-only architectures.

    Note:
        - This class is designed to be subclassed by specific model implementations
          (e.g., RBLNLlamaModel, RBLNQwen2Model)
        - Subclasses should implement model-specific conversion logic.
        - The class handles RBLN-specific optimizations automatically during compilation
    """

    main_input_name = "input_ids"
    auto_model_class = AutoModel
    _decoder_wrapper_cls = DecoderOnlyWrapper
    _use_rotary_emb = True
    _supports_non_fp32 = True

    def __post_init__(self, **kwargs):
        if self.rbln_config.use_inputs_embeds:
            artifacts = torch.load(self.model_save_dir / self.subfolder / "torch_artifacts.pth", weights_only=False)
            self.embed_tokens = self._create_embedding_layer()
            self.embed_tokens.load_state_dict(artifacts["embed_tokens"])
        else:
            self.embed_tokens = None

        self.setup_runtime()

    def setup_runtime(self):
        # Initialize resources to be used across Runtime instances (prefill and decode phases)
        page_table_manager = RBLNPageTableManager(self.rbln_config)
        dec_attn_mask = torch.zeros(self.rbln_config.batch_size, 1, 1, self.rbln_config.max_seq_len, dtype=self.dtype)
        out_buffers = [torch.empty(self.prefill_output_size, dtype=self.dtype)]

        common_kwargs = {
            "main_input_name": "inputs_embeds" if self.rbln_config.use_inputs_embeds else "input_ids",
            "embed_tokens": self.embed_tokens,
            "dec_attn_mask": dec_attn_mask,
            "page_table_manager": page_table_manager,
            "rbln_config": self.rbln_config,
        }
        self.prefill_decoder = RBLNRuntimeModel(
            runtime=self.model[0],
            phase="prefill",
            batch_size=self.rbln_config.batch_size,
            out_buffers=out_buffers,
            **common_kwargs,
        )
        if self.can_generate():
            self.decoders = {}
            for i, batch_size in enumerate(self.rbln_config.decoder_batch_sizes):
                self.decoders[batch_size] = RBLNRuntimeModel(
                    runtime=self.model[i + 1],
                    phase="decode",
                    batch_size=batch_size,
                    **common_kwargs,
                )

            # NOTE(eunji): Use a decoder whose batch size matches the model's main batch size for compatibility.
            self.decoder = self.decoders[self.rbln_config.batch_size]

    @property
    def prefill_output_size(self):
        return (
            1,
            self.rbln_config.prefill_chunk_size if self.rbln_config.logits_to_keep == 0 else 1,
            self.config.hidden_size,
        )

    @classmethod
    def get_quantized_model(
        cls,
        model_id: str,
        config: Optional[PretrainedConfig] = None,
        use_auth_token: Optional[Union[bool, str]] = None,
        revision: Optional[str] = None,
        force_download: bool = False,
        cache_dir: Optional[str] = None,
        subfolder: str = "",
        local_files_only: bool = False,
        trust_remote_code: bool = False,
        rbln_config: Optional[RBLNDecoderOnlyModelConfig] = None,
        **kwargs,
    ):
        kwargs = cls.update_kwargs(kwargs)

        return get_quantized_model(
            cls.auto_model_class,
            model_id,
            use_auth_token=use_auth_token,
            revision=revision,
            cache_dir=cache_dir,
            force_download=force_download,
            local_files_only=local_files_only,
            rbln_quantization=rbln_config.quantization,
            **kwargs,
        )

    def __getattr__(self, __name: str) -> Any:
        # Special method to delegate attribute access to the original Huggingface LM class.
        # This method is called when an attribute is not found in the current instance's dictionary.
        # It enables transparent access to the original model's attributes and methods while maintaining
        # proper method binding.

        # The method implements a delegation pattern that:

        # 1. For methods: Creates a wrapper that properly binds 'self' to method calls
        # 2. For other attributes: Returns them directly from the original class

        def redirect(func):
            return lambda *pargs, **kwargs: func(self, *pargs, **kwargs)

        val = getattr(self.get_hf_class(), __name, None) or getattr(PreTrainedModel, __name)
        if isinstance(val, Callable) and "self" in set(inspect.signature(val).parameters):
            return redirect(val)
        return val

    @classmethod
    def save_torch_artifacts(
        cls,
        model: PreTrainedModel,
        save_dir_path: Path,
        subfolder: str,
        rbln_config: RBLNDecoderOnlyModelForCausalLMConfig,
    ):
        # If you are unavoidably running on a CPU rather than an RBLN device,
        # store the torch tensor, weight, etc. in this function.
        if rbln_config.use_inputs_embeds:
            save_dict = {}
            save_dict["embed_tokens"] = model.get_input_embeddings().state_dict()
            torch.save(save_dict, save_dir_path / subfolder / "torch_artifacts.pth")

    def _create_embedding_layer(self):
        with no_init_weights():
            embed_tokens = torch.nn.Embedding(
                self.config.vocab_size,
                self.config.hidden_size,
                self.config.pad_token_id,
            )
        return embed_tokens

    def get_decoder(self):
        if not self.can_generate():
            raise ValueError("Decode stage is not supported in this model.")
        return self.decoder

    def can_generate(self):
        return self.rbln_config.can_generate

    def get_input_embeddings(self):
        return self.embed_tokens

    def get_attn_impl(self) -> str:
        return self.rbln_config.attn_impl

    def get_kvcache_num_blocks(self) -> int:
        return self.rbln_config.kvcache_num_blocks

    @classmethod
    def wrap_model_if_needed(cls, model: PreTrainedModel, rbln_config: "RBLNDecoderOnlyModelConfig"):
        return cls._decoder_wrapper_cls(model, rbln_config, cls._use_rotary_emb).eval()

    @classmethod
    def _compile_model(
        cls,
        wrapped_model,
        compile_config,
        example_inputs,
        compile_context,
        rbln_config: RBLNDecoderOnlyModelForCausalLMConfig,
        quantization=None,
        phase: str = "prefill",
    ):
        try:
            wrapped_model.phase = phase
            if quantization:
                quantization.maybe_set_quantization_env()
            original_linear = torch.nn.functional.linear
            torch.nn.functional.linear = torch.ops.rbln_custom_ops.linear
            compiled_model = cls.compile(
                wrapped_model,
                compile_config,
                create_runtimes=rbln_config.create_runtimes,
                device=rbln_config.device,
                example_inputs=example_inputs,
                compile_context=compile_context,
            )
            return compiled_model
        finally:
            torch.nn.functional.linear = original_linear
            if quantization:
                quantization.maybe_reset_quantization_env()

    @classmethod
    def _get_compile_context(
        cls,
        compile_config: RBLNCompileConfig,
        example_inputs: List[torch.Tensor],
    ):
        context = CompileContext(use_weight_sharing=True)

        # Mark static tensors (self kv states)
        static_tensors = {}
        for (name, _, _), tensor in zip(compile_config.input_info, example_inputs):
            if "past_key_values" in name:
                static_tensors[name] = tensor
                context.mark_static_address(tensor)

        return context, static_tensors

    @classmethod
    @torch.inference_mode()
    def get_compiled_model(cls, model: PreTrainedModel, rbln_config: RBLNDecoderOnlyModelForCausalLMConfig):
        wrapped_model = cls.wrap_model_if_needed(model, rbln_config)
        prefill_compile_config = rbln_config.compile_cfgs[0]

        # Here we use meta tensor, for the memory efficiency.
        meta_tensor_names = [name for name, _, _ in prefill_compile_config.input_info if "past_key_values" in name]
        prefill_example_inputs = prefill_compile_config.get_dummy_inputs(fill=0, meta_tensor_names=meta_tensor_names)
        context, static_tensors = cls._get_compile_context(prefill_compile_config, prefill_example_inputs)

        compiled_models = {}
        compiled_models["prefill"] = cls._compile_model(
            wrapped_model,
            prefill_compile_config,
            prefill_example_inputs,
            context,
            rbln_config,
            rbln_config.quantization,
            phase="prefill",
        )

        if rbln_config.can_generate:
            wrapped_model.phase = "decode"
            for batch_size, dec_compile_config in zip(rbln_config.decoder_batch_sizes, rbln_config.compile_cfgs[1:]):
                dec_example_inputs = dec_compile_config.get_dummy_inputs(fill=0, static_tensors=static_tensors)
                compiled_decoder = cls._compile_model(
                    wrapped_model,
                    dec_compile_config,
                    dec_example_inputs,
                    context,
                    rbln_config,
                    rbln_config.quantization,
                    phase="decode",
                )
                compiled_models[f"decoder_batch_{batch_size}"] = compiled_decoder

            # check if the memory is enough to have additional blocks
            required_num_blocks = (rbln_config.max_seq_len // rbln_config.kvcache_block_size) * rbln_config.batch_size
            if rbln_config.kvcache_num_blocks < required_num_blocks:
                cls.maybe_suggest_kvcache_num_blocks(
                    compiled_models=compiled_models,
                    model_config=model.config,
                    rbln_config=rbln_config,
                )

        return compiled_models

    @classmethod
    def get_pytorch_model(
        cls, *args, rbln_config: Optional[RBLNDecoderOnlyModelConfig] = None, **kwargs
    ) -> PreTrainedModel:
        if rbln_config and rbln_config.quantization:
            model = cls.get_quantized_model(*args, rbln_config=rbln_config, **kwargs)
        else:
            model = super().get_pytorch_model(*args, **kwargs)

        return model

    @classmethod
    def use_query_position(cls, use_local_attention: bool, is_prefill: bool = True):
        return use_local_attention

    @classmethod
    def get_input_info(
        cls,
        batch_size: int,
        query_length: int,
        rbln_config: RBLNDecoderOnlyModelForCausalLMConfig,
        model_config: PretrainedConfig,
    ):
        num_attention_heads = getattr(model_config, "n_head", None) or getattr(model_config, "num_attention_heads")
        num_key_value_heads = getattr(model_config, "num_key_value_heads", None) or num_attention_heads
        num_hidden_layers = getattr(model_config, "n_layer", None) or getattr(model_config, "num_hidden_layers")
        hidden_size = getattr(model_config, "n_embd", None) or getattr(model_config, "hidden_size")
        head_dim = getattr(model_config, "head_dim", None) or hidden_size // num_attention_heads
        is_prefill = query_length > 1

        input_info = []
        if rbln_config.use_inputs_embeds:
            input_info.append(("inputs_embeds", [batch_size, query_length, hidden_size], rbln_config.torch_dtype))
        else:
            input_info.append(("input_ids", [batch_size, query_length], "int64"))

        input_info.append(("cache_position", [batch_size, query_length], "int32"))

        if rbln_config.use_global_attention:
            max_block_cnt = rbln_config.max_seq_len // rbln_config.kvcache_block_size
            input_info.append(
                ("block_tables", [max_block_cnt] if is_prefill else [batch_size, max_block_cnt], "int16")
            )
        if rbln_config.use_local_attention:
            input_info.append(("local_block_tables", [1] if is_prefill else [batch_size, 1], "int16"))

        if cls.use_query_position(rbln_config.use_local_attention, is_prefill):
            input_info.append(("query_position", [], "int16"))

        if rbln_config.use_attention_mask:
            if rbln_config.use_position_ids:
                input_info.append(("attention_mask", [batch_size, rbln_config.max_seq_len], rbln_config.torch_dtype))
            else:
                input_info.append(
                    ("attention_mask", [batch_size, 1, query_length, rbln_config.max_seq_len], rbln_config.torch_dtype)
                )

        if rbln_config.use_position_ids:
            input_info.append(("position_ids", [batch_size, query_length], "int32"))

<<<<<<< HEAD
        if rbln_config.use_lora:
            input_info.append(("lora_int_ids", [batch_size], "int32"))

        kvcache_dtype = "float32"
=======
        kvcache_dtype = rbln_config.torch_dtype
>>>>>>> 2461c313
        if rbln_config.quantization and rbln_config.quantization.kv_caches == "fp8":
            kvcache_dtype = "float8_e4m3fn"

        global_kvcache_shape = [
            rbln_config.kvcache_num_blocks,
            num_key_value_heads,
            rbln_config.kvcache_block_size,
            head_dim,
        ]
        local_kvcache_shape = [rbln_config.batch_size, num_key_value_heads, rbln_config.sliding_window, head_dim]
        input_info.extend(
            [
                (
                    f"past_key_values_{i}",
                    local_kvcache_shape
                    if rbln_config.sliding_window is not None and ((i // 2) in rbln_config.sliding_window_layers)
                    else global_kvcache_shape,
                    kvcache_dtype,
                )
                for i in range(num_hidden_layers * 2)
            ]
        )

        return input_info

    @classmethod
    def _update_sliding_window_config(
        cls, model_config: PretrainedConfig, rbln_config: RBLNDecoderOnlyModelForCausalLMConfig
    ):
        # Update the sliding window configuration for the RBLN model.

        # This method must be implemented by subclasses to handle their specific sliding window configurations,
        # as Hugging Face models use different configuration keys to represent sliding window layers.

        # Args:
        #     model_config (PretrainedConfig): The model configuration from Hugging Face.
        #     rbln_config (RBLNDecoderOnlyModelForCausalLMConfig): The RBLN model configuration.

        # Notes:
        #     Required configuration settings:
        #     - `cache_impl`: Must be one of:
        #         - "static": All layers use global attention (no sliding window)
        #         - "sliding_window": All layers use sliding window attention
        #         - "hybrid": A mix of global and sliding window attention layers
        #     - `sliding_window`: Width of the sliding window (required if cache_impl is "sliding_window" or "hybrid")
        #     - `sliding_window_layers`: List of layer indices using sliding window attention (required if cache_impl is "hybrid")

        #     Example implementation for a 'sliding_window' model:
        #     ```python
        #     rbln_config.cache_impl = "sliding_window"
        #     rbln_config.sliding_window = model_config.sliding_window
        #     rbln_config.sliding_window_layers = [i for i in range(model_config.num_hidden_layers)]
        #     return rbln_config
        #     ```

        # Returns:
        #     RBLNDecoderOnlyModelConfig: The updated RBLN model configuration.

        raise NotImplementedError(
            "Subclasses must implement _update_sliding_window_config to configure sliding window attention settings. "
            "See method docstring for required configuration details."
        )

    @classmethod
    def _update_attention_config(
        cls, model: PreTrainedModel, model_config: PretrainedConfig, rbln_config: RBLNDecoderOnlyModelForCausalLMConfig
    ):
        rbln_config.attn_impl, rbln_config.kvcache_partition_len, rbln_config.kvcache_block_size = set_default_values(
            attn_impl=rbln_config.attn_impl,
            kvcache_partition_len=rbln_config.kvcache_partition_len,
            kvcache_block_size=rbln_config.kvcache_block_size,
            max_seq_len=rbln_config.max_seq_len,
        )

        validate_attention_method(
            attn_impl=rbln_config.attn_impl,
            kvcache_partition_len=rbln_config.kvcache_partition_len,
            kvcache_block_size=rbln_config.kvcache_block_size,
            max_seq_len=rbln_config.max_seq_len,
        )

        num_full_blocks = (rbln_config.max_seq_len // rbln_config.kvcache_block_size) * rbln_config.batch_size

        # Update kvcache_num_blocks based on the attention implementation.
        if rbln_config.attn_impl == "flash_attn":
            estimated_max_num_blocks = cls.get_maximum_num_blocks(
                config=model_config,
                tensor_parallel_size=rbln_config.tensor_parallel_size or 1,
                kvcache_block_size=rbln_config.kvcache_block_size,
                nbits_per_param=16 if not rbln_config.quantization else 4,  # TODO(jongho): FIX Ad-hoc
                n_model_params=sum(p.numel() for p in model.parameters()),
                num_runtimes=1 if not rbln_config.can_generate else 1 + len(rbln_config.decoder_batch_sizes),
            )

            if rbln_config.kvcache_num_blocks is None:
                if estimated_max_num_blocks < num_full_blocks:
                    # lower bound of the number of blocks for flash attention.
                    min_blocks_for_flash = min(
                        rbln_config.max_seq_len // rbln_config.kvcache_block_size + 1, num_full_blocks
                    )
                    if min_blocks_for_flash > estimated_max_num_blocks:
                        # NOTE: Just try to compile with lower bound of blocks for flash attention.
                        # Even if it's larger than the estimated maximum number of blocks.
                        rbln_config.kvcache_num_blocks = min_blocks_for_flash
                    else:
                        logger.info(f"[KVCache] Compiling with num_blocks: {rbln_config.kvcache_num_blocks}")
                        rbln_config.kvcache_num_blocks = estimated_max_num_blocks

                    if rbln_config.kvcache_num_blocks < rbln_config.batch_size:
                        raise RuntimeError(
                            f"Batch size ({rbln_config.batch_size}) exceeds num_blocks ({rbln_config.kvcache_num_blocks}). "
                            "Ensure the number of blocks is at least equal to the batch size."
                        )
                else:
                    rbln_config.kvcache_num_blocks = num_full_blocks
            elif rbln_config.kvcache_num_blocks > estimated_max_num_blocks:
                logger.warning(
                    f"The set `kvcache_num_blocks` ({rbln_config.kvcache_num_blocks}) is greater"
                    f" than the estimated maximum number of blocks ({estimated_max_num_blocks})."
                    "This can cause a failure during model compilation."
                )
        else:
            if rbln_config.kvcache_num_blocks is None:
                rbln_config.kvcache_num_blocks = num_full_blocks
            elif rbln_config.kvcache_num_blocks > num_full_blocks:
                logger.warning(
                    f"The set `kvcache_num_blocks` ({rbln_config.kvcache_num_blocks}) is greater"
                    f" than the required number of blocks ({num_full_blocks})."
                    "This can cause a failure during model compilation."
                )

        logger.info(f"[KVCache] Compiling with num_blocks: {rbln_config.kvcache_num_blocks}")

        return rbln_config

    @classmethod
    def _update_rbln_config(
        cls,
        preprocessors: Optional[Union["AutoFeatureExtractor", "AutoProcessor", "AutoTokenizer"]] = None,
        model: Optional[PreTrainedModel] = None,
        model_config: Optional[PretrainedConfig] = None,
        rbln_config: Optional[RBLNDecoderOnlyModelForCausalLMConfig] = None,
    ) -> RBLNDecoderOnlyModelForCausalLMConfig:
        if rbln_config.max_seq_len is None:
            rbln_config.max_seq_len = getattr(model_config, "max_position_embeddings", None) or getattr(
                model_config, "n_positions", None
            )
        if rbln_config.max_seq_len is None:
            raise ValueError("`max_seq_len` should be specified.")

        if getattr(model_config, "sliding_window", None) is not None and getattr(
            model_config, "use_sliding_window", True
        ):
            rbln_config = cls._update_sliding_window_config(model_config, rbln_config)
            if rbln_config.sliding_window is not None:
                validate_sliding_window(rbln_config)

        rbln_config = cls._update_attention_config(model, model_config, rbln_config)

        prefill_input_info = cls.get_input_info(
            batch_size=1,
            query_length=rbln_config.prefill_chunk_size,
            rbln_config=rbln_config,
            model_config=model_config,
        )

        prefill_compile_config = RBLNCompileConfig(compiled_model_name="prefill", input_info=prefill_input_info)
        compile_cfgs = [prefill_compile_config]

        if rbln_config.can_generate:
            for batch_size in rbln_config.decoder_batch_sizes:
                dec_input_info = cls.get_input_info(
                    batch_size=batch_size,
                    query_length=1,
                    rbln_config=rbln_config,
                    model_config=model_config,
                )
                compile_cfgs.append(
                    RBLNCompileConfig(compiled_model_name=f"decoder_batch_{batch_size}", input_info=dec_input_info)
                )
        rbln_config.set_compile_cfgs(compile_cfgs)

        return rbln_config

    @classmethod
    def _create_runtimes(
        cls,
        compiled_models: List[rebel.RBLNCompiledModel],
        rbln_config: RBLNDecoderOnlyModelForCausalLMConfig,
    ) -> List[rebel.Runtime]:
        expected_model_names = ["prefill"]
        if rbln_config.can_generate:
            expected_model_names.extend(
                [f"decoder_batch_{batch_size}" for batch_size in rbln_config.decoder_batch_sizes]
            )
        if any(model_name not in rbln_config.device_map for model_name in expected_model_names):
            cls._raise_missing_compiled_file_error(expected_model_names)

        ret_val = [
            rebel.Runtime(
                compiled_models[0],
                tensor_type="pt",
                device=rbln_config.device_map["prefill"],
                activate_profiler=rbln_config.activate_profiler,
                timeout=rbln_config.timeout,
            )
        ]
        if rbln_config.can_generate:
            ret_val.extend(
                [
                    rebel.Runtime(
                        compiled_models[i + 1],
                        tensor_type="pt",
                        device=rbln_config.device_map[f"decoder_batch_{batch_size}"],
                        activate_profiler=rbln_config.activate_profiler,
                        timeout=rbln_config.timeout,
                    )
                    for i, batch_size in enumerate(rbln_config.decoder_batch_sizes)
                ]
            )
        return ret_val

    def forward(
        self,
        input_ids: Optional[torch.LongTensor] = None,
        inputs_embeds: Optional[torch.Tensor] = None,
        attention_mask: Optional[torch.LongTensor] = None,
        position_embed: Optional[torch.Tensor] = None,
        **kwargs,
    ) -> Tuple[torch.FloatTensor]:
        inputs = inputs_embeds if inputs_embeds is not None else input_ids
        batch_size = inputs.shape[0]

        if batch_size != self.rbln_config.batch_size:
            raise ValueError(
                f"Batch size ({batch_size}) must be equal to the batch size of the model ({self.rbln_config.batch_size})."
            )

        all_last_hidden_states = []
        for b_idx in range(self.rbln_config.batch_size):
            query_length = (
                attention_mask[b_idx].sum(dim=-1).int().item() if attention_mask is not None else inputs.shape[1]
            )
            cache_position = torch.arange(query_length, dtype=torch.int32).unsqueeze(0)
            last_hidden_states = self.prefill_decoder(
                inputs[b_idx : b_idx + 1],
                attention_mask=attention_mask[b_idx] if attention_mask is not None else None,
                position_embed=position_embed[b_idx : b_idx + 1] if position_embed is not None else None,
                cache_position=cache_position,
                batch_idx=b_idx,
            ).logits
            all_last_hidden_states.append(last_hidden_states)

        last_hidden_states = torch.concat(all_last_hidden_states, dim=0)
        return BaseModelOutputWithPast(last_hidden_state=last_hidden_states)


class RBLNDecoderOnlyModelForCausalLM(RBLNDecoderOnlyModel, RBLNDecoderOnlyGenerationMixin):
    """
    A base class for decoder-only transformer models optimized for causal language modeling tasks on RBLN devices.
    This class serves as the foundation for various decoder-only architectures like GPT, LLaMA, etc.

    The class provides core functionality for:

    1. Converting pre-trained transformer models to RBLN-optimized format
    2. Handling the compilation process for RBLN devices
    3. Managing inference operations for causal language modeling

    This class inherits from RBLNModel and implements specific methods required for
    decoder-only architectures and causal language modeling tasks.

    Note:
        - This class is designed to be subclassed by specific model implementations
          (e.g., RBLNLlamaForCausalLM, RBLNGPT2LMHeadModel)
        - Subclasses should implement model-specific conversion logic.
        - The class handles RBLN-specific optimizations automatically during compilation
    """

    auto_model_class = AutoModelForCausalLM

    @property
    def prefill_output_size(self):
        return (
            1,
            self.rbln_config.prefill_chunk_size if self.rbln_config.logits_to_keep == 0 else 1,
            self.config.vocab_size,
        )

    @classmethod
    def use_query_position(cls, use_local_attention: bool, is_prefill: bool = True):
        return is_prefill

    def set_lora_int_ids(self, lora_int_ids: Optional[torch.Tensor]):
        if isinstance(lora_int_ids, int):
            lora_int_ids = torch.tensor([lora_int_ids], dtype=torch.int32)
        elif isinstance(lora_int_ids, list):
            lora_int_ids = torch.tensor(lora_int_ids, dtype=torch.int32)

        self.lora_int_ids = lora_int_ids

        self.prefill_decoder.lora_int_ids = lora_int_ids
        if self.rbln_config.can_generate:
            for batch_size in self.rbln_config.decoder_batch_sizes:
                self.decoders[batch_size].lora_int_ids = lora_int_ids

    def set_adapter(self, adapter_name: Union[str, List[str]]) -> None:
        """
        Sets the active adapter(s) for the model using adapter name(s).

        Args:
            adapter_name (Union[str, List[str]]): The name(s) of the adapter(s) to be activated.
                Can be a single adapter name or a list of adapter names.

        Raises:
            ValueError: If the model is not configured with LoRA or if the adapter name is not found.
        """
        if not hasattr(self.rbln_config, "lora_config") or self.rbln_config.lora_config is None:
            raise ValueError("Model is not configured with LoRA. Cannot set adapter.")

        # Convert single adapter name to list for uniform processing
        if isinstance(adapter_name, str):
            adapter_names = [adapter_name]
        else:
            adapter_names = adapter_name

        # Validate that all adapter names exist
        available_adapters = {
            adapter.lora_name: adapter.lora_int_id for adapter in self.rbln_config.lora_config.adapters
        }
        missing_adapters = [name for name in adapter_names if name not in available_adapters]
        if missing_adapters:
            raise ValueError(
                f"Adapter(s) {missing_adapters} not found. Available adapters: {list(available_adapters.keys())}"
            )

        # Get the adapter IDs and set them
        lora_int_ids = [available_adapters[name] for name in adapter_names]
        self.set_lora_int_ids(torch.tensor(lora_int_ids, dtype=torch.int32))

    def forward(
        self,
        input_ids: Optional[torch.LongTensor] = None,
        inputs_embeds: Optional[torch.Tensor] = None,
        cache_position: Optional[torch.Tensor] = None,
        attention_mask: Optional[torch.LongTensor] = None,
        generate_idx: Optional[torch.Tensor] = None,
        padded_cache_lengths: Optional[torch.Tensor] = None,
        position_ids: Optional[torch.Tensor] = None,
        token_type_ids: Optional[torch.Tensor] = None,
        lora_int_ids: Optional[torch.Tensor] = None,
        return_dict: Optional[torch.Tensor] = None,
        **kwargs,
    ) -> Tuple[torch.FloatTensor]:
        # Forward method for the RBLN-optimized model, designed for integration with the HuggingFace generate API.
        # For continuous batching, the prefill stage processes one batch at a time and updates the KV cache using batch_idx.
        # A for-loop ensures synchronization with the HuggingFace generate API.
        # The decoder stage operates as usual, processing inputs in batch mode.
        if self.rbln_config.use_lora and lora_int_ids is None:
            if self.lora_int_ids is None:
                raise ValueError(
                    "lora_int_id is required when using LoRA. "
                    "You should call set_lora_int_ids() before forward() or pass lora_int_id to forward()."
                )
            lora_int_ids = self.lora_int_ids

        # for only use forward
        if generate_idx is None:
            generate_idx = (
                attention_mask.sum(dim=-1, keepdim=True).int()
                if attention_mask is not None
                else torch.full((input_ids.shape[0], 1), input_ids.shape[1], dtype=torch.int32)
            )
            padded_cache_lengths = torch.zeros_like(generate_idx)

        # Prefill
        if cache_position is None:
            logits = []
            inputs = inputs_embeds if inputs_embeds is not None else input_ids
            batch_size = inputs.shape[0]
            for b_idx in range(batch_size):
                cache_position = torch.arange(0, generate_idx[b_idx].item(), dtype=torch.int32).unsqueeze(0)
                output = self.prefill_decoder(
                    input_ids=inputs[b_idx : b_idx + 1] if inputs_embeds is None else None,
                    inputs_embeds=inputs[b_idx : b_idx + 1] if inputs_embeds is not None else None,
                    attention_mask=attention_mask[b_idx] if attention_mask is not None else None,
                    cache_position=cache_position,
                    batch_idx=b_idx,
                    token_type_ids=token_type_ids[b_idx : b_idx + 1] if token_type_ids is not None else None,
                    lora_int_ids=lora_int_ids[b_idx : b_idx + 1] if lora_int_ids is not None else None,
                )
                padded_cache_lengths[b_idx] += output.padded_cache_lengths
                logits.append(output.logits)
            logits = torch.cat(logits, dim=0)
        # Decoder
        else:
            inputs = inputs_embeds if inputs_embeds is not None else input_ids
            batch_size = inputs.shape[0]
            if batch_size not in self.decoders:
                raise ValueError(
                    f"No decoder runtime available for batch size {batch_size}. "
                    f"Available batch sizes are: {list(self.decoders.keys())}. "
                    f"Please run your model with one of these batch sizes or add support for batch size {batch_size}."
                )
            logits = self.decoders[batch_size](
                input_ids=input_ids,
                inputs_embeds=inputs_embeds,
                cache_position=cache_position,
                position_ids=position_ids if self.rbln_config.use_position_ids else None,
                lora_int_ids=lora_int_ids,
            ).logits

        if not return_dict:
            return logits, generate_idx, padded_cache_lengths
        else:
            return RBLNDecoderOnlyOutput(
                logits=logits, generate_idx=generate_idx, padded_cache_lengths=padded_cache_lengths
            )<|MERGE_RESOLUTION|>--- conflicted
+++ resolved
@@ -374,14 +374,10 @@
         if rbln_config.use_position_ids:
             input_info.append(("position_ids", [batch_size, query_length], "int32"))
 
-<<<<<<< HEAD
         if rbln_config.use_lora:
             input_info.append(("lora_int_ids", [batch_size], "int32"))
 
-        kvcache_dtype = "float32"
-=======
         kvcache_dtype = rbln_config.torch_dtype
->>>>>>> 2461c313
         if rbln_config.quantization and rbln_config.quantization.kv_caches == "fp8":
             kvcache_dtype = "float8_e4m3fn"
 
