# Copyright 2025 Rebellions Inc. All rights reserved.

# Licensed under the Apache License, Version 2.0 (the "License");
# you may not use this file except in compliance with the License.
# You may obtain a copy of the License at:

#     http://www.apache.org/licenses/LICENSE-2.0

# Unless required by applicable law or agreed to in writing, software
# distributed under the License is distributed on an "AS IS" BASIS,
# WITHOUT WARRANTIES OR CONDITIONS OF ANY KIND, either express or implied.
# See the License for the specific language governing permissions and
# limitations under the License.

from typing import Any, Dict, List, Optional, Union

import rebel

from ....configuration_utils import RBLNModelConfig
from ....utils.logging import get_logger
from ...utils.rbln_quantization import RBLNQuantizationConfig


logger = get_logger()


class RBLNDecoderOnlyModelForCausalLMConfig(RBLNModelConfig):
    def __init__(
        self,
        batch_size: Optional[int] = None,
        max_seq_len: Optional[int] = None,
        use_inputs_embeds: Optional[bool] = None,
        use_attention_mask: Optional[bool] = None,
        use_position_ids: Optional[bool] = None,
        attn_impl: Optional[str] = None,
        kvcache_partition_len: Optional[int] = None,
        kvcache_block_size: Optional[int] = None,
        quantization: Optional[Union[Dict[str, Any], RBLNQuantizationConfig]] = None,
        prefill_chunk_size: Optional[int] = None,
        kvcache_num_blocks: Optional[int] = None,
        decoder_batch_sizes: Optional[List[int]] = None,
        **kwargs,
    ):
        """
        Args:
            batch_size (Optional[int]): The batch size for inference. Defaults to 1.
            max_seq_len (Optional[int]): The maximum sequence length supported by the model.
            use_inputs_embeds (Optional[bool]): Whether to use input embeddings directly. Defaults to False.
            use_attention_mask (Optional[bool]): Whether to use attention masks. This is automatically set to True
                for RBLN-CA02 devices.
            use_position_ids (Optional[bool]): Whether to use position IDs. Defaults to False.
            attn_impl (Optional[str]): The attention implementation to use.
            kvcache_partition_len (Optional[int]): The length of each KV cache partition.
            kvcache_block_size (Optional[int]): The block size for KV cache.
            quantization (Optional[Dict[str, Any]]): Configuration for model quantization.
            prefill_chunk_size (Optional[int]): The chunk size for prefilling the KV cache. Defaults to 128,
                and must be a positive integer divisible by 64.
            kvcache_num_blocks (Optional[int]): The number of blocks in the KV cache.
            decoder_batch_sizes (Optional[List[int]]): A list of batch sizes for which separate decoder models will be compiled.
                This allows the model to handle varying batch sizes efficiently during generation. If not specified,
                defaults to a list containing only the model's main batch size. When specifying multiple batch sizes:
                1) All values must be less than or equal to the main batch size.
                2) The list will be sorted in descending order (larger batch sizes first).
                3) If using multiple decoders, at least one batch size should match the main batch size.

            **kwargs: Additional arguments passed to the parent RBLNModelConfig.

        Raises:
            ValueError: If batch_size is not a positive integer or if prefill_chunk_size is not
                a positive integer divisible by 64.
        """
        super().__init__(**kwargs)
        self.batch_size = batch_size or 1
        if not isinstance(self.batch_size, int) or self.batch_size < 0:
            raise ValueError(f"batch_size must be a positive integer, got {self.batch_size}")

        self.max_seq_len = max_seq_len
        self.use_inputs_embeds = use_inputs_embeds or False
        self.use_position_ids = use_position_ids or False
        self.use_attention_mask = use_attention_mask

        npu = self.npu or rebel.get_npu_name()
        if npu == "RBLN-CA02":
            if self.use_attention_mask is False:
                logger.warning("Attention mask should be used with RBLN-CA02. Setting use_attention_mask to True.")
            self.use_attention_mask = True
        else:
            self.use_attention_mask = self.use_attention_mask or False

<<<<<<< HEAD
        self.use_position_ids = use_position_ids or False
        if self.use_position_ids and not self.use_attention_mask:
            raise ValueError("Position ids should be used with attention mask. Setting use_attention_mask to True.")
=======
        if self.use_position_ids and not self.use_attention_mask:
            raise ValueError("Position IDs should be used with attention mask.")
>>>>>>> 678cc891

        self.attn_impl = attn_impl
        self.kvcache_partition_len = kvcache_partition_len
        self.kvcache_block_size = kvcache_block_size
        self.quantization = quantization or {}
        if self.quantization and isinstance(self.quantization, dict):
            self.quantization = RBLNQuantizationConfig(**self.quantization)

        self.prefill_chunk_size = prefill_chunk_size or 128
        if self.prefill_chunk_size % 64 != 0 or self.prefill_chunk_size <= 0:
            raise ValueError("`prefill_chunk_size` must be a positive integer divisible by 64.")

        self.kvcache_num_blocks = kvcache_num_blocks
        self.decoder_batch_sizes = decoder_batch_sizes
        if self.decoder_batch_sizes is None:
            self.decoder_batch_sizes = [self.batch_size]

        if self.use_multiple_decoder:
            if max(self.decoder_batch_sizes) > self.batch_size:
                raise ValueError(
                    f"Decoder batch size ({max(self.decoder_batch_sizes)}) must be less than or equal to the runtime batch size ({self.batch_size})."
                )
            if max(self.decoder_batch_sizes) < self.batch_size:
                logger.warning(
                    f"Maximum decoder batch size ({max(self.decoder_batch_sizes)}) is less than the model's batch size ({self.batch_size}). "
                    "Appending the model's batch size to the decoder batch size."
                )
                self.decoder_batch_sizes.append(self.batch_size)

            # Larger batch size should be at the beginning of the list.
            self.decoder_batch_sizes.sort(reverse=True)

    @property
    def use_multiple_decoder(self):
        return isinstance(self.decoder_batch_sizes, list) and len(self.decoder_batch_sizes) > 1<|MERGE_RESOLUTION|>--- conflicted
+++ resolved
@@ -87,14 +87,8 @@
         else:
             self.use_attention_mask = self.use_attention_mask or False
 
-<<<<<<< HEAD
-        self.use_position_ids = use_position_ids or False
-        if self.use_position_ids and not self.use_attention_mask:
-            raise ValueError("Position ids should be used with attention mask. Setting use_attention_mask to True.")
-=======
         if self.use_position_ids and not self.use_attention_mask:
             raise ValueError("Position IDs should be used with attention mask.")
->>>>>>> 678cc891
 
         self.attn_impl = attn_impl
         self.kvcache_partition_len = kvcache_partition_len
