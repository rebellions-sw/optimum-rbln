# Copyright 2025 Rebellions Inc. All rights reserved.

# Licensed under the Apache License, Version 2.0 (the "License");
# you may not use this file except in compliance with the License.
# You may obtain a copy of the License at:

#     http://www.apache.org/licenses/LICENSE-2.0

# Unless required by applicable law or agreed to in writing, software
# distributed under the License is distributed on an "AS IS" BASIS,
# WITHOUT WARRANTIES OR CONDITIONS OF ANY KIND, either express or implied.
# See the License for the specific language governing permissions and
# limitations under the License.

import inspect
import math
from collections import deque
from dataclasses import dataclass
from pathlib import Path
from typing import TYPE_CHECKING, Any, Callable, Deque, Dict, List, Optional, Tuple, Union

import rebel
import torch
from rebel.compile_context import CompileContext
from transformers import AutoConfig, AutoModelForCausalLM, PretrainedConfig, PreTrainedModel
from transformers.modeling_utils import no_init_weights
from transformers.utils import ModelOutput

from ....configuration_utils import RBLNCompileConfig
from ....modeling import RBLNModel
from ....utils.logging import get_logger
from ....utils.runtime_utils import RBLNPytorchRuntime
from ...utils.rbln_quantization import prepare_model_for_quantization
from .configuration_decoderonly import RBLNDecoderOnlyModelForCausalLMConfig
from .decoderonly_architecture import (
    DecoderOnlyWrapper,
    set_default_values,
    validate_attention_method,
)


logger = get_logger()

if TYPE_CHECKING:
    from transformers import AutoFeatureExtractor, AutoProcessor, AutoTokenizer


class RBLNRuntimeModel(RBLNPytorchRuntime):
    mandatory_members = ["main_input_name", "embed_tokens"]

    def __init__(
        self,
        runtime: rebel.Runtime,
        phase: str,
        batch_size: int,
        dec_attn_mask: torch.Tensor,
        block_tables: torch.Tensor,
        free_block_pool: Deque,
        kvcache_block_size: int,
        use_attention_mask: bool,
        attn_impl: str,
        use_position_ids: bool,
        **kwargs: Any,
    ) -> None:
        super().__init__(runtime, **kwargs)
        self.phase = phase
        self.batch_size = batch_size

        # shared data structures between prefill and decode phase
        self.use_attention_mask = use_attention_mask

        # shared tensor between prefill and decode phase
        self.dec_attn_mask = dec_attn_mask
        self.block_tables = block_tables
        self.free_block_pool = free_block_pool
        self.use_position_ids = use_position_ids

        self.kvcache_block_size = kvcache_block_size
        self.empty_block = -1
        self.attn_impl = attn_impl

        if self.phase == "prefill":
            vocab_size = kwargs.pop("vocab_size")
            self.max_seq_len = kwargs.pop("max_seq_len")
            self.prefill_chunk_size = kwargs.pop("prefill_chunk_size")
            self.output_size = [1, 1, vocab_size]
            self.causal_mask = 1 - torch.triu(
                torch.ones(1, 1, self.prefill_chunk_size, self.prefill_chunk_size), diagonal=1
            )

    def get_block_tables(self, cache_position: torch.Tensor, batch_idx: int = None):
        """
        Manages and returns the KV cache block tables.
        Updates the block tables based on the given cache_position, allocating new blocks or reusing existing ones as needed.

        Args:
            cache_position (torch.Tensor): Tensor containing cache position information, indicating positions within the cache for each batch item.
            batch_idx (int, optional): Specific batch index, used when phase is 'prefill'.

        Returns:
            torch.Tensor: Updated block tables.
        """

        NO_BLOCKS_ERROR = (
            "No memory blocks are available for allocation. "
            "The generate() API cannot complete this inference task because Paged Attention is not fully supported by optimum-rbln. "
            "This is supported by vllm-rbln (see: https://docs.rbln.ai/software/model_serving/vllm_support/vllm-rbln.html). "
            "Using vllm-rbln should fix this issue and enhance inference performance."
        )

        def update_block(batch_idx: int, block_idx: int):
            """
            If the block is empty (empty_block), allocates a block from the free_block_pool.
            """
            if self.block_tables[batch_idx][block_idx] == self.empty_block:
                if self.free_block_pool:
                    block = self.free_block_pool.popleft()
                    self.block_tables[batch_idx][block_idx] = block
                else:
                    raise RuntimeError(NO_BLOCKS_ERROR)

        def replace_empty_block(block_tables: torch.Tensor):
            """
            Replaces all occurrences of `self.empty_block` in `block_tables` with a dummy block from `self.free_block_pool`.
            """
            if not torch.any(block_tables == self.empty_block):
                return block_tables.clone()
            elif self.free_block_pool:
                _free_block = self.free_block_pool[0]
                return torch.where(block_tables == self.empty_block, _free_block, block_tables)
            else:
                raise RuntimeError(NO_BLOCKS_ERROR)

        if self.phase == "prefill":
            # Track previously used blocks and return them to the free_block_pool and
            # reset the current batch's block table to empty blocks
            prev_blocks = self.block_tables[batch_idx][self.block_tables[batch_idx] != self.empty_block].tolist()
            self.free_block_pool.extend(prev_blocks)
            self.block_tables[batch_idx].fill_(self.empty_block)

            # Get the start (s) and end (e) positions from cache_position and
            # iterate over the cache positions to allocate necessary blocks
            s, e = cache_position[0][0].item(), cache_position[0][-1].item()
            for position in range(s, e + 1, self.kvcache_block_size):
                block_idx = position // self.kvcache_block_size
                if batch_idx >= len(self.block_tables) or block_idx >= len(self.block_tables[batch_idx]):
                    raise IndexError(f"Invalid index: batch_idx={batch_idx}, block_idx={block_idx}")
                update_block(batch_idx, block_idx)

            return replace_empty_block(self.block_tables[batch_idx])
        # Case for 'decoder' phase, iterate over the cache positions to allocate necessary blocks
        else:
            for b_idx in range(self.batch_size):
                position = cache_position[b_idx][0].item()
                block_idx = position // self.kvcache_block_size
                update_block(b_idx, block_idx)

            return replace_empty_block(self.block_tables)

    def forward(
        self,
        input_ids: Optional[torch.LongTensor] = None,
        inputs_embeds: Optional[torch.Tensor] = None,
        cache_position: torch.Tensor = None,
        attention_mask: Optional[torch.Tensor] = None,
        batch_idx: Optional[int] = None,
        block_tables: Optional[torch.Tensor] = None,
        position_embed: Optional[torch.Tensor] = None,
        position_ids: Optional[torch.Tensor] = None,
        token_type_ids: Optional[torch.Tensor] = None,
        local_block_tables: Optional[torch.Tensor] = None,
    ):
        if input_ids is None and inputs_embeds is None:
            raise ValueError("Either `input_ids` or `inputs_embeds` must be provided.")

        if inputs_embeds is None:
            inputs = input_ids
            if self.embed_tokens is not None:
                inputs = self.embed_tokens(inputs)
        else:
            inputs = inputs_embeds

        if block_tables is None:
            block_tables = self.get_block_tables(cache_position, batch_idx=batch_idx)
            is_external_block_tables = False
        else:
            is_external_block_tables = True

        if self.phase == "decode":
            return self.decode_forward(
                inputs,
                cache_position,
                block_tables,
                is_external_block_tables,
                attention_mask=attention_mask,
                position_embed=position_embed,
                position_ids=position_ids,
                local_block_tables=local_block_tables,
            )
        else:
            return self.prefill_forward(
                inputs,
                cache_position,
                attention_mask,
                batch_idx,
                block_tables,
                position_embed=position_embed,
                token_type_ids=token_type_ids,
                local_block_tables=local_block_tables,
            )

    def decode_forward(
        self,
        inputs: torch.Tensor,
        cache_position: torch.Tensor = None,
        block_tables: torch.Tensor = None,
        is_external_block_tables: bool = None,
        attention_mask: Optional[torch.Tensor] = None,
        position_embed: Optional[torch.Tensor] = None,
        position_ids: Optional[torch.Tensor] = None,
        local_block_tables: Optional[torch.Tensor] = None,
    ) -> torch.FloatTensor:
        batch_size = inputs.shape[0]
        if batch_size != self.batch_size:
            raise RuntimeError(
                f"Batch size mismatch: got {batch_size}, expected {self.batch_size} (compiled batch size)."
            )

        if batch_size != cache_position.shape[0]:
            raise RuntimeError(f"Cache position size mismatch: got {cache_position.shape[0]}, expected {batch_size}.")

        if self.use_attention_mask and attention_mask is None:
            for b_idx in range(batch_size):
                decoding_step = cache_position[b_idx].item()
                if not (0 <= decoding_step < self.dec_attn_mask.shape[-1]):
                    raise ValueError(
                        f"Decoding step {decoding_step} out of bounds for attention mask with shape {self.dec_attn_mask.shape}."
                    )

                if is_external_block_tables:
                    self.dec_attn_mask[b_idx].fill_(0)
                    self.dec_attn_mask[b_idx, :, :, : decoding_step + 1] = 1
                else:
                    self.dec_attn_mask[b_idx, :, :, decoding_step] = 1

            attention_mask = self.dec_attn_mask

        if self.batch_size < block_tables.shape[0]:
            block_tables = block_tables[: self.batch_size]

        if attention_mask is not None and self.batch_size < attention_mask.shape[0]:
            attention_mask = attention_mask[: self.batch_size]

        logits = super().forward(
            inputs,
            cache_position,
            block_tables,
            position_embed,
            attention_mask if self.use_attention_mask else None,
            position_ids if self.use_position_ids else None,
        )

        return RBLNDecoderOnlyOutput(logits=logits)

    def _prepare_prefill_inputs(
        self,
        inputs: torch.Tensor,
        cache_position: torch.Tensor,
        attention_mask: Optional[torch.Tensor] = None,
        position_embed: Optional[torch.Tensor] = None,
        local_block_tables: Optional[torch.Tensor] = None,
    ):
        """
        Prepare inputs for prefill phase.
        """
        # Handle continuous batching in a compiled graph by extracting valid inputs
        # If an attention mask is provided, select only the valid (non-masked) inputs
        inputs = inputs[:, attention_mask.bool()] if attention_mask is not None else inputs
        if position_embed is not None:
            position_embed = (
                position_embed[:, :, :, attention_mask.bool(), :] if attention_mask is not None else position_embed
            )

        query_length = inputs.shape[1]
        if query_length > self.max_seq_len:
            raise ValueError(
                f"Input length ({query_length}) exceeds the maximum allowed sequence length ({self.max_seq_len})."
            )

        # Initialize attention mask for chunked processing
        chunked_attention_mask = (
            torch.zeros(1, 1, self.prefill_chunk_size, self.max_seq_len, dtype=torch.float32)
            if self.use_attention_mask
            else None
        )

        # Buffer for storing output logits
        out_buffers = [
            torch.empty(
                size=self.output_size,
                dtype=torch.float32,
                device="cpu",
            )
        ]

        # Pad input and cache_position if the last chunk is smaller than `prefill_chunk_size`
        if query_length % self.prefill_chunk_size != 0:
            padding_size = self.prefill_chunk_size - query_length % self.prefill_chunk_size
            # inputs_embeds
            if inputs.dim() == 3:
                inputs = torch.nn.functional.pad(inputs, (0, 0, 0, padding_size))
            # inputs_ids
            else:
                inputs = torch.nn.functional.pad(inputs, (0, padding_size))

            cache_position = torch.cat(
                [
                    cache_position,
                    torch.arange(
                        query_length,
                        query_length + padding_size,
                        dtype=torch.int32,
                    ).unsqueeze(0),
                ],
                dim=-1,
            )

            if position_embed is not None:
                position_embed = torch.nn.functional.pad(position_embed, (0, 0, 0, padding_size))

        # Overwrite position_ids and padded_cache_lengths
        position_ids = None
        padded_cache_lengths = 0

        return (
            inputs,
            cache_position,
            chunked_attention_mask,
            out_buffers,
            position_ids,
            position_embed,
            padded_cache_lengths,
            query_length,
        )

    def prefill_forward(
        self,
        inputs: torch.Tensor,
        cache_position: torch.Tensor = None,
        attention_mask: Optional[torch.Tensor] = None,
        batch_idx: int = None,
        block_tables: torch.Tensor = None,
        is_external_block_tables: bool = None,
        position_embed: Optional[torch.Tensor] = None,
        token_type_ids: Optional[torch.Tensor] = None,
    ) -> torch.FloatTensor:
        """
        Performs chunked prefill for efficient KV-cache updates and memory optimization.
        Instead of processing the entire sequence at once, the input is divided into chunks of size `prefill_chunk_size`,
        and each chunk is processed sequentially. This allows for better memory utilization and compatibility with continuous batching.
        """
        (
            inputs,
            cache_position,
            chunked_attention_mask,
            out_buffers,
            position_ids,
            position_embed,
            padded_cache_lengths,
            query_length,
        ) = self._prepare_prefill_inputs(
            inputs, cache_position, attention_mask, position_embed, token_type_ids=token_type_ids
        )

        # Process input in chunks of size `prefill_chunk_size`
        for step in range(0, query_length, self.prefill_chunk_size):
            # Extract the current chunk of inputs and cache positions
            input_chunk = inputs[:, step : step + self.prefill_chunk_size]
            cache_pos_chunk = cache_position[:, step : step + self.prefill_chunk_size]
            position_ids_chunk = (
                position_ids[:, step : step + self.prefill_chunk_size] if position_ids is not None else None
            )
            if position_embed is not None:
                position_embed_chunk = position_embed[:, :, :, step : step + self.prefill_chunk_size, :]

            if self.use_attention_mask and not self.use_position_ids:
                # Update attention mask to ensure proper causal behavior
                if step >= self.prefill_chunk_size:
                    chunked_attention_mask[:, :, :, step - self.prefill_chunk_size : step] = 1
                chunked_attention_mask[:, :, :, step : step + self.prefill_chunk_size] = self.causal_mask

            # Define query position
            query_position = torch.tensor((query_length - 1) % self.prefill_chunk_size, dtype=torch.int16)

            # Forward pass for the current chunk
            logits = super().forward(
                input_chunk,
                cache_pos_chunk,
                block_tables,
                position_embed_chunk if position_embed is not None else None,
                query_position,
                chunked_attention_mask if self.use_attention_mask else None,
<<<<<<< HEAD
                position_ids_chunk if self.use_position_ids else None,
                position_embed_chunk if position_embed is not None else None,
=======
                position_ids_chunk if position_ids is not None else None,
>>>>>>> b56ccdc3
                out=out_buffers,
            )

        # Update decoder attention mask with processed KV-cache length from prefill phase
        if not is_external_block_tables and self.use_attention_mask:
            self.dec_attn_mask[batch_idx].fill_(0)
            self.dec_attn_mask[batch_idx, :, :, :query_length] = 1

        return RBLNDecoderOnlyOutput(logits=logits, padded_cache_lengths=padded_cache_lengths)


@dataclass
class RBLNDecoderOnlyOutput(ModelOutput):
    logits: torch.FloatTensor = None
    generate_idx: torch.Tensor = None
    padded_cache_lengths: int = None


class RBLNDecoderOnlyModelForCausalLM(RBLNModel):
    """
    A base class for decoder-only transformer models optimized for causal language modeling tasks on RBLN devices.
    This class serves as the foundation for various decoder-only architectures like GPT, LLaMA, etc.

    The class provides core functionality for:
    1. Converting pre-trained transformer models to RBLN-optimized format
    2. Handling the compilation process for RBLN devices
    3. Managing inference operations for causal language modeling

    This class inherits from RBLNModel and implements specific methods required for
    decoder-only architectures and causal language modeling tasks.

    Note:
        - This class is designed to be subclassed by specific model implementations
          (e.g., RBLNLlamaForCausalLM, RBLNGPT2LMHeadModel)
        - Subclasses should implement model-specific conversion logic.
        - The class handles RBLN-specific optimizations automatically during compilation
    """

    main_input_name = "input_ids"
    auto_model_class = AutoModelForCausalLM
    _decoder_wrapper_cls = DecoderOnlyWrapper
    _use_rotary_emb = True

    def __post_init__(self, **kwargs):
        main_input_name = self.main_input_name

        if self.rbln_config.use_inputs_embeds:
            main_input_name = "inputs_embeds"
            artifacts = torch.load(self.model_save_dir / self.subfolder / "torch_artifacts.pth", weights_only=False)
            self.embed_tokens = self._create_embedding_layer()
            self.embed_tokens.load_state_dict(artifacts["embed_tokens"])
        else:
            self.embed_tokens = None

        # Initialize shared resources to be used across Runtime instances (prefill and decode phases)
        dec_attn_mask = torch.zeros(
            self.rbln_config.batch_size, 1, 1, self.rbln_config.max_seq_len, dtype=torch.float32
        )
        block_tables = torch.zeros(
            self.rbln_config.batch_size,
            self.rbln_config.max_seq_len // self.rbln_config.kvcache_block_size,
            dtype=torch.int16,
        ).fill_(-1)
        free_block_pool = deque(x for x in range(self.rbln_config.kvcache_num_blocks))

        self.prefill_decoder = RBLNRuntimeModel(
            runtime=self.model[0],
            main_input_name=main_input_name,
            embed_tokens=self.embed_tokens,
            phase="prefill",
            batch_size=self.rbln_config.batch_size,
            dec_attn_mask=dec_attn_mask,
            block_tables=block_tables,
            free_block_pool=free_block_pool,
            kvcache_block_size=self.rbln_config.kvcache_block_size,
            vocab_size=self.config.vocab_size,
            prefill_chunk_size=self.rbln_config.prefill_chunk_size,
            max_seq_len=self.rbln_config.max_seq_len,
            use_attention_mask=self.rbln_config.use_attention_mask,
            attn_impl=self.rbln_config.attn_impl,
            use_position_ids=self.rbln_config.use_position_ids,
        )

        self.decoders = {}
        for i, batch_size in enumerate(self.rbln_config.decoder_batch_sizes):
            self.decoders[batch_size] = RBLNRuntimeModel(
                runtime=self.model[i + 1],
                main_input_name=main_input_name,
                embed_tokens=self.embed_tokens,
                phase="decode",
                batch_size=batch_size,
                dec_attn_mask=dec_attn_mask,
                block_tables=block_tables,
                free_block_pool=free_block_pool,
                kvcache_block_size=self.rbln_config.kvcache_block_size,
                use_attention_mask=self.rbln_config.use_attention_mask,
                attn_impl=self.rbln_config.attn_impl,
                use_position_ids=self.rbln_config.use_position_ids,
            )

        # NOTE(eunji): Use a decoder whose batch size matches the model's main batch size for compatibility.
        self.decoder = self.decoders[self.rbln_config.batch_size]

    @classmethod
    def save_torch_artifacts(
        cls,
        model: "PreTrainedModel",
        save_dir_path: Path,
        subfolder: str,
        rbln_config: RBLNDecoderOnlyModelForCausalLMConfig,
    ):
        """
        If you are unavoidably running on a CPU rather than an RBLN device,
        store the torch tensor, weight, etc. in this function.
        """
        if rbln_config.use_inputs_embeds:
            save_dict = {}
            save_dict["embed_tokens"] = model.get_input_embeddings().state_dict()
            torch.save(save_dict, save_dir_path / subfolder / "torch_artifacts.pth")

    def _create_embedding_layer(self):
        with no_init_weights():
            embed_tokens = torch.nn.Embedding(
                self.config.vocab_size,
                self.config.hidden_size,
                self.config.pad_token_id,
            )
        return embed_tokens

    def get_input_embeddings(self):
        return self.embed_tokens

    def get_attn_impl(self) -> str:
        return self.rbln_config.attn_impl

    def get_kvcache_num_blocks(self) -> int:
        return self.rbln_config.kvcache_num_blocks

    @classmethod
    def get_quantized_model(
        cls,
        model_id: str,
        config: Optional["PretrainedConfig"] = None,
        use_auth_token: Optional[Union[bool, str]] = None,
        revision: Optional[str] = None,
        force_download: bool = False,
        cache_dir: Optional[str] = None,
        subfolder: str = "",
        local_files_only: bool = False,
        trust_remote_code: bool = False,
        **kwargs,
    ):
        kwargs = cls.update_kwargs(kwargs)

        if config is None:
            config = AutoConfig.from_pretrained(
                model_id,
                use_auth_token=use_auth_token,
                revision=revision,
                force_download=force_download,
                cache_dir=cache_dir,
                trust_remote_code=trust_remote_code,
                **kwargs,
            )

        with no_init_weights():
            model = AutoModelForCausalLM.from_config(config)

        model = prepare_model_for_quantization(
            model,
            model_id,
            kwargs.get("num_hidden_layers"),
            use_auth_token=use_auth_token,
            revision=revision,
            cache_dir=cache_dir,
            force_download=force_download,
            local_files_only=local_files_only,
        )
        return model

    def __getattr__(self, __name: str) -> Any:
        """
        Special method to delegate attribute access to the original Huggingface LM class.
        This method is called when an attribute is not found in the current instance's dictionary.
        It enables transparent access to the original model's attributes and methods while maintaining
        proper method binding.

        The method implements a delegation pattern that:
        1. For methods: Creates a wrapper that properly binds 'self' to method calls
        2. For other attributes: Returns them directly from the original class
        """

        def redirect(func):
            return lambda *pargs, **kwargs: func(self, *pargs, **kwargs)

        val = getattr(self.get_hf_class(), __name, None) or getattr(PreTrainedModel, __name)
        if isinstance(val, Callable) and "self" in set(inspect.signature(val).parameters):
            return redirect(val)
        return val

    @classmethod
    def get_pytorch_model(
        cls, *args, rbln_config: Optional[RBLNDecoderOnlyModelForCausalLMConfig] = None, **kwargs
    ) -> "PreTrainedModel":
        if rbln_config and rbln_config.quantization:
            model = cls.get_quantized_model(*args, **kwargs)
        else:
            model = super().get_pytorch_model(*args, **kwargs)

        return model

    @classmethod
    def wrap_model_if_needed(cls, model: "PreTrainedModel", rbln_config: "RBLNDecoderOnlyModelForCausalLMConfig"):
        wrapper_cfg = {
            "max_seq_len": rbln_config.max_seq_len,
            "attn_impl": rbln_config.attn_impl,
            "kvcache_partition_len": rbln_config.kvcache_partition_len,
            "kvcache_block_size": rbln_config.kvcache_block_size,
            "use_rotary_emb": cls._use_rotary_emb,
            "use_attention_mask": rbln_config.use_attention_mask,
            "use_position_ids": rbln_config.use_position_ids,
            "use_inputs_embeds": rbln_config.use_inputs_embeds,
        }
        return cls._decoder_wrapper_cls(model, **wrapper_cfg).eval()

    @classmethod
    @torch.inference_mode()
    def get_compiled_model(cls, model: "PreTrainedModel", rbln_config: RBLNDecoderOnlyModelForCausalLMConfig):
        wrapped_model = cls.wrap_model_if_needed(model, rbln_config)

        rbln_compile_configs = rbln_config.compile_cfgs
        prefill_compile_config = rbln_compile_configs[0]

        context = CompileContext(use_weight_sharing=True)

        # Here we use meta tensor, for the memory efficiency.
        meta_tensor_names = [name for name, _, _ in prefill_compile_config.input_info if "past_key_values" in name]
        prefill_example_inputs = prefill_compile_config.get_dummy_inputs(fill=0, meta_tensor_names=meta_tensor_names)

        # Mark static tensors (self kv states)
        static_tensors = {}
        for (name, _, _), tensor in zip(prefill_compile_config.input_info, prefill_example_inputs):
            if "past_key_values" in name:
                static_tensors[name] = tensor
                context.mark_static_address(tensor)

        def compile_model(wrapped_model, compile_config, example_inputs, compile_context, quantization):
            try:
                if quantization:
                    quantization.maybe_set_quantization_env()
                original_linear = torch.nn.functional.linear
                torch.nn.functional.linear = torch.ops.rbln_custom_ops.linear
                compiled_model = RBLNModel.compile(
                    wrapped_model,
                    compile_config,
                    example_inputs=example_inputs,
                    compile_context=compile_context,
                )
                return compiled_model
            finally:
                torch.nn.functional.linear = original_linear
                if quantization:
                    quantization.maybe_reset_quantization_env()

        wrapped_model.phase = "prefill"
        compiled_prefill = compile_model(
            wrapped_model, prefill_compile_config, prefill_example_inputs, context, rbln_config.quantization
        )

        wrapped_model.phase = "decode"
        compiled_models = {"prefill": compiled_prefill}
        for batch_size, dec_compile_config in zip(rbln_config.decoder_batch_sizes, rbln_compile_configs[1:]):
            dec_example_inputs = dec_compile_config.get_dummy_inputs(fill=0, static_tensors=static_tensors)
            compiled_decoder = compile_model(
                wrapped_model, dec_compile_config, dec_example_inputs, context, rbln_config.quantization
            )
            compiled_models[f"decoder_batch_{batch_size}"] = compiled_decoder

        # check if the memory is enough to have additional blocks
        required_num_blocks = (rbln_config.max_seq_len // rbln_config.kvcache_block_size) * rbln_config.batch_size
        if rbln_config.kvcache_num_blocks < required_num_blocks:
            cls.maybe_suggest_kvcache_num_blocks(
                compiled_models=compiled_models,
                model_config=model.config,
                rbln_config=rbln_config,
            )

        return compiled_models

    @classmethod
    def maybe_suggest_kvcache_num_blocks(
        cls,
        compiled_models: Dict[str, rebel.RBLNCompiledModel],
        model_config: PretrainedConfig,
        rbln_config: RBLNDecoderOnlyModelForCausalLMConfig,
    ) -> None:
        # Get the actual memory allocation of each node by key
        alloc_memory_per_node_by_key: Dict[str, List[int]] = compiled_models["prefill"].get_alloc_per_node_by_key()
        alloc_memory_by_key: Dict[str, int] = {
            key: sum(memory_per_node) for key, memory_per_node in alloc_memory_per_node_by_key.items()
        }
        for batch_size in rbln_config.decoder_batch_sizes:
            for key, memory_per_node in (
                compiled_models[f"decoder_batch_{batch_size}"].get_alloc_per_node_by_key().items()
            ):
                alloc_memory_by_key[key] += sum(memory_per_node)
        alloc_memory_by_key.pop("PortRecur")  # kv-cache
        kernel_size = alloc_memory_by_key.pop("Kernel")  # model weight

        # Get the maximum number of blocks that can be allocated
        buffer = sum(alloc_memory_by_key.values())
        max_num_blocks = cls.get_maximum_num_blocks(
            config=model_config,
            tensor_parallel_size=rbln_config.tensor_parallel_size,
            kvcache_block_size=rbln_config.kvcache_block_size,
            kernel_size=kernel_size,
            buffer=buffer,
        )

        # Since our estimation logic is not always accurate,
        # users can set `kvcache_num_blocks` to `max_num_blocks`.
        # If the memory is not enough, the model will fail to compile.
        if rbln_config.kvcache_num_blocks < max_num_blocks:
            logger.warning(
                f"Current `kvcache_num_blocks` setting is {rbln_config.kvcache_num_blocks}. "
                "Our analysis indicates that additional memory is available for more blocks. "
                f"Consider increasing `kvcache_num_blocks` to {max_num_blocks} for potentially improved performance. "
                "Please be advised that our memory estimation algorithm has limitations, "
                "and increasing this value may not guarantee successful model compilation."
            )

    @classmethod
    def get_maximum_num_blocks(
        cls,
        config: PretrainedConfig,
        tensor_parallel_size: int,
        kvcache_block_size: int,
        nbits_per_param: Optional[int] = None,
        n_model_params: Optional[int] = None,
        kernel_size: Optional[int] = None,
        buffer: Optional[int] = None,
        num_runtimes: int = 2,
    ) -> int:
        """
        We are finding max_n_blocks(x) that satisfies the following equation:

        available_dram - kernel_size - buffer
            - num_layers * 2 * tensor_parallel_size
            * align_2MB(
                x
                * block_size
                * align_64(head_dim)
                * math.ceil(num_key_value_heads / tensor_parallel_size)
                * 2
            ) > 0

        This inequality can be rewritten as follows:

        a - c * align_2MB(b * x) > 0
        where
           a = available_dram - kernel_size - buffer
           b = block_size * align_64(head_dim) * math.ceil(num_key_value_heads / tensor_parallel_size) * 2
           c = num_layers * 2 * tensor_parallel_size

        We can rewrite the inequality as follows:
        k > align_2MB(b*x)
        where
           k = a / c

        After that, we can derive the following equation:
        x = floor(2**21 / b * floor((k - 1) / 2**21))
        """

        def align(x: int, nbytes: int) -> int:
            return int(math.ceil(x / nbytes) * nbytes)

        def align_2MB(x: int) -> int:
            return align(x, 2**21)

        num_attention_heads = getattr(config, "n_head", None) or getattr(config, "num_attention_heads")
        num_layers = getattr(config, "n_layer", None) or getattr(config, "num_hidden_layers")
        head_dim = getattr(config, "head_dim", None) or config.hidden_size // num_attention_heads
        vocab_size = config.vocab_size
        hidden_size = getattr(config, "n_embd", None) or getattr(config, "hidden_size")
        num_key_value_heads = getattr(config, "num_key_value_heads", None) or num_attention_heads

        # TODO(jongho): Update if target npu is REBEL.
        ATOM_DRAM_NBYTES = 16 * 2**30
        ATOM_SYS_DRAM_NBYTES = 288 * 2**20
        available_dram = tensor_parallel_size * (ATOM_DRAM_NBYTES - ATOM_SYS_DRAM_NBYTES)

        if kernel_size is None:
            if n_model_params is None:
                raise ValueError("`n_model_params` should be specified to estimate the kernel memory.")
            # Get estimated kernel size (approximated)
            lm_heads_params = align(vocab_size, 64) * hidden_size
            lm_heads_nbytes = (
                align_2MB(lm_heads_params * nbits_per_param // 8 / tensor_parallel_size) * tensor_parallel_size
            )
            params = n_model_params - lm_heads_params
            layer_nbytes = (
                align_2MB(params * nbits_per_param // 8 / num_layers / tensor_parallel_size)
                * num_layers
                * tensor_parallel_size
            )
            kernel_size = layer_nbytes + lm_heads_nbytes
        elif n_model_params is not None:
            raise ValueError("Both `n_model_params` and `kernel_size` cannot be specified.")

        available_dram -= kernel_size

        if buffer is None:
            # TODO: Accurate buffer estimation
            buffer_per_runtime_per_core = 2**28  # 256MB per runtime
            buffer_per_core = buffer_per_runtime_per_core * num_runtimes  # 1 for prefill, 1 for decoder
            buffer = buffer_per_core * tensor_parallel_size
        available_dram -= buffer

        b = kvcache_block_size * align(head_dim, 64) * math.ceil(num_key_value_heads / tensor_parallel_size) * 2
        c = num_layers * 2 * tensor_parallel_size
        k = available_dram / c
        max_n_blocks = math.floor(2**21 / b * math.floor((k - 1) / 2**21))

        return max_n_blocks

    @classmethod
    def get_input_info(
        cls,
        batch_size: int,
        query_length: int,
        use_inputs_embeds: bool,
        use_attention_mask: bool,
        use_position_ids: bool,
        max_seq_len: int,
        kvcache_block_size: int,
        kvcache_num_blocks: int,
        num_key_value_heads: int,
        num_hidden_layers: int,
        hidden_size: int,
        head_dim: int,
    ):
        if use_inputs_embeds:
            main_input = ("inputs_embeds", [batch_size, query_length, hidden_size], "float32")
        else:
            main_input = ("input_ids", [batch_size, query_length], "int64")

        input_info = [
            main_input,
            (
                "cache_position",
                [batch_size, query_length],
                "int32",
            ),
        ]

        max_block_cnt = max_seq_len // kvcache_block_size

        if query_length > 1:
            input_info.extend([("block_tables", [max_block_cnt], "int16")])
        else:
            input_info.extend([("block_tables", [batch_size, max_block_cnt], "int16")])

        if query_length > 1:
            input_info.extend(
                [
                    ("query_position", [], "int16"),
                ]
            )
        if use_attention_mask:
            input_info.extend(
                [
                    ("attention_mask", [batch_size, 1, query_length, max_seq_len], "float32"),
                ]
            )
        if use_position_ids:
            input_info.append(("position_ids", [batch_size, query_length], "int32"))

        input_info.extend(
            [
                (
                    f"past_key_values_{i}",
                    [
                        kvcache_num_blocks,
                        num_key_value_heads,
                        kvcache_block_size,
                        head_dim,
                    ],
                    "float32",
                )
                for i in range(num_hidden_layers * 2)
            ]
        )

        return input_info

    @classmethod
    def _update_rbln_config(
        cls,
        preprocessors: Optional[Union["AutoFeatureExtractor", "AutoProcessor", "AutoTokenizer"]] = None,
        model: Optional["PreTrainedModel"] = None,
        model_config: Optional["PretrainedConfig"] = None,
        rbln_config: Optional[RBLNDecoderOnlyModelForCausalLMConfig] = None,
    ) -> RBLNDecoderOnlyModelForCausalLMConfig:
        if rbln_config.max_seq_len is None:
            rbln_config.max_seq_len = getattr(model_config, "max_position_embeddings", None) or getattr(
                model_config, "n_positions", None
            )
        if rbln_config.max_seq_len is None:
            raise ValueError("`max_seq_len` should be specified.")

        rbln_config.attn_impl, rbln_config.kvcache_partition_len, rbln_config.kvcache_block_size = set_default_values(
            attn_impl=rbln_config.attn_impl,
            kvcache_partition_len=rbln_config.kvcache_partition_len,
            kvcache_block_size=rbln_config.kvcache_block_size,
            max_seq_len=rbln_config.max_seq_len,
        )

        validate_attention_method(
            attn_impl=rbln_config.attn_impl,
            kvcache_partition_len=rbln_config.kvcache_partition_len,
            kvcache_block_size=rbln_config.kvcache_block_size,
            max_seq_len=rbln_config.max_seq_len,
        )

        required_num_blocks = (rbln_config.max_seq_len // rbln_config.kvcache_block_size) * rbln_config.batch_size
        max_num_blocks = required_num_blocks

        if rbln_config.attn_impl == "flash_attn":
            estimated_max_num_blocks = cls.get_maximum_num_blocks(
                config=model_config,
                tensor_parallel_size=rbln_config.tensor_parallel_size or 1,
                kvcache_block_size=rbln_config.kvcache_block_size,
                nbits_per_param=16 if not rbln_config.quantization else 4,  # TODO(jongho): FIX Ad-hoc
                n_model_params=sum(p.numel() for p in model.parameters()),
                num_runtimes=1 + len(rbln_config.decoder_batch_sizes),
            )

            max_num_blocks = min(max_num_blocks, estimated_max_num_blocks)

            flash_min_blocks = rbln_config.max_seq_len // rbln_config.kvcache_block_size + 1
            if max_num_blocks < flash_min_blocks:
                max_num_blocks = flash_min_blocks

            if max_num_blocks < rbln_config.batch_size:
                raise RuntimeError(
                    f"Batch size ({rbln_config.batch_size}) exceeds available KV cache blocks ({max_num_blocks}). "
                    "Ensure the number of blocks is at least equal to the batch size."
                )

        if rbln_config.kvcache_num_blocks is None:
            rbln_config.kvcache_num_blocks = max_num_blocks
        elif rbln_config.kvcache_num_blocks > max_num_blocks:
            logger.warning(
                f"The set `kvcache_num_blocks` ({rbln_config.kvcache_num_blocks}) is greater"
                f" than the estimated maximum number of blocks ({max_num_blocks})."
                "This can cause a failure during model compilation."
            )
        logger.info(f"[KVCache] Compiling with num_blocks: {rbln_config.kvcache_num_blocks}")
        num_attention_heads = getattr(model_config, "n_head", None) or getattr(model_config, "num_attention_heads")
        num_key_value_heads = getattr(model_config, "num_key_value_heads", None) or num_attention_heads
        num_hidden_layers = getattr(model_config, "n_layer", None) or getattr(model_config, "num_hidden_layers")
        hidden_size = getattr(model_config, "n_embd", None) or getattr(model_config, "hidden_size")
        head_dim = getattr(model_config, "head_dim", None) or hidden_size // num_attention_heads

        prefill_input_info = cls.get_input_info(
            batch_size=1,
            query_length=rbln_config.prefill_chunk_size,
            use_inputs_embeds=rbln_config.use_inputs_embeds,
            use_attention_mask=rbln_config.use_attention_mask,
            use_position_ids=rbln_config.use_position_ids,
            max_seq_len=rbln_config.max_seq_len,
            kvcache_block_size=rbln_config.kvcache_block_size,
            kvcache_num_blocks=rbln_config.kvcache_num_blocks,
            num_key_value_heads=num_key_value_heads,
            num_hidden_layers=num_hidden_layers,
            hidden_size=hidden_size,
            head_dim=head_dim,
        )

        prefill_compile_config = RBLNCompileConfig(compiled_model_name="prefill", input_info=prefill_input_info)

        dec_compile_configs = []
        for batch_size in rbln_config.decoder_batch_sizes:
            dec_input_info = cls.get_input_info(
                batch_size=batch_size,
                query_length=1,
                use_inputs_embeds=rbln_config.use_inputs_embeds,
                use_attention_mask=rbln_config.use_attention_mask,
                use_position_ids=rbln_config.use_position_ids,
                max_seq_len=rbln_config.max_seq_len,
                kvcache_block_size=rbln_config.kvcache_block_size,
                kvcache_num_blocks=rbln_config.kvcache_num_blocks,
                num_key_value_heads=num_key_value_heads,
                num_hidden_layers=num_hidden_layers,
                hidden_size=hidden_size,
                head_dim=head_dim,
            )
            dec_compile_configs.append(
                RBLNCompileConfig(compiled_model_name=f"decoder_batch_{batch_size}", input_info=dec_input_info)
            )
        rbln_config.set_compile_cfgs([prefill_compile_config, *dec_compile_configs])

        return rbln_config

    @classmethod
    def _create_runtimes(
        cls,
        compiled_models: List[rebel.RBLNCompiledModel],
        rbln_config: RBLNDecoderOnlyModelForCausalLMConfig,
    ) -> List[rebel.Runtime]:
        expected_model_names = [
            "prefill",
            *[f"decoder_batch_{batch_size}" for batch_size in rbln_config.decoder_batch_sizes],
        ]
        if any(model_name not in rbln_config.device_map for model_name in expected_model_names):
            cls._raise_missing_compiled_file_error(expected_model_names)

        return [
            rebel.Runtime(
                compiled_models[0],
                tensor_type="pt",
                device=rbln_config.device_map["prefill"],
                activate_profiler=rbln_config.activate_profiler,
            ),
            *[
                rebel.Runtime(
                    compiled_models[i + 1],
                    tensor_type="pt",
                    device=rbln_config.device_map[f"decoder_batch_{batch_size}"],
                    activate_profiler=rbln_config.activate_profiler,
                )
                for i, batch_size in enumerate(rbln_config.decoder_batch_sizes)
            ],
        ]

    def get_decoder(self):
        return self.decoder

    def can_generate(self):
        return True

    def _reorder_cache(self, past_key_values, beam_idx):
        raise NotImplementedError

    def prepare_inputs_for_generation(
        self,
        input_ids: torch.LongTensor,
        generate_idx: Optional[torch.Tensor] = None,
        attention_mask: Optional[torch.LongTensor] = None,
        inputs_embeds: Optional[torch.Tensor] = None,
        padded_cache_lengths: Optional[torch.Tensor] = None,
        **kwargs,
    ):
        model_inputs = {}
        is_prefill_phase = generate_idx is None

        if is_prefill_phase:
            generate_idx = attention_mask.sum(dim=-1, keepdim=True).int()
            padded_cache_lengths = torch.zeros_like(generate_idx)
            cache_position = None
            position_ids = None
        else:
            if inputs_embeds is not None:
                # if `inputs_embeds` are passed, only use them in the 1st generation step for every prompt.
                inputs_embeds = None

            input_ids = input_ids[:, -1:]
            position_ids = generate_idx
            cache_position = generate_idx + padded_cache_lengths if padded_cache_lengths is not None else generate_idx
            generate_idx = generate_idx + 1
            model_inputs.update({"input_ids": input_ids})

        if inputs_embeds is not None:
            if self.rbln_config.use_inputs_embeds:
                model_inputs.update({"inputs_embeds": inputs_embeds})
            else:
                raise ValueError(
                    "The specifying inputs_embeds is only supported when using a compiled RBLN model with 'rbln_use_inputs_embeds' set to True."
                )
        else:
            model_inputs.update({"input_ids": input_ids})

        model_inputs.update(
            {
                "attention_mask": attention_mask,
                "cache_position": cache_position,
                "generate_idx": generate_idx,
                "position_ids": position_ids,
                "padded_cache_lengths": padded_cache_lengths,
            }
        )

        return model_inputs

    def _update_model_kwargs_for_generation(
        self,
        outputs: RBLNDecoderOnlyOutput,
        model_kwargs: Dict[str, Any],
        **kwargs,
    ) -> Dict[str, Any]:
        # update generate_idx
        model_kwargs["generate_idx"] = outputs.generate_idx
        model_kwargs["padded_cache_lengths"] = outputs.padded_cache_lengths

        return model_kwargs

    def forward(
        self,
        input_ids: Optional[torch.LongTensor] = None,
        inputs_embeds: Optional[torch.Tensor] = None,
        cache_position: Optional[torch.Tensor] = None,
        attention_mask: Optional[torch.LongTensor] = None,
        generate_idx: Optional[torch.Tensor] = None,
        padded_cache_lengths: Optional[torch.Tensor] = None,
        position_ids: Optional[torch.Tensor] = None,
        token_type_ids: Optional[torch.Tensor] = None,
        return_dict: Optional[torch.Tensor] = None,
        **kwargs,
    ) -> Tuple[torch.FloatTensor]:
        """
        Forward method for the RBLN-optimized model, designed for integration with the HuggingFace generate API.
        For continuous batching, the prefill stage processes one batch at a time and updates the KV cache using batch_idx.
        A for-loop ensures synchronization with the HuggingFace generate API.
        The decoder stage operates as usual, processing inputs in batch mode.
        """
        # Prefll
        if cache_position is None:
            logits = []
            inputs = inputs_embeds if inputs_embeds is not None else input_ids
            batch_size = inputs.shape[0]
            for b_idx in range(batch_size):
                cache_position = torch.arange(0, generate_idx[b_idx].item(), dtype=torch.int32).unsqueeze(0)
                output = self.prefill_decoder(
                    input_ids=inputs[b_idx : b_idx + 1] if inputs_embeds is None else None,
                    inputs_embeds=inputs[b_idx : b_idx + 1] if inputs_embeds is not None else None,
                    attention_mask=attention_mask[b_idx] if attention_mask is not None else None,
                    cache_position=cache_position,
                    batch_idx=b_idx,
                    token_type_ids=token_type_ids[b_idx : b_idx + 1] if token_type_ids is not None else None,
                )
                padded_cache_lengths[b_idx] += output.padded_cache_lengths
                logits.append(output.logits)
            logits = torch.cat(logits, dim=0)
        # Decoder
        else:
            inputs = inputs_embeds if inputs_embeds is not None else input_ids
            batch_size = inputs.shape[0]
            if batch_size not in self.decoders:
                raise ValueError(
                    f"No decoder runtime available for batch size {batch_size}. "
                    f"Available batch sizes are: {list(self.decoders.keys())}. "
                    f"Please run your model with one of these batch sizes or add support for batch size {batch_size}."
                )
            logits = self.decoders[batch_size](
                input_ids=input_ids,
                inputs_embeds=inputs_embeds,
                cache_position=cache_position,
                position_ids=position_ids if self.rbln_config.use_position_ids else None,
            ).logits

        if not return_dict:
            return logits, generate_idx, padded_cache_lengths
        else:
            return RBLNDecoderOnlyOutput(
                logits=logits, generate_idx=generate_idx, padded_cache_lengths=padded_cache_lengths
            )<|MERGE_RESOLUTION|>--- conflicted
+++ resolved
@@ -400,12 +400,7 @@
                 position_embed_chunk if position_embed is not None else None,
                 query_position,
                 chunked_attention_mask if self.use_attention_mask else None,
-<<<<<<< HEAD
                 position_ids_chunk if self.use_position_ids else None,
-                position_embed_chunk if position_embed is not None else None,
-=======
-                position_ids_chunk if position_ids is not None else None,
->>>>>>> b56ccdc3
                 out=out_buffers,
             )
 
