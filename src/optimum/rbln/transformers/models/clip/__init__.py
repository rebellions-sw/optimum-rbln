--- conflicted
+++ resolved
@@ -17,9 +17,4 @@
     RBLNCLIPTextModelWithProjection,
     RBLNCLIPVisionModel,
     RBLNCLIPVisionModelWithProjection,
-<<<<<<< HEAD
-)
-from .modeling_clip import RBLNCLIPTextModel, RBLNCLIPTextModelWithProjection, RBLNCLIPVisionModel
-=======
-)
->>>>>>> 25a0bd2c
+)