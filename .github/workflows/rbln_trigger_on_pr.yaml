name: Optimum-rbln / PR

on:
  pull_request:
    branches:
      - main

env:
  REBEL_PYPI_ENDPOINT: ${{ vars.REBEL_PYPI_INTERNAL_ENDPOINT }}
  REBEL_PYPI_USERNAME: ${{ secrets.REBEL_PYPI_USERNAME }}
  REBEL_PYPI_PASSWORD: ${{ secrets.REBEL_PYPI_PASSWORD }}
<<<<<<< HEAD
  REBEL_COMPILER_VERSION: 0.7.3.dev142+gac9daf39
=======
>>>>>>> d9affd2e

jobs:
  check-skip-ci:
    runs-on: rebel-k8s-runner
    outputs:
      should_skip: ${{ contains(github.event.pull_request.head.commit.message, '[skip ci]') }}
    steps:
      - name: Check if [skip ci] is in commit message
        run: |
          if ${{ contains(github.event.pull_request.head.commit.message, '[skip ci]') }}; then
            echo "Found [skip ci] in commit message, skipping CI"
          else
            echo "No [skip ci] found, continuing with CI"
          fi

  load-version:
    runs-on: rebel-k8s-runner
    needs: check-skip-ci
    if: ${{ needs.check-skip-ci.outputs.should_skip != 'true' }}
    outputs:
      compiler_version: ${{ steps.get_version.outputs.compiler_version }}
    steps:
      - name: Checkout code
        uses: actions/checkout@v3
      
      - name: Get compiler version
        id: get_version
        run: |
          VERSION=$(grep rebel_compiler_version .github/version.yaml | cut -d ':' -f2 | tr -d ' ')
          echo "compiler_version=$VERSION" >> $GITHUB_OUTPUT

  check-compiler:
    needs: [check-skip-ci, load-version]
    if: ${{ needs.check-skip-ci.outputs.should_skip != 'true' }}
    uses: ./.github/workflows/rbln_check_compiler.yaml
    with:
      compiler_version: ${{ needs.load-version.outputs.compiler_version }}
    secrets: inherit

  check-team-member:
    runs-on: rebel-k8s-runner
    needs: [check-skip-ci, check-compiler]
    if: ${{ needs.check-skip-ci.outputs.should_skip != 'true' && needs.check-compiler.outputs.is_deploy_version == 'true' }}
    outputs:
      is_team_member: ${{ steps.check_member.outputs.IS_TEAM_MEMBER }}
    steps:
      - name: Fetch team members
        id: fetch_team
        run: |
          response=$(curl -s -H "Authorization: Bearer ${{ secrets.GIT_PAT }}" \
            -H "Content-Type: application/json" \
            -d '{"query":"query { organization(login: \"rebellions-sw\") { team(slug: \"rebel-sw-team\") { members(first: 100) { nodes { login } } } } }"}' \
            https://api.github.com/graphql)
          echo "$response" | jq -r '.data.organization.team.members.nodes[].login' > team_members.txt

      - name: Check if PR author is a team member
        id: check_member
        run: |
          pr_author=${{ github.event.pull_request.user.login }}
          if grep -qx "$pr_author" team_members.txt; then
            echo "IS_TEAM_MEMBER=true" >> $GITHUB_OUTPUT
          else
            echo "IS_TEAM_MEMBER=false" >> $GITHUB_OUTPUT
          fi

  optimum-rbln-pytest:
    needs: [check-skip-ci, check-compiler, check-team-member]
    if: ${{ needs.check-skip-ci.outputs.should_skip != 'true' && needs.check-team-member.outputs.is_team_member == 'true' }}
    uses: ./.github/workflows/rbln_optimum_pytest.yaml
    with:
      ref: ${{ github.event.pull_request.head.sha }}
      rebel_compiler_version: ${{ needs.check-compiler.outputs.compiler_version }}
      test_level: "default"
    secrets: inherit

  optimum-rbln-inference-test:
    needs: [check-skip-ci, check-compiler, check-team-member]
    if: ${{ needs.check-skip-ci.outputs.should_skip != 'true' && needs.check-team-member.outputs.is_team_member == 'true' }}
    uses: ./.github/workflows/rbln_optimum_inference_test.yaml
    with:
      ref: ${{ github.event.pull_request.head.sha }}
      rebel_compiler_version: ${{ needs.check-compiler.outputs.compiler_version }}
    secrets: inherit<|MERGE_RESOLUTION|>--- conflicted
+++ resolved
@@ -9,10 +9,6 @@
   REBEL_PYPI_ENDPOINT: ${{ vars.REBEL_PYPI_INTERNAL_ENDPOINT }}
   REBEL_PYPI_USERNAME: ${{ secrets.REBEL_PYPI_USERNAME }}
   REBEL_PYPI_PASSWORD: ${{ secrets.REBEL_PYPI_PASSWORD }}
-<<<<<<< HEAD
-  REBEL_COMPILER_VERSION: 0.7.3.dev142+gac9daf39
-=======
->>>>>>> d9affd2e
 
 jobs:
   check-skip-ci:
