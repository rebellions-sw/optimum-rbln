# Copyright 2025 Rebellions Inc. All rights reserved.

# Licensed under the Apache License, Version 2.0 (the "License");
# you may not use this file except in compliance with the License.
# You may obtain a copy of the License at:

#     http://www.apache.org/licenses/LICENSE-2.0

# Unless required by applicable law or agreed to in writing, software
# distributed under the License is distributed on an "AS IS" BASIS,
# WITHOUT WARRANTIES OR CONDITIONS OF ANY KIND, either express or implied.
# See the License for the specific language governing permissions and
# limitations under the License.

import importlib
import inspect
import json
from dataclasses import asdict, dataclass
from pathlib import Path
from typing import Any, Dict, List, Optional, Tuple, Type, Union

import rebel
import torch

from .__version__ import __version__
from .utils.logging import get_logger
from .utils.runtime_utils import ContextRblnConfig


logger = get_logger(__name__)


DEFAULT_COMPILED_MODEL_NAME = "compiled_model"
DEFAULT_MOD_NAME = "default"
TypeInputInfo = List[Tuple[str, Tuple[int], str]]


@dataclass
class RBLNCompileConfig:
    """
    Configuration for RBLN compilation.

    Attributes:
        compiled_model_name (str): Name of the compiled model.
        mod_name (str): Name of the RBLN module.
        input_info (Union[List[TypeInputInfo], TypeInputInfo]): Information about input tensors.
        fusion (Optional[bool]): Whether to use fusion optimization.
        npu (Optional[str]): NPU configuration.
        tensor_parallel_size (Optional[int]): Size for tensor parallelism.
    """

    compiled_model_name: str = DEFAULT_COMPILED_MODEL_NAME
    mod_name: str = DEFAULT_MOD_NAME
    input_info: Union[List[TypeInputInfo], TypeInputInfo] = None
    fusion: Optional[bool] = None
    npu: Optional[str] = None
    tensor_parallel_size: Optional[int] = None

    @staticmethod
    def normalize_dtype(dtype):
        """
        Convert framework-specific dtype to string representation.
        i.e. torch.float32 -> "float32"

        Args:
            dtype: The input dtype (can be string, torch dtype, or numpy dtype).

        Returns:
            str: The normalized string representation of the dtype.
        """
        if isinstance(dtype, str):
            return dtype
        else:
            dtype: str = repr(dtype).split(".")[-1]
            if dtype.endswith("'>"):  # numpy
                dtype = dtype[:-2]
            return dtype

    @property
    def is_multiple_input_info(self) -> bool:
        def is_valid_input_info(input_info):
            if not isinstance(input_info, list):
                return False
            return all(
                isinstance(item, (tuple, list))
                and len(item) == 3
                and isinstance(item[0], str)  # name
                and isinstance(item[1], (tuple, list))  # shape
                and all(isinstance(x, int) for x in item[1])
                and isinstance(item[2], str)  # dtype
                for item in input_info
            )

<<<<<<< HEAD
        if isinstance(self.input_info, list) and len(self.input_info) > 1:
=======
        if isinstance(self.input_info, list):
>>>>>>> c030e3a0
            return all(is_valid_input_info(info) for info in self.input_info)
        return False

    def __post_init__(self):
        def normalize_input_info(input_info):
            return [(i[0], i[1], RBLNCompileConfig.normalize_dtype(i[2]) or "float32") for i in input_info]

        if self.is_multiple_input_info:
            self.input_info = [normalize_input_info(info) for info in self.input_info]
        else:
            self.input_info = normalize_input_info(self.input_info)

    def update(self, kwargs: Dict[str, Any]):
        self.compiled_model_name = kwargs.get("compiled_model_name", self.compiled_model_name)
        self.mod_name = kwargs.get("mod_name", self.mod_name)
        self.input_info = kwargs.get("input_info", self.input_info)
        self.fusion = kwargs.get("fusion", self.fusion)
        self.npu = kwargs.get("npu", self.npu)
        self.tensor_parallel_size = kwargs.get("tensor_parallel_size", self.tensor_parallel_size)
        return self

    def get_dummy_inputs(
        self, fill=0, static_tensors: Dict[str, torch.Tensor] = {}, meta_tensor_names: List[str] = []
    ):
        dummy = []
        for name, shape, dtype in self.input_info:
            if name in static_tensors:
                tensor = static_tensors[name]
                if shape != list(tensor.shape):
                    raise RuntimeError(f"Different shape for dummy inputs. ({shape} != {list(tensor.shape)})")
                if getattr(torch, dtype) != tensor.dtype:
                    raise RuntimeError(f"Different dtype for dummy inputs ({dtype} != {tensor.dtype})")
                dummy.append(tensor)
            else:
                if name in meta_tensor_names:
                    device = "meta"
                else:
                    device = "cpu"

                dummy.append(
                    torch.fill(torch.empty(*shape, dtype=getattr(torch, dtype), device=torch.device(device)), fill)
                    if len(shape) > 0
                    else torch.tensor(fill, dtype=getattr(torch, dtype), device=torch.device(device))
                )
        return tuple(dummy)

    def asdict(self):
        return asdict(self)


RUNTIME_KEYWORDS = ["create_runtimes", "optimize_host_memory", "device", "device_map", "activate_profiler"]


def load_config(path: str) -> Tuple[Type["RBLNModelConfig"], Dict[str, Any]]:
    path = Path(path)
    if path.is_dir():
        path = path / "rbln_config.json"

    with open(path, "r") as jsonf:
        config_file = json.load(jsonf)

    if "_meta" in config_file:
        is_legacy_rbln_config = True

        if is_legacy_rbln_config:
            raise RuntimeError(
                f"`{path}` is an old version. Please recompile the model to get the latest config file."
            )

    cls_name = config_file["cls_name"]
    cls = getattr(importlib.import_module("optimum.rbln"), cls_name)
    return cls, config_file


class RBLNAutoConfig:
    def __new__(cls, **kwargs):
        cls_name = kwargs.get("cls_name")
        if cls_name is None:
            raise ValueError("`cls_name` is required.")
        cls = getattr(importlib.import_module("optimum.rbln"), cls_name)
        return cls(**kwargs)

    @staticmethod
    def load(
        path: str,
        passed_rbln_config: Optional["RBLNModelConfig"] = None,
        kwargs: Optional[Dict[str, Any]] = {},
        return_unused_kwargs: bool = False,
    ) -> Union["RBLNModelConfig", Tuple["RBLNModelConfig", Dict[str, Any]]]:
        """
        Load RBLNModelConfig from a path.
        Class name is automatically inferred from the `rbln_config.json` file.

        Args:
            path (str): Path to the RBLNModelConfig.
            passed_rbln_config (Optional["RBLNModelConfig"]): RBLNModelConfig to pass its runtime options.

        Returns:
            RBLNModelConfig: The loaded RBLNModelConfig.
        """
        cls, config_file = load_config(path)

        rbln_keys = [key for key in kwargs.keys() if key.startswith("rbln_")]

        rbln_runtime_kwargs = {key[5:]: kwargs.pop(key) for key in rbln_keys if key[5:] in RUNTIME_KEYWORDS}
        rbln_kwargs = {
            key[5:]: kwargs.pop(key)
            for key in rbln_keys
            if key[5:] not in RUNTIME_KEYWORDS and key[5:] not in cls.submodules
        }

        if len(rbln_kwargs) > 0:
            raise ValueError(f"Cannot set the following arguments: {list(rbln_kwargs.keys())}")

        if passed_rbln_config is not None:
            config_file.update(passed_rbln_config._runtime_options)
            # TODO(jongho): Reject if the passed_rbln_config has different attributes from the config_file

        config_file.update(rbln_runtime_kwargs)

        if return_unused_kwargs:
            return cls(**config_file), kwargs
        else:
            return cls(**config_file)


class RBLNModelConfig:
    """Base configuration class for RBLN models that handles compilation settings, runtime options, and submodules.

    This class provides functionality for:
    1. Managing compilation configurations for RBLN devices
    2. Configuring runtime behavior such as device placement
    3. Handling nested configuration objects for complex model architectures
    4. Serializing and deserializing configurations

    Examples:
        Using with RBLNModel.from_pretrained():
        ```python
        from optimum.rbln import RBLNResNetForImageClassification

        # Method 1: Using rbln_ prefixed arguments (recommended for simple cases)
        model = RBLNResNetForImageClassification.from_pretrained(
            "model_id",
            export=True,  # Compile the model
            rbln_image_size=224,
            rbln_batch_size=16,
            rbln_create_runtimes=True,
            rbln_device=0
        )

        # Method 2: Using a config dictionary
        rbln_config_dict = {
            "image_size": 224,
            "batch_size": 16,
            "create_runtimes": True
        }
        model = RBLNResNetForImageClassification.from_pretrained(
            "model_id",
            export=True,
            rbln_config=rbln_config_dict
        )

        # Method 3: Using a RBLNModelConfig instance
        from optimum.rbln import RBLNResNetForImageClassificationConfig

        config = RBLNResNetForImageClassificationConfig(
            image_size=224,
            batch_size=16,
            create_runtimes=True
        )

        model = RBLNResNetForImageClassification.from_pretrained(
            "model_id",
            export=True,
            rbln_config=config
        )

        # Method 4: Combining a config object with override parameters
        # (rbln_ prefixed parameters take precedence over rbln_config values)
        model = RBLNResNetForImageClassification.from_pretrained(
            "model_id",
            export=True,
            rbln_config=config,
            rbln_image_size=320,  # This overrides the value in config
            rbln_device=1         # This sets a new value
        )
        ```


        Save and load configuration:
        ```python
        # Save to disk
        config.save("/path/to/model")

        # Load configuration from disk
        loaded_config = RBLNModelConfig.load("/path/to/model")

        # Using AutoConfig
        loaded_config = RBLNAutoConfig.load("/path/to/model")
        ```


        Converting between configuration formats:
        ```python
        # Converting a dictionary to a config instance
        config_dict = {
            "image_size": 224,
            "batch_size": 8,
            "create_runtimes": True
        }
        config = RBLNResNetForImageClassificationConfig(**config_dict)
        ```

        Configuration for language models:
        ```python
        from optimum.rbln import RBLNLlamaForCausalLMConfig, RBLNCompileConfig

        # Configure a LLaMA for RBLN
        config = RBLNLlamaForCausalLMConfig(
            max_seq_len=4096,
            device=[0, 1, 2, 3],
            tensor_parallel_size=4  # For multi-NPU parallel inference
        )
        ```

        Working with models that have submodules:
        ```python
        from optimum.rbln import RBLNLlavaNextForConditionalGeneration

        # Configuring a model with submodules
        # LlavaNext has a vision_tower and a language_model submodule
        model = RBLNLlavaNextForConditionalGeneration.from_pretrained(
            "llava-hf/llava-v1.6-mistral-7b-hf",
            export=True,
            rbln_config={
                # Main model's (projector, which is not a submodule) configuration
                "create_runtimes": True,
                "device": 0,

                # Submodule configurations as nested dictionaries
                "vision_tower": {
                    "image_size": 336,
                },
                "language_model": {
                    "tensor_parallel_size": 4,  # Distribute across 4 NPUs
                    "max_seq_len": 8192,
                    "use_inputs_embeds": True,
                    "batch_size": 1,
                },
            },
        )
        ```

        Advanced multi-device deployment with tensor parallelism:
        ```python
        from optimum.rbln import RBLNLlamaForCausalLMConfig

        # Setup a complex multi-device configuration for large language models
        llm_config = RBLNLlamaForCausalLMConfig(
            # Split model across 8 NPUs
            tensor_parallel_size=8,

            # Runtime options
            device=[8, 9, 10, 11, 12, 13, 14, 15],
            create_runtimes=True,
            activate_profiler=True,  # Enable profiling for performance analysis

            # Model-specific parameters for the LLM
            max_seq_len=131072,
            batch_size=4,
            attn_impl="flash_attn",
        )
        ```

        Compilation without runtime creation (create_runtimes=False):
        ```python
        from optimum.rbln import RBLNLlamaForCausalLM, RBLNLlamaForCausalLMConfig

        # Compile a model on a machine without NPU or for later use
        config = RBLNLlamaForCausalLMConfig(
            create_runtimes=False,  # Compile only, don't create runtime
            npu="RBLN-CA25",  # Specify target NPU for compilation
            max_seq_len=4096,
            tensor_parallel_size=4,
            batch_size=1
        )

        # Export the model - will compile but not create runtimes
        model = RBLNLlamaForCausalLM.from_pretrained(
            "meta-llama/Llama-2-7b-hf",
            export=True,
            rbln_config=config
        )

        # Save the compiled model for later use on NPU
        model.save_pretrained("./compiled_llama_model")

        # Later, on a machine with the target NPU
        inference_model = RBLNLlamaForCausalLM.from_pretrained(
            "./compiled_llama_model",
            rbln_create_runtimes=True,  # Now create runtimes (Optional)
        )
        ```

        Two-stage workflow with separate compilation and runtime:
        ```python
        from optimum.rbln import RBLNResNetForImageClassification

        # Stage 1: Model engineer compiles model (can be on any machine)
        def compile_model():
            model = RBLNResNetForImageClassification.from_pretrained(
                "microsoft/resnet-50",
                export=True,
                rbln_create_runtimes=False,
                rbln_npu="RBLN-CA25",
                rbln_image_size=224
            )
            model.save_pretrained("./compiled_model")
            print("Model compiled and saved, ready for deployment")

        # Stage 2: Deployment engineer loads model on NPU
        def deploy_model():
            model = RBLNResNetForImageClassification.from_pretrained(
                "./compiled_model",
                rbln_create_runtimes=True,
            )
            print("Model loaded and ready for inference")
            return model
        ```
    """

    non_save_attributes = [
        "_frozen",
        "_runtime_options",
        "npu",
        "tensor_parallel_size",
        "create_runtimes",
        "optimize_host_memory",
        "device",
        "device_map",
        "activate_profiler",
    ]
    submodules: List[str] = []

    def init_submodule_config(
        self,
        submodule_config_cls: Type["RBLNModelConfig"],
        submodule_config: Optional[Union[Dict[str, Any], "RBLNModelConfig"]] = None,
        **kwargs,
    ) -> "RBLNModelConfig":
        """
        Initialize a submodule config from a dict or a RBLNModelConfig.

        kwargs is specified from the predecessor config.
        """
        if submodule_config is None:
            submodule_config = {}

        if isinstance(submodule_config, dict):
            from_predecessor = self._runtime_options.copy()
            from_predecessor.update(kwargs)
            init_kwargs = from_predecessor
            init_kwargs.update(submodule_config)
            submodule_config = submodule_config_cls(**init_kwargs)

        if not isinstance(submodule_config, submodule_config_cls):
            raise TypeError(f"Invalid submodule config type: {type(submodule_config)}")

        return submodule_config

    def __setattr__(self, key, value):
        if key != "_attributes_map" and key not in self.non_save_attributes:
            self._attributes_map[key] = value

        if hasattr(self, "_frozen") and self._frozen:
            if not hasattr(self, key) or getattr(self, key) != value:
                raise RuntimeError(
                    f"`{self.__class__.__name__}` is frozen. Cannot update or set attribute after freezing."
                )

        # If the submodule is a dict, Instantiate the submodule config class
        if key in self.submodules and isinstance(value, dict) and (cls_name := value.get("cls_name")):
            rbln_config_cls = getattr(importlib.import_module("optimum.rbln"), cls_name)
            value = rbln_config_cls(**value)

        # Forbid setting keyword-only arguments
        # keyword-only arguments should be translated to other attributes, not set directly
        _keyword_only_args = set()
        init_signature = inspect.signature(self.__class__.__init__)
        for param_name, param in init_signature.parameters.items():
            if param.kind == inspect.Parameter.KEYWORD_ONLY:
                _keyword_only_args.add(param_name)

        if key in _keyword_only_args:
            raise AttributeError(
                f"Cannot set attribute '{key}'. This is an internal error. Please report it to the developers."
            )

        super().__setattr__(key, value)

    def __init__(
        self,
        cls_name: Optional[str] = None,
        create_runtimes: Optional[bool] = None,
        optimize_host_memory: Optional[bool] = None,
        device: Optional[Union[int, List[int]]] = None,
        device_map: Optional[Dict[str, Union[int, List[int]]]] = None,
        activate_profiler: Optional[bool] = None,
        npu: Optional[str] = None,
        tensor_parallel_size: Optional[int] = None,
        optimum_rbln_version: Optional[str] = None,
        _compile_cfgs: List[RBLNCompileConfig] = [],
        **kwargs,
    ):
        """
        Initialize a RBLN model configuration with runtime options and compile configurations.

        Args:
            cls_name (Optional[str]): The class name of the configuration. Defaults to the current class name.
            create_runtimes (Optional[bool]): Whether to create RBLN runtimes. Defaults to True if an NPU is available.
            optimize_host_memory (Optional[bool]): Whether to optimize host memory usage. Defaults to True.
            device (Optional[Union[int, List[int]]]): The device(s) to load the model onto. Can be a single device ID or a list.
            device_map (Optional[Dict[str, Union[int, List[int]]]]): Mapping from compiled model names to device IDs.
            activate_profiler (Optional[bool]): Whether to activate the profiler for performance analysis.
            npu (Optional[str]): The NPU device name to use for compilation.
            tensor_parallel_size (Optional[int]): Size for tensor parallelism to distribute the model across devices.
            optimum_rbln_version (Optional[str]): The optimum-rbln version used for this configuration.
            _compile_cfgs (List[RBLNCompileConfig]): List of compilation configurations for the model.
            **kwargs: Additional keyword arguments.

        Raises:
            ValueError: If unexpected keyword arguments are provided.


        """
        self._attributes_map = {}
        self._frozen = False

        self.cls_name = cls_name
        if self.cls_name is None:
            self.cls_name = self.__class__.__name__

        self._runtime_options = {}
        self._runtime_options["create_runtimes"] = create_runtimes
        self._runtime_options["optimize_host_memory"] = optimize_host_memory
        self._runtime_options["device"] = device
        self._runtime_options["device_map"] = device_map
        self._runtime_options["activate_profiler"] = activate_profiler

        # Automatically pass npu, tensor_parallel_size to compile_cfgs
        self.npu = npu
        self.tensor_parallel_size = tensor_parallel_size

        self.optimum_rbln_version = optimum_rbln_version
        if self.optimum_rbln_version is None:
            self.optimum_rbln_version = __version__

        self._compile_cfgs: List[RBLNCompileConfig] = _compile_cfgs

        if not isinstance(self._compile_cfgs, list):
            raise ValueError("`compile_cfgs` must be a list of `RBLNCompileConfig`.")
        if len(self._compile_cfgs) > 0 and not isinstance(self._compile_cfgs[0], RBLNCompileConfig):
            self.set_compile_cfgs([RBLNCompileConfig(**cfg) for cfg in self._compile_cfgs])

        if len(kwargs) > 0:
            raise ValueError(f"Unexpected arguments: {kwargs.keys()}")

    @property
    def rbln_model_cls_name(self) -> str:
        return self.__class__.__name__[:-6]

    @property
    def rbln_model_cls(self) -> Type:
        rbln_model_cls = getattr(importlib.import_module("optimum.rbln"), self.rbln_model_cls_name, None)
        if rbln_model_cls is None:
            raise ValueError(
                f"RBLN model class {self.rbln_model_cls_name} not found. This is an internal error. "
                "Please report it to the developers."
            )
        return rbln_model_cls

    def _prepare_for_serialization(self):
        """
        Prepare the attributes map for serialization by converting nested RBLNModelConfig
        objects to their serializable form.
        """
        serializable_map = {}
        for key, value in self._attributes_map.items():
            if isinstance(value, RBLNModelConfig):
                # Convert nested RBLNModelConfig to its serializable form
                serializable_map[key] = value._prepare_for_serialization()
            elif key == "_compile_cfgs":
                serializable_map[key] = [cfg.asdict() for cfg in value]
            else:
                serializable_map[key] = value
        return serializable_map

    def __repr__(self):
        repr_dict = self._prepare_for_serialization()
        return json.dumps(repr_dict, indent=2)

    @property
    def compile_cfgs(self):
        return self._compile_cfgs

    @compile_cfgs.setter
    def compile_cfgs(self, compile_cfgs: List[RBLNCompileConfig]):
        raise RuntimeError("`compile_cfgs` cannot be set directly. Please use `set_compile_cfgs` instead.")

    def set_compile_cfgs(self, compile_cfgs: List[RBLNCompileConfig]):
        if not isinstance(compile_cfgs, list):
            raise ValueError("`compile_cfgs` must be a list of `RBLNCompileConfig`.")
        if len(compile_cfgs) == 0:
            raise ValueError("`compile_cfgs` must contain at least one `RBLNCompileConfig`.")
        if not isinstance(compile_cfgs[0], RBLNCompileConfig):
            raise ValueError("`compile_cfgs` must contain only `RBLNCompileConfig`.")

        self._compile_cfgs = compile_cfgs
        for compile_cfg in self._compile_cfgs:
            compile_cfg.npu = self.npu
            compile_cfg.tensor_parallel_size = self.tensor_parallel_size

    def freeze(self):
        if self._frozen:
            raise RuntimeError(f"`{self.__class__.__name__}` is already frozen.")

        if (
            not isinstance(self._compile_cfgs, list)
            or len(self._compile_cfgs) == 0
            or not all(isinstance(cfg, RBLNCompileConfig) for cfg in self._compile_cfgs)
        ):
            raise RuntimeError("`compile_cfgs` must be set before freezing.")

        for submodule_name in self.submodules:
            submodule_config = getattr(self, submodule_name, None)
            if not isinstance(submodule_config, RBLNModelConfig):
                raise ValueError(f"`{submodule_name}` must be an instance of `RBLNModelConfig` before freezing.")

            if not submodule_config.is_frozen():
                raise ValueError(f"`{submodule_name}` config must be frozen before freezing super config.")

        self._frozen = True

    def is_frozen(self):
        return self._frozen

    def save(self, path: str):
        if not self._frozen:
            raise RuntimeError("`RBLNModelConfig` is not frozen. Please call `set_compile_cfgs` first.")

        # save as json file without runtime attributes
        path = Path(path)
        if path.is_dir():
            path = path / "rbln_config.json"

        with open(path, "w") as jsonf:
            serializable_data = self._prepare_for_serialization()
            json.dump(serializable_data, jsonf, indent=2)

    @classmethod
    def load(cls, path: str, **kwargs) -> "RBLNModelConfig":
        """
        Load a RBLNModelConfig from a path.

        Args:
            path (str): Path to the RBLNModelConfig file or directory containing the config file.
            **kwargs: Additional keyword arguments to override configuration values.
                      Keys starting with 'rbln_' will have the prefix removed and be used
                      to update the configuration.

        Returns:
            RBLNModelConfig: The loaded configuration instance.

        Note:
            This method loads the configuration from the specified path and applies any
            provided overrides. If the loaded configuration class doesn't match the expected
            class, a warning will be logged.
        """
        cls_reserved, config_file = load_config(path)

        if cls_reserved != cls:
            logger.warning(f"Expected {cls.__name__}, but got {cls_reserved.__name__}.")

        rbln_keys = [key for key in kwargs.keys() if key.startswith("rbln_")]
        rbln_kwargs = {key[5:]: kwargs.pop(key) for key in rbln_keys}
        config_file.update(rbln_kwargs)

        return cls(**config_file)

    @classmethod
    def initialize_from_kwargs(
        cls: Type["RBLNModelConfig"],
        rbln_config: Optional[Union[Dict[str, Any], "RBLNModelConfig"]] = None,
        **kwargs,
    ) -> Tuple["RBLNModelConfig", Dict[str, Any]]:
        """
        Initialize RBLNModelConfig from kwargs.
        """
        kwargs_keys = list(kwargs.keys())
        rbln_kwargs = {key[5:]: kwargs.pop(key) for key in kwargs_keys if key.startswith("rbln_")}

        if isinstance(rbln_config, dict):
            rbln_config.update(rbln_kwargs)
            rbln_config = cls(**rbln_config)

        elif rbln_config is None:
            rbln_config = cls(**rbln_kwargs)

        elif isinstance(rbln_config, RBLNModelConfig):
            for key, value in rbln_kwargs.items():
                setattr(rbln_config, key, value)

        return rbln_config, kwargs

    @property
    def create_runtimes(self):
        context = ContextRblnConfig.get_current_context()["create_runtimes"]
        if context is not None:
            return context
        elif self._runtime_options["create_runtimes"] is None:
            return rebel.npu_is_available()
        return self._runtime_options["create_runtimes"]

    @create_runtimes.setter
    def create_runtimes(self, create_runtimes: bool):
        self._runtime_options["create_runtimes"] = create_runtimes

    @property
    def optimize_host_memory(self):
        context = ContextRblnConfig.get_current_context()["optimize_host_memory"]
        if context is not None:
            return context
        elif self._runtime_options["optimize_host_memory"] is None:
            return True
        return self._runtime_options["optimize_host_memory"]

    @optimize_host_memory.setter
    def optimize_host_memory(self, optimize_host_memory: bool):
        self._runtime_options["optimize_host_memory"] = optimize_host_memory

    @property
    def device(self):
        context = ContextRblnConfig.get_current_context()["device"]
        if context is not None:
            return context
        return self._runtime_options["device"]

    @device.setter
    def device(self, device: Union[int, List[int]]):
        self._runtime_options["device"] = device

    @property
    def device_map(self):
        context = ContextRblnConfig.get_current_context()["device_map"]
        if context:
            return context
        elif self._runtime_options["device_map"] is None:
            rbln_device_map = {}
            device_val = self.device
            for cfg in self.compile_cfgs:
                rbln_device_map[cfg.compiled_model_name] = device_val
            return rbln_device_map
        return self._runtime_options["device_map"]

    @device_map.setter
    def device_map(self, device_map: Dict[str, Union[int, List[int]]]):
        self._runtime_options["device_map"] = device_map

    @property
    def activate_profiler(self):
        context = ContextRblnConfig.get_current_context()["activate_profiler"]
        if context is not None:
            return context
        return self._runtime_options["activate_profiler"]

    @activate_profiler.setter
    def activate_profiler(self, activate_profiler: bool):
        self._runtime_options["activate_profiler"] = activate_profiler<|MERGE_RESOLUTION|>--- conflicted
+++ resolved
@@ -91,11 +91,7 @@
                 for item in input_info
             )
 
-<<<<<<< HEAD
-        if isinstance(self.input_info, list) and len(self.input_info) > 1:
-=======
         if isinstance(self.input_info, list):
->>>>>>> c030e3a0
             return all(is_valid_input_info(info) for info in self.input_info)
         return False
 
