# Copyright 2025 Rebellions Inc. All rights reserved.

# Licensed under the Apache License, Version 2.0 (the "License");
# you may not use this file except in compliance with the License.
# You may obtain a copy of the License at:

#     http://www.apache.org/licenses/LICENSE-2.0

# Unless required by applicable law or agreed to in writing, software
# distributed under the License is distributed on an "AS IS" BASIS,
# WITHOUT WARRANTIES OR CONDITIONS OF ANY KIND, either express or implied.
# See the License for the specific language governing permissions and
# limitations under the License.

from typing import TYPE_CHECKING, Any, Dict, Optional, Tuple, Union

import torch
from transformers import (
    CLIPTextConfig,
    CLIPTextModel,
    CLIPVisionConfig,
    CLIPVisionModel,
    CLIPVisionModelWithProjection,
)
from transformers.models.clip.modeling_clip import (
    BaseModelOutputWithPooling,
    CLIPTextModelOutput,
    CLIPVisionModelOutput,
)
<<<<<<< HEAD
=======
from transformers.modeling_outputs import BaseModelOutputWithPooling
from transformers.models.clip.modeling_clip import CLIPTextModelOutput, CLIPVisionModelOutput
>>>>>>> 25a0bd2c

from ....diffusers.modeling_diffusers import RBLNDiffusionMixin
from ....modeling import RBLNModel
from ....modeling_config import RBLNCompileConfig, RBLNConfig
from ....utils.logging import get_logger


logger = get_logger(__name__)

if TYPE_CHECKING:
    from transformers import (
        AutoFeatureExtractor,
        AutoProcessor,
        AutoTokenizer,
        CLIPTextModel,
        CLIPVisionModel,
        CLIPVisionModelWithProjection,
    )


class _TextEncoder(torch.nn.Module):
    def __init__(self, enc: "CLIPTextModel"):
        super().__init__()
        self.enc = enc

    def forward(self, inp):
        enc_out = self.enc(inp, output_hidden_states=True, return_dict=False)
        return enc_out


class RBLNCLIPTextModel(RBLNModel):
    @classmethod
    def wrap_model_if_needed(cls, model: torch.nn.Module, rbln_config: RBLNConfig) -> torch.nn.Module:
        return _TextEncoder(model).eval()

    @classmethod
    def update_rbln_config_using_pipe(cls, pipe: RBLNDiffusionMixin, rbln_config: Dict[str, Any]) -> Dict[str, Any]:
        return rbln_config

    @classmethod
    def _get_rbln_config(
        cls,
        preprocessors: Union["AutoFeatureExtractor", "AutoProcessor", "AutoTokenizer"],
        model_config: "CLIPTextConfig",
        rbln_kwargs: Dict[str, Any] = {},
        rbln_batch_size: Optional[int] = None,
    ) -> RBLNConfig:
        rbln_batch_size = rbln_kwargs.get("batch_size", None)
        if rbln_batch_size is None:
            rbln_batch_size = 1

        model_config.return_dict = False

        input_info = [
            (
                "input_ids",
                [
                    rbln_batch_size,
                    model_config.max_position_embeddings,
                ],
                "int64",
            ),
        ]

        rbln_compile_config = RBLNCompileConfig(input_info=input_info)
        rbln_config = RBLNConfig(
            rbln_cls=cls.__name__,
            compile_cfgs=[rbln_compile_config],
            rbln_kwargs=rbln_kwargs,
        )
        return rbln_config

    def forward(self, input_ids: "torch.Tensor", **kwargs):
        text_output = super().forward(input_ids)
        return CLIPTextModelOutput(
            text_embeds=text_output[0],
            last_hidden_state=text_output[1],
            hidden_states=text_output[2:],
        )


class RBLNCLIPTextModelWithProjection(RBLNCLIPTextModel):
    pass


class _VisionEncoder(torch.nn.Module):
    def __init__(self, enc: CLIPVisionModel):
        super().__init__()
        self.enc = enc

    def forward(self, inp):
        enc_out = self.enc(inp, output_hidden_states=True, return_dict=False)
        return enc_out


class _VisionEncoderWithProjection(torch.nn.Module):
    def __init__(self, enc: CLIPVisionModelWithProjection):
        super().__init__()
        self.enc = enc

    def forward(self, inp):
        enc_out = self.enc(inp, return_dict=False)
        return enc_out


class RBLNCLIPVisionModel(RBLNModel):
    @classmethod
    def update_rbln_config_using_pipe(cls, pipe: RBLNDiffusionMixin, rbln_config: Dict[str, Any]) -> Dict[str, Any]:
        return rbln_config

    @classmethod
    def wrap_model_if_needed(cls, model: torch.nn.Module, rbln_config: RBLNConfig) -> torch.nn.Module:
        return _VisionEncoder(model).eval()

    @classmethod
    def update_rbln_config_using_pipe(cls, pipe: RBLNDiffusionMixin, rbln_config: Dict[str, Any]) -> Dict[str, Any]:
        return rbln_config

    @classmethod
    def _get_rbln_config(
        cls,
        preprocessors: Union["AutoFeatureExtractor", "AutoProcessor"],
        model_config: "CLIPVisionConfig",
        rbln_kwargs: Dict[str, Any] = {},
    ) -> RBLNConfig:
        rbln_batch_size = rbln_kwargs.get("batch_size", 1)
        rbln_image_size = rbln_kwargs.get("image_size", None)
        rbln_image_channels = model_config.num_channels if hasattr(model_config, "num_channels") else 3

        if rbln_image_size is None:
            rbln_image_size = getattr(model_config, "image_size", None)

        if isinstance(rbln_image_size, int):
            rbln_image_size = (rbln_image_size, rbln_image_size)

        if rbln_image_size is None:
            raise ValueError("`rbln_image_size` should be specified!")

        input_info = [
            (
                "pixel_values",
                [
                    rbln_batch_size,
                    rbln_image_channels,
                    rbln_image_size[0],
                    rbln_image_size[1],
                ],
                "float32",
            )
        ]
        rbln_compile_config = RBLNCompileConfig(input_info=input_info)
        rbln_config = RBLNConfig(
            rbln_cls=cls.__name__,
            compile_cfgs=[rbln_compile_config],
            rbln_kwargs=rbln_kwargs,
        )

        return rbln_config

    def forward(
        self,
        pixel_values: Optional[torch.FloatTensor] = None,
        **kwargs,
    ) -> Union[Tuple, BaseModelOutputWithPooling]:
        if len(kwargs) > 0 and any(kwargs.values()):
            logger.warning(f"Currently, optimum-rbln does not support kwargs {kwargs.keys()} for {self.__class__}.")
        output = super().forward(pixel_values)
        return BaseModelOutputWithPooling(
            last_hidden_state=output[0],
            pooler_output=output[1],
            hidden_states=output[2:],
        )


class RBLNCLIPVisionModelWithProjection(RBLNCLIPVisionModel):
<<<<<<< HEAD
    @classmethod
    def wrap_model_if_needed(cls, model: torch.nn.Module, rbln_config: RBLNConfig) -> torch.nn.Module:
        return _VisionEncoderWithProjection(model).eval()

=======
>>>>>>> 25a0bd2c
    def forward(
        self,
        pixel_values: Optional[torch.FloatTensor] = None,
        **kwargs,
    ) -> Union[Tuple, CLIPVisionModelOutput]:
        if len(kwargs) > 0 and any(kwargs.values()):
            logger.warning(f"Currently, optimum-rbln does not support kwargs {kwargs.keys()} for {self.__class__}.")
<<<<<<< HEAD
        output = super().forward(pixel_values)
        return CLIPVisionModelOutput(
            image_embeds=output[0],
            last_hidden_state=output[1],
            hidden_states=output[2] if len(output) > 2 else None,
            attentions=output[3] if len(output) > 3 else None,
=======

        output = super().forward(pixel_values)
        image_embeds = output[0]
        last_hidden_state = output[1]
        hidden_states = output[2:]

        return CLIPVisionModelOutput(
            image_embeds=image_embeds,
            last_hidden_state=last_hidden_state,
            hidden_states=hidden_states,
>>>>>>> 25a0bd2c
        )<|MERGE_RESOLUTION|>--- conflicted
+++ resolved
@@ -20,18 +20,9 @@
     CLIPTextModel,
     CLIPVisionConfig,
     CLIPVisionModel,
-    CLIPVisionModelWithProjection,
 )
-from transformers.models.clip.modeling_clip import (
-    BaseModelOutputWithPooling,
-    CLIPTextModelOutput,
-    CLIPVisionModelOutput,
-)
-<<<<<<< HEAD
-=======
 from transformers.modeling_outputs import BaseModelOutputWithPooling
-from transformers.models.clip.modeling_clip import CLIPTextModelOutput, CLIPVisionModelOutput
->>>>>>> 25a0bd2c
+from transformers.models.clip.modeling_clip import CLIPTextModelOutput
 
 from ....diffusers.modeling_diffusers import RBLNDiffusionMixin
 from ....modeling import RBLNModel
@@ -203,41 +194,4 @@
             last_hidden_state=output[0],
             pooler_output=output[1],
             hidden_states=output[2:],
-        )
-
-
-class RBLNCLIPVisionModelWithProjection(RBLNCLIPVisionModel):
-<<<<<<< HEAD
-    @classmethod
-    def wrap_model_if_needed(cls, model: torch.nn.Module, rbln_config: RBLNConfig) -> torch.nn.Module:
-        return _VisionEncoderWithProjection(model).eval()
-
-=======
->>>>>>> 25a0bd2c
-    def forward(
-        self,
-        pixel_values: Optional[torch.FloatTensor] = None,
-        **kwargs,
-    ) -> Union[Tuple, CLIPVisionModelOutput]:
-        if len(kwargs) > 0 and any(kwargs.values()):
-            logger.warning(f"Currently, optimum-rbln does not support kwargs {kwargs.keys()} for {self.__class__}.")
-<<<<<<< HEAD
-        output = super().forward(pixel_values)
-        return CLIPVisionModelOutput(
-            image_embeds=output[0],
-            last_hidden_state=output[1],
-            hidden_states=output[2] if len(output) > 2 else None,
-            attentions=output[3] if len(output) > 3 else None,
-=======
-
-        output = super().forward(pixel_values)
-        image_embeds = output[0]
-        last_hidden_state = output[1]
-        hidden_states = output[2:]
-
-        return CLIPVisionModelOutput(
-            image_embeds=image_embeds,
-            last_hidden_state=last_hidden_state,
-            hidden_states=hidden_states,
->>>>>>> 25a0bd2c
         )