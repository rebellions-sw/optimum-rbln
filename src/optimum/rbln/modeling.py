# Copyright 2025 Rebellions Inc. All rights reserved.

# Licensed under the Apache License, Version 2.0 (the "License");
# you may not use this file except in compliance with the License.
# You may obtain a copy of the License at:

#     http://www.apache.org/licenses/LICENSE-2.0

# Unless required by applicable law or agreed to in writing, software
# distributed under the License is distributed on an "AS IS" BASIS,
# WITHOUT WARRANTIES OR CONDITIONS OF ANY KIND, either express or implied.
# See the License for the specific language governing permissions and
# limitations under the License.

from pathlib import Path
from tempfile import TemporaryDirectory
from typing import TYPE_CHECKING, Dict, List, Optional, Union

import rebel
import torch
from huggingface_hub.constants import HUGGINGFACE_HUB_CACHE
from transformers import AutoConfig, PretrainedConfig

from .configuration_utils import DEFAULT_COMPILED_MODEL_NAME, RBLNModelConfig
from .modeling_base import RBLNBaseModel
from .utils.logging import get_logger


if TYPE_CHECKING:
    from transformers import PreTrainedModel


logger = get_logger(__name__)


class RBLNModel(RBLNBaseModel):
    """
    A class that inherits from RBLNBaseModel for models consisting of a single `torch.nn.Module`.

    This class supports all the functionality of RBLNBaseModel, including loading and saving models using
    the `from_pretrained` and `save_pretrained` methods, compiling PyTorch models for execution on RBLN NPU
    devices.

    Example:
        ```python
        model = RBLNModel.from_pretrained("model_id", export=True, rbln_npu="npu_name")
        outputs = model(**inputs)
        ```
    """

    @classmethod
    def update_kwargs(cls, kwargs):
        """
        Update user-given kwargs to get proper pytorch model.

        For example, `torchscript`=True should be set because torch.jit
        does not support `transformers` output instances as module output;
        """
        kwargs.update(
            {
                "torchscript": True,
                "return_dict": False,
            }
        )
        return kwargs

    @classmethod
    def save_torch_artifacts(
        cls,
        model: "PreTrainedModel",
        save_dir_path: Path,
        subfolder: str,
        rbln_config: RBLNModelConfig,
    ):
        """
        If you are unavoidably running on a CPU rather than an RBLN device,
        store the torch tensor, weight, etc. in this function.
        """

    @classmethod
    def wrap_model_if_needed(cls, model: torch.nn.Module, rbln_config: RBLNModelConfig) -> torch.nn.Module:
        # Wrap the model if needed.
        return model

    @classmethod
    def get_compiled_model(cls, model: "PreTrainedModel", rbln_config: RBLNModelConfig):
        model = cls.wrap_model_if_needed(model, rbln_config)
        rbln_compile_config = rbln_config.compile_cfgs[0]
        compiled_model = cls.compile(model, rbln_compile_config=rbln_compile_config)
        return compiled_model

    @classmethod
    def from_model(
        cls,
        model: "PreTrainedModel",
        config: Optional[PretrainedConfig] = None,
        rbln_config: Optional[RBLNModelConfig] = None,
        model_save_dir: Optional[Union[str, Path, TemporaryDirectory]] = None,
        subfolder: str = "",
        **kwargs,
    ):
        preprocessors = kwargs.pop("preprocessors", [])
        rbln_config, kwargs = cls.prepare_rbln_config(rbln_config=rbln_config, **kwargs)

        # Directory to save compile artifacts(.rbln) and original configs
        if model_save_dir is None:
            save_dir = TemporaryDirectory()
            save_dir_path = Path(save_dir.name)
        else:
            save_dir = model_save_dir
            if isinstance(save_dir, TemporaryDirectory):
                save_dir_path = Path(model_save_dir.name)
            else:
                save_dir_path = Path(model_save_dir)
                save_dir_path.mkdir(exist_ok=True)

        # Save configs
        if config is None:
            config = model.config
            # remote_config
            if hasattr(config, "auto_map") and "AutoConfig" in config.auto_map:
                config = AutoConfig.from_pretrained(config._name_or_path, **kwargs)

        if hasattr(model, "can_generate") and model.can_generate():
            generation_config = model.generation_config
            generation_config.save_pretrained(save_dir_path / subfolder)

        if not isinstance(config, PretrainedConfig):  # diffusers config
            config = PretrainedConfig(**config)
        config.save_pretrained(save_dir_path / subfolder)

        # Save preprocessor
        for preprocessor in preprocessors:
            preprocessor.save_pretrained(save_dir_path / subfolder)

        # Load submodules
        if len(cls._rbln_submodules) > 0:
            rbln_submodules = cls._load_submodules(
                model=model,
                model_save_dir=save_dir,
                rbln_config=rbln_config,
                **kwargs,
            )
        else:
            rbln_submodules = []

        # Get compilation arguments (e.g. input_info)
        rbln_config: RBLNModelConfig = cls.update_rbln_config(
            preprocessors=preprocessors, model=model, model_config=config, rbln_config=rbln_config
        )

        compiled_model: Union[rebel.RBLNCompiledModel, Dict[str, rebel.RBLNCompiledModel]] = cls.get_compiled_model(
            model, rbln_config=rbln_config
        )

        # Save compiled models (.rbln)
        (save_dir_path / subfolder).mkdir(exist_ok=True)
        if not isinstance(compiled_model, dict):
            compiled_models = {DEFAULT_COMPILED_MODEL_NAME: compiled_model}
        else:
            compiled_models = compiled_model
        for compiled_model_name, cm in compiled_models.items():
            cm.save(save_dir_path / subfolder / f"{compiled_model_name}.rbln")
        rbln_config.save(save_dir_path / subfolder)

        # Save torch artifacts (e.g. embedding matrix if needed.)
        cls.save_torch_artifacts(model, save_dir_path=save_dir_path, subfolder=subfolder, rbln_config=rbln_config)

        # Instantiate
        return cls._from_pretrained(
            model_id=save_dir_path,
            config=config,
            model_save_dir=save_dir,
            subfolder=subfolder,
            rbln_config=rbln_config,
            rbln_compiled_models=compiled_models,
            rbln_submodules=rbln_submodules,
            **kwargs,
        )

    @classmethod
    def get_pytorch_model(
        cls,
        model_id: str,
        use_auth_token: Optional[Union[bool, str]] = None,
        revision: Optional[str] = None,
        force_download: bool = False,
        cache_dir: Optional[str] = HUGGINGFACE_HUB_CACHE,
        subfolder: str = "",
        local_files_only: bool = False,
        trust_remote_code: bool = False,
        # Some rbln-config should be applied before loading torch module (i.e. quantized llm)
        rbln_config: Optional[RBLNModelConfig] = None,
        **kwargs,
    ) -> "PreTrainedModel":
        kwargs = cls.update_kwargs(kwargs)
        return cls.get_hf_class().from_pretrained(
            model_id,
            subfolder=subfolder,
            revision=revision,
            cache_dir=cache_dir,
            use_auth_token=use_auth_token,
            local_files_only=local_files_only,
            force_download=force_download,
            trust_remote_code=trust_remote_code,
            **kwargs,
        )

    @classmethod
    def _create_runtimes(
        cls,
        compiled_models: List[rebel.RBLNCompiledModel],
        rbln_config: RBLNModelConfig,
    ) -> List[rebel.Runtime]:
        if DEFAULT_COMPILED_MODEL_NAME not in rbln_config.device_map:
            cls._raise_missing_compiled_file_error([DEFAULT_COMPILED_MODEL_NAME])

<<<<<<< HEAD
        device = rbln_device_map[DEFAULT_COMPILED_MODEL_NAME]

=======
>>>>>>> 51f9e337
        return [
            rebel.Runtime(
                compiled_model,
                tensor_type="pt",
                device=rbln_config.device_map[DEFAULT_COMPILED_MODEL_NAME],
                activate_profiler=rbln_config.activate_profiler,
            )
            for compiled_model in compiled_models
        ]

    def forward(self, *args: List[torch.Tensor], **kwargs: Dict[str, torch.Tensor]):
        output = self.model[0](*args, **kwargs)
        return output<|MERGE_RESOLUTION|>--- conflicted
+++ resolved
@@ -215,11 +215,6 @@
         if DEFAULT_COMPILED_MODEL_NAME not in rbln_config.device_map:
             cls._raise_missing_compiled_file_error([DEFAULT_COMPILED_MODEL_NAME])
 
-<<<<<<< HEAD
-        device = rbln_device_map[DEFAULT_COMPILED_MODEL_NAME]
-
-=======
->>>>>>> 51f9e337
         return [
             rebel.Runtime(
                 compiled_model,
