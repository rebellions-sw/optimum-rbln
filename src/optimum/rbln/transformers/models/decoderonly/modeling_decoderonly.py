--- conflicted
+++ resolved
@@ -46,441 +46,7 @@
     from transformers import AutoFeatureExtractor, AutoProcessor, AutoTokenizer
 
 
-<<<<<<< HEAD
-class RBLNRuntimeModel(RBLNPytorchRuntime):
-    mandatory_members = ["main_input_name", "embed_tokens"]
-
-    def __init__(
-        self,
-        runtime: rebel.Runtime,
-        phase: str,
-        batch_size: int,
-        dec_attn_mask: torch.Tensor,
-        block_tables: torch.Tensor,
-        free_block_pool: Deque,
-        rbln_config: RBLNDecoderOnlyModelForCausalLMConfig,
-        **kwargs: Any,
-    ) -> None:
-        super().__init__(runtime, **kwargs)
-        self.phase = phase
-        self.batch_size = batch_size
-        self.rbln_config = rbln_config
-
-        # shared tensor between prefill and decode phase
-        self.dec_attn_mask = dec_attn_mask
-        self.block_tables = block_tables
-        self.free_block_pool = free_block_pool
-
-        self.empty_block = -1
-        if self.phase == "prefill":
-            vocab_size = kwargs.pop("vocab_size")
-            self.output_size = [1, 1, vocab_size]
-            self.causal_mask = 1 - torch.triu(
-                torch.ones(1, 1, self.rbln_config.prefill_chunk_size, self.rbln_config.prefill_chunk_size), diagonal=1
-            )
-
-    def get_block_tables(self, cache_position: torch.Tensor, batch_idx: int = None) -> torch.Tensor:
-        """
-        Manages and returns the KV cache block tables.
-        Updates the block tables based on the given cache_position, allocating new blocks or reusing existing ones as needed.
-
-        Args:
-            cache_position (torch.Tensor): Tensor containing cache position information, indicating positions within the cache for each batch item.
-            batch_idx (int, optional): Specific batch index, used when phase is 'prefill'.
-
-        Returns:
-            Updated block tables.
-        """
-
-        NO_BLOCKS_ERROR = (
-            "No memory blocks are available for allocation. "
-            "The generate() API cannot complete this inference task because Paged Attention is not fully supported by optimum-rbln. "
-            "This is supported by vllm-rbln (see: https://docs.rbln.ai/software/model_serving/vllm_support/vllm-rbln.html). "
-            "Using vllm-rbln should fix this issue and enhance inference performance."
-        )
-
-        def update_block(batch_idx: int, block_idx: int):
-            """
-            If the block is empty (empty_block), allocates a block from the free_block_pool.
-            """
-            if self.block_tables[batch_idx][block_idx] == self.empty_block:
-                if self.free_block_pool:
-                    block = self.free_block_pool.popleft()
-                    self.block_tables[batch_idx][block_idx] = block
-                else:
-                    raise RuntimeError(NO_BLOCKS_ERROR)
-
-        def replace_empty_block(block_tables: torch.Tensor):
-            """
-            Replaces all occurrences of `self.empty_block` in `block_tables` with a dummy block from `self.free_block_pool`.
-            """
-            if not torch.any(block_tables == self.empty_block):
-                return block_tables.clone()
-            elif self.free_block_pool:
-                _free_block = self.free_block_pool[0]
-                return torch.where(block_tables == self.empty_block, _free_block, block_tables)
-            else:
-                raise RuntimeError(NO_BLOCKS_ERROR)
-
-        def get_global_block_tables(batch_idx: int):
-            if self.rbln_config.cache_impl == "sliding_window":
-                return None
-
-            if self.phase == "prefill":
-                # Track previously used blocks and return them to the free_block_pool and
-                # reset the current batch's block table to empty blocks
-                prev_blocks = self.block_tables[batch_idx][self.block_tables[batch_idx] != self.empty_block].tolist()
-                self.free_block_pool.extend(prev_blocks)
-                self.block_tables[batch_idx].fill_(self.empty_block)
-
-                # Get the start (s) and end (e) positions from cache_position and
-                # iterate over the cache positions to allocate necessary blocks
-                s, e = cache_position[0][0].item(), cache_position[0][-1].item()
-                for position in range(s, e + 1, self.rbln_config.kvcache_block_size):
-                    block_idx = position // self.rbln_config.kvcache_block_size
-                    if batch_idx >= len(self.block_tables) or block_idx >= len(self.block_tables[batch_idx]):
-                        raise IndexError(f"Invalid index: batch_idx={batch_idx}, block_idx={block_idx}")
-                    update_block(batch_idx, block_idx)
-
-                return replace_empty_block(self.block_tables[batch_idx])
-            # Case for 'decoder' phase, iterate over the cache positions to allocate necessary blocks
-            else:
-                for b_idx in range(self.batch_size):
-                    position = cache_position[b_idx][0].item()
-                    block_idx = position // self.rbln_config.kvcache_block_size
-                    update_block(b_idx, block_idx)
-
-                return replace_empty_block(self.block_tables)
-
-        def get_local_block_tables(batch_idx: int):
-            if self.rbln_config.cache_impl == "static":
-                return None
-            else:
-                return (
-                    torch.tensor([batch_idx], dtype=torch.int16)
-                    if self.phase == "prefill"
-                    else torch.arange(self.batch_size, dtype=torch.int16).view(self.batch_size, -1)
-                )
-
-        return get_global_block_tables(batch_idx), get_local_block_tables(batch_idx)
-
-    def is_external_block_tables(
-        self, block_tables: Optional[torch.Tensor], local_block_tables: Optional[torch.Tensor]
-    ):
-        if self.rbln_config.cache_impl == "static" and block_tables is None:
-            return False
-        elif self.rbln_config.cache_impl == "sliding_window" and local_block_tables is None:
-            return False
-        elif self.rbln_config.cache_impl == "hybrid":
-            if (block_tables is not None) != (local_block_tables is not None):
-                raise ValueError(
-                    "Both block_tables and local_block_tables must be provided or neither of them must be provided."
-                )
-            elif block_tables is None and local_block_tables is None:
-                return False
-
-        return True
-
-    def forward(
-        self,
-        input_ids: Optional[torch.LongTensor] = None,
-        inputs_embeds: Optional[torch.Tensor] = None,
-        cache_position: torch.Tensor = None,
-        attention_mask: Optional[torch.Tensor] = None,
-        batch_idx: Optional[int] = None,
-        block_tables: Optional[torch.Tensor] = None,
-        position_embed: Optional[torch.Tensor] = None,
-        position_ids: Optional[torch.Tensor] = None,
-        token_type_ids: Optional[torch.Tensor] = None,
-        local_block_tables: Optional[torch.Tensor] = None,
-        lora_int_id: Optional[torch.Tensor] = None,
-    ):
-        if input_ids is None and inputs_embeds is None:
-            raise ValueError("Either `input_ids` or `inputs_embeds` must be provided.")
-
-        if inputs_embeds is None:
-            inputs = input_ids
-            if self.embed_tokens is not None:
-                inputs = self.embed_tokens(inputs)
-        else:
-            inputs = inputs_embeds
-
-        is_external_block_tables = self.is_external_block_tables(block_tables, local_block_tables)
-        if not is_external_block_tables:
-            block_tables, local_block_tables = self.get_block_tables(cache_position, batch_idx=batch_idx)
-
-        if self.phase == "decode":
-            return self.decode_forward(
-                inputs,
-                cache_position,
-                block_tables,
-                is_external_block_tables,
-                attention_mask=attention_mask,
-                position_embed=position_embed,
-                position_ids=position_ids,
-                local_block_tables=local_block_tables,
-                lora_int_id=lora_int_id,
-            )
-        else:
-            return self.prefill_forward(
-                inputs,
-                cache_position,
-                attention_mask,
-                batch_idx,
-                block_tables,
-                is_external_block_tables=is_external_block_tables,
-                position_embed=position_embed,
-                token_type_ids=token_type_ids,
-                local_block_tables=local_block_tables,
-                lora_int_id=lora_int_id,
-            )
-
-    def decode_forward(
-        self,
-        inputs: torch.Tensor,
-        cache_position: torch.Tensor = None,
-        block_tables: torch.Tensor = None,
-        is_external_block_tables: bool = None,
-        attention_mask: Optional[torch.Tensor] = None,
-        position_embed: Optional[torch.Tensor] = None,
-        position_ids: Optional[torch.Tensor] = None,
-        local_block_tables: Optional[torch.Tensor] = None,
-        lora_int_id: Optional[torch.Tensor] = None,
-    ) -> torch.FloatTensor:
-        if self.rbln_config.use_lora and lora_int_id is None:
-            if self.lora_int_ids is None:
-                raise ValueError(
-                    "lora_int_id is required when using LoRA. "
-                    "You should call set_lora_int_ids() before forward() or pass lora_int_id to forward()."
-                )
-
-            lora_int_id = self.lora_int_ids
-
-        batch_size = inputs.shape[0]
-        if batch_size != self.batch_size:
-            raise RuntimeError(
-                f"Batch size mismatch: got {batch_size}, expected {self.batch_size} (compiled batch size)."
-            )
-
-        if batch_size != cache_position.shape[0]:
-            raise RuntimeError(f"Cache position size mismatch: got {cache_position.shape[0]}, expected {batch_size}.")
-
-        if self.rbln_config.use_attention_mask and attention_mask is None:
-            for b_idx in range(batch_size):
-                decoding_step = cache_position[b_idx].item()
-                if not (0 <= decoding_step < self.dec_attn_mask.shape[-1]):
-                    raise ValueError(
-                        f"Decoding step {decoding_step} out of bounds for attention mask with shape {self.dec_attn_mask.shape}."
-                    )
-
-                if is_external_block_tables:
-                    self.dec_attn_mask[b_idx].fill_(0)
-                    self.dec_attn_mask[b_idx, :, :, : decoding_step + 1] = 1
-                else:
-                    self.dec_attn_mask[b_idx, :, :, decoding_step] = 1
-
-            attention_mask = self.dec_attn_mask
-
-        if self.rbln_config.cache_impl in ["hybrid", "static"] and self.batch_size < block_tables.shape[0]:
-            block_tables = block_tables[: self.batch_size]
-
-        if attention_mask is not None and self.batch_size < attention_mask.shape[0]:
-            attention_mask = attention_mask[: self.batch_size]
-
-        logits = super().forward(
-            inputs,
-            cache_position,
-            block_tables,
-            local_block_tables,
-            position_embed,
-            attention_mask if self.rbln_config.use_attention_mask else None,
-            position_ids if self.rbln_config.use_position_ids else None,
-            lora_int_id if self.rbln_config.use_lora else None,
-        )
-
-        return RBLNDecoderOnlyOutput(logits=logits)
-
-    def _prepare_prefill_inputs(
-        self,
-        inputs: torch.Tensor,
-        cache_position: torch.Tensor,
-        attention_mask: Optional[torch.Tensor] = None,
-        position_embed: Optional[torch.Tensor] = None,
-        token_type_ids: Optional[torch.Tensor] = None,
-    ):
-        """
-        Prepare inputs for prefill phase.
-        """
-        # Handle continuous batching in a compiled graph by extracting valid inputs
-        # If an attention mask is provided, select only the valid (non-masked) inputs
-        inputs = inputs[:, attention_mask.bool()] if attention_mask is not None else inputs
-        if position_embed is not None:
-            position_embed = (
-                position_embed[:, :, :, attention_mask.bool(), :] if attention_mask is not None else position_embed
-            )
-
-        query_length = inputs.shape[1]
-        if query_length > self.rbln_config.max_seq_len:
-            raise ValueError(
-                f"Input length ({query_length}) exceeds the maximum allowed sequence length ({self.rbln_config.max_seq_len})."
-            )
-
-        # Initialize attention mask for chunked processing
-        chunked_attention_mask = (
-            torch.zeros(1, 1, self.rbln_config.prefill_chunk_size, self.rbln_config.max_seq_len, dtype=torch.float32)
-            if self.rbln_config.use_attention_mask
-            else None
-        )
-
-        # Buffer for storing output logits
-        out_buffers = [
-            torch.empty(
-                size=self.output_size,
-                dtype=torch.float32,
-                device="cpu",
-            )
-        ]
-
-        # Pad input and cache_position if the last chunk is smaller than `prefill_chunk_size`
-        padding_size = 0
-        if query_length % self.rbln_config.prefill_chunk_size != 0:
-            padding_size = (self.rbln_config.prefill_chunk_size - query_length) % self.rbln_config.prefill_chunk_size
-            # inputs_embeds
-            if inputs.dim() == 3:
-                inputs = torch.nn.functional.pad(inputs, (0, 0, 0, padding_size))
-            # inputs_ids
-            else:
-                inputs = torch.nn.functional.pad(inputs, (0, padding_size))
-
-            cache_position = torch.cat(
-                [
-                    cache_position,
-                    torch.arange(
-                        query_length,
-                        query_length + padding_size,
-                        dtype=torch.int32,
-                    ).unsqueeze(0),
-                ],
-                dim=-1,
-            )
-
-            if position_embed is not None:
-                position_embed = torch.nn.functional.pad(position_embed, (0, 0, 0, padding_size))
-
-        # Overwrite position_ids and padded_cache_lengths
-        position_ids = None
-        padded_cache_lengths = 0
-
-        return (
-            inputs,
-            cache_position,
-            chunked_attention_mask,
-            out_buffers,
-            position_ids,
-            position_embed,
-            padded_cache_lengths,
-            query_length,
-        )
-
-    def prefill_forward(
-        self,
-        inputs: torch.Tensor,
-        cache_position: torch.Tensor = None,
-        attention_mask: Optional[torch.Tensor] = None,
-        batch_idx: int = None,
-        block_tables: torch.Tensor = None,
-        is_external_block_tables: bool = False,
-        position_embed: Optional[torch.Tensor] = None,
-        token_type_ids: Optional[torch.Tensor] = None,
-        local_block_tables: Optional[torch.Tensor] = None,
-        lora_int_id: Optional[torch.Tensor] = None,
-    ) -> torch.FloatTensor:
-        """
-        Performs chunked prefill for efficient KV-cache updates and memory optimization.
-        Instead of processing the entire sequence at once, the input is divided into chunks of size `prefill_chunk_size`,
-        and each chunk is processed sequentially. This allows for better memory utilization and compatibility with continuous batching.
-        """
-        if self.rbln_config.use_lora and lora_int_id is None:
-            if self.lora_int_ids is None:
-                raise ValueError(
-                    "lora_int_id is required when using LoRA. "
-                    "You should call set_lora_int_ids() before forward() or pass lora_int_id to forward()."
-                )
-            lora_int_id = self.lora_int_ids
-
-        (
-            inputs,
-            cache_position,
-            chunked_attention_mask,
-            out_buffers,
-            position_ids,
-            position_embed,
-            padded_cache_lengths,
-            query_length,
-        ) = self._prepare_prefill_inputs(
-            inputs, cache_position, attention_mask, position_embed, token_type_ids=token_type_ids
-        )
-
-        # Process input in chunks of size `prefill_chunk_size`
-        for step in range(0, query_length, self.rbln_config.prefill_chunk_size):
-            # Extract the current chunk of inputs and cache positions
-            input_chunk = inputs[:, step : step + self.rbln_config.prefill_chunk_size]
-            cache_pos_chunk = cache_position[:, step : step + self.rbln_config.prefill_chunk_size]
-            position_ids_chunk = (
-                position_ids[:, step : step + self.rbln_config.prefill_chunk_size]
-                if position_ids is not None
-                else None
-            )
-            if position_embed is not None:
-                position_embed_chunk = position_embed[:, :, :, step : step + self.rbln_config.prefill_chunk_size, :]
-
-            if self.rbln_config.use_attention_mask and not self.rbln_config.use_position_ids:
-                # Update attention mask to ensure proper causal behavior
-                if step >= self.rbln_config.prefill_chunk_size:
-                    chunked_attention_mask[:, :, :, step - self.rbln_config.prefill_chunk_size : step] = 1
-                chunked_attention_mask[:, :, :, step : step + self.rbln_config.prefill_chunk_size] = self.causal_mask
-
-            # Define query position
-            if step + self.rbln_config.prefill_chunk_size >= query_length:
-                query_position = torch.tensor(
-                    (query_length - 1) % self.rbln_config.prefill_chunk_size, dtype=torch.int16
-                )
-            else:
-                query_position = torch.tensor(self.rbln_config.prefill_chunk_size - 1, dtype=torch.int16)
-
-            # Forward pass for the current chunk
-            logits = super().forward(
-                input_chunk,
-                cache_pos_chunk,
-                block_tables,
-                local_block_tables,
-                position_embed_chunk if position_embed is not None else None,
-                query_position,
-                chunked_attention_mask if self.rbln_config.use_attention_mask else None,
-                position_ids_chunk if self.rbln_config.use_position_ids else None,
-                lora_int_id if self.rbln_config.use_lora else None,
-                out=out_buffers,
-            )
-
-        # Update decoder attention mask with processed KV-cache length from prefill phase
-        if not is_external_block_tables and self.rbln_config.use_attention_mask:
-            self.dec_attn_mask[batch_idx].fill_(0)
-            self.dec_attn_mask[batch_idx, :, :, :query_length] = 1
-
-        return RBLNDecoderOnlyOutput(logits=logits, padded_cache_lengths=padded_cache_lengths)
-
-
-@dataclass
-class RBLNDecoderOnlyOutput(ModelOutput):
-    logits: torch.FloatTensor = None
-    generate_idx: torch.Tensor = None
-    padded_cache_lengths: int = None
-
-
-class RBLNDecoderOnlyModelForCausalLM(RBLNModel):
-=======
 class RBLNDecoderOnlyModel(RBLNModel, RBLNDecoderOnlyFlashAttentionMixin):
->>>>>>> 8bba5e01
     """
     A base class for decoder-only transformer models outputting raw hidden-states without any specific head on top.
     This class is used for RBLN-optimized models that are not causal language models.
@@ -549,58 +115,8 @@
                     **common_kwargs,
                 )
 
-<<<<<<< HEAD
-        self.decoders = {}
-        for i, batch_size in enumerate(self.rbln_config.decoder_batch_sizes):
-            self.decoders[batch_size] = RBLNRuntimeModel(
-                runtime=self.model[i + 1],
-                main_input_name=main_input_name,
-                embed_tokens=self.embed_tokens,
-                phase="decode",
-                batch_size=batch_size,
-                dec_attn_mask=dec_attn_mask,
-                block_tables=block_tables,
-                free_block_pool=free_block_pool,
-                rbln_config=self.rbln_config,
-            )
-
-        # NOTE(eunji): Use a decoder whose batch size matches the model's main batch size for compatibility.
-        self.decoder = self.decoders[self.rbln_config.batch_size]
-        self.lora_int_ids = None
-
-    @classmethod
-    def save_torch_artifacts(
-        cls,
-        model: PreTrainedModel,
-        save_dir_path: Path,
-        subfolder: str,
-        rbln_config: RBLNDecoderOnlyModelForCausalLMConfig,
-    ):
-        # If you are unavoidably running on a CPU rather than an RBLN device,
-        # store the torch tensor, weight, etc. in this function.
-        if rbln_config.use_inputs_embeds:
-            save_dict = {}
-            save_dict["embed_tokens"] = model.get_input_embeddings().state_dict()
-            torch.save(save_dict, save_dir_path / subfolder / "torch_artifacts.pth")
-
-    def _create_embedding_layer(self):
-        with no_init_weights():
-            embed_tokens = torch.nn.Embedding(
-                self.config.vocab_size,
-                self.config.hidden_size,
-                self.config.pad_token_id,
-            )
-        return embed_tokens
-
-    def get_input_embeddings(self):
-        return self.embed_tokens
-
-    def get_attn_impl(self) -> str:
-        return self.rbln_config.attn_impl
-=======
             # NOTE(eunji): Use a decoder whose batch size matches the model's main batch size for compatibility.
             self.decoder = self.decoders[self.rbln_config.batch_size]
->>>>>>> 8bba5e01
 
     @property
     def prefill_output_size(self):
@@ -700,25 +216,6 @@
             )
         return embed_tokens
 
-<<<<<<< HEAD
-    @classmethod
-    def wrap_model_if_needed(cls, model: PreTrainedModel, rbln_config: "RBLNDecoderOnlyModelForCausalLMConfig"):
-        wrapper_cfg = {
-            "max_seq_len": rbln_config.max_seq_len,
-            "attn_impl": rbln_config.attn_impl,
-            "kvcache_partition_len": rbln_config.kvcache_partition_len,
-            "kvcache_block_size": rbln_config.kvcache_block_size,
-            "use_rotary_emb": cls._use_rotary_emb,
-            "use_attention_mask": rbln_config.use_attention_mask,
-            "use_position_ids": rbln_config.use_position_ids,
-            "use_inputs_embeds": rbln_config.use_inputs_embeds,
-            "cache_impl": rbln_config.cache_impl,
-            "sliding_window": rbln_config.sliding_window,
-            "sliding_window_layers": rbln_config.sliding_window_layers,
-            "lora_config": rbln_config.lora_config,
-        }
-        return cls._decoder_wrapper_cls(model, **wrapper_cfg).eval()
-=======
     def get_decoder(self):
         if not self.can_generate():
             raise ValueError("Decode stage is not supported in this model.")
@@ -735,7 +232,6 @@
 
     def get_kvcache_num_blocks(self) -> int:
         return self.rbln_config.kvcache_num_blocks
->>>>>>> 8bba5e01
 
     @classmethod
     def wrap_model_if_needed(cls, model: PreTrainedModel, rbln_config: "RBLNDecoderOnlyModelConfig"):
@@ -897,18 +393,13 @@
         if rbln_config.use_position_ids:
             input_info.append(("position_ids", [batch_size, query_length], "int32"))
 
-<<<<<<< HEAD
-        # 6. adapter_id (for LoRA)
         if rbln_config.use_lora:
             input_info.append(("adapter_id", [batch_size], "int32"))
 
-        # 6. past_key_values
-=======
         kvcache_dtype = "float32"
         if rbln_config.quantization and rbln_config.quantization.kv_caches == "fp8":
             kvcache_dtype = "float8_e4m3fn"
 
->>>>>>> 8bba5e01
         global_kvcache_shape = [
             rbln_config.kvcache_num_blocks,
             num_key_value_heads,
@@ -1115,61 +606,17 @@
         self,
         input_ids: Optional[torch.LongTensor] = None,
         inputs_embeds: Optional[torch.Tensor] = None,
-<<<<<<< HEAD
-        padded_cache_lengths: Optional[torch.Tensor] = None,
-        lora_int_id: Optional[torch.Tensor] = None,
-=======
         attention_mask: Optional[torch.LongTensor] = None,
         position_embed: Optional[torch.Tensor] = None,
->>>>>>> 8bba5e01
         **kwargs,
     ) -> Tuple[torch.FloatTensor]:
         inputs = inputs_embeds if inputs_embeds is not None else input_ids
         batch_size = inputs.shape[0]
 
-<<<<<<< HEAD
-        if is_prefill_phase:
-            generate_idx = attention_mask.sum(dim=-1, keepdim=True).int()
-            padded_cache_lengths = torch.zeros_like(generate_idx)
-            cache_position = None
-            position_ids = None
-        else:
-            if inputs_embeds is not None:
-                # if `inputs_embeds` are passed, only use them in the 1st generation step for every prompt.
-                inputs_embeds = None
-
-            input_ids = input_ids[:, -1:]
-            position_ids = generate_idx
-            cache_position = generate_idx + padded_cache_lengths if padded_cache_lengths is not None else generate_idx
-            generate_idx = generate_idx + 1
-            model_inputs.update({"input_ids": input_ids})
-
-        if inputs_embeds is not None:
-            if self.rbln_config.use_inputs_embeds:
-                model_inputs.update({"inputs_embeds": inputs_embeds})
-            else:
-                raise ValueError(
-                    "The specifying inputs_embeds is only supported when using a compiled RBLN model with 'rbln_use_inputs_embeds' set to True."
-                )
-        else:
-            model_inputs.update({"input_ids": input_ids})
-
-        model_inputs.update(
-            {
-                "attention_mask": attention_mask,
-                "cache_position": cache_position,
-                "generate_idx": generate_idx,
-                "position_ids": position_ids,
-                "padded_cache_lengths": padded_cache_lengths,
-                "lora_int_id": lora_int_id,
-            }
-        )
-=======
         if batch_size != self.rbln_config.batch_size:
             raise ValueError(
                 f"Batch size ({batch_size}) must be equal to the batch size of the model ({self.rbln_config.batch_size})."
             )
->>>>>>> 8bba5e01
 
         all_last_hidden_states = []
         for b_idx in range(self.rbln_config.batch_size):
