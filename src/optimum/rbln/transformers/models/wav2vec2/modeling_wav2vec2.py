# Copyright 2025 Rebellions Inc. All rights reserved.

# Licensed under the Apache License, Version 2.0 (the "License");
# you may not use this file except in compliance with the License.
# You may obtain a copy of the License at:

#     http://www.apache.org/licenses/LICENSE-2.0

# Unless required by applicable law or agreed to in writing, software
# distributed under the License is distributed on an "AS IS" BASIS,
# WITHOUT WARRANTIES OR CONDITIONS OF ANY KIND, either express or implied.
# See the License for the specific language governing permissions and
# limitations under the License.


from typing import TYPE_CHECKING, Optional, Union

import torch
from transformers import AutoModelForCTC, Wav2Vec2Config, Wav2Vec2ForCTC
from transformers.modeling_outputs import CausalLMOutput

from ....configuration_utils import RBLNCompileConfig
from ....modeling import RBLNModel
from .configuration_wav2vec2 import RBLNWav2Vec2ForCTCConfig


if TYPE_CHECKING:
    from transformers import AutoFeatureExtractor, AutoProcessor, AutoTokenizer, PreTrainedModel


class _Wav2Vec2(torch.nn.Module):
    def __init__(self, model: "Wav2Vec2ForCTC"):
        super().__init__()
        self.model = model

    def forward(self, input_values):
        output = self.model.wav2vec2(input_values=input_values)
        return self.model.lm_head(output[0])


class RBLNWav2Vec2ForCTC(RBLNModel):
    """
    Wav2Vec2 Model with a `language modeling` head on top for Connectionist Temporal Classification (CTC).

    It implements the methods to convert a pre-trained Wav2Vec2 model into a RBLN Wav2Vec2 model by:

    - transferring the checkpoint weights of the original into an optimized RBLN graph,
    - compiling the resulting graph using the RBLN compiler.
    """

    main_input_name = "input_values"
    auto_model_class = AutoModelForCTC
    rbln_dtype = "float32"

    @classmethod
    def _wrap_model_if_needed(cls, model: torch.nn.Module, rbln_config: RBLNWav2Vec2ForCTCConfig) -> torch.nn.Module:
<<<<<<< HEAD
        return _Wav2Vec2(model).eval()
=======
        return _Wav2Vec2(model).eval()

    @classmethod
    def _update_rbln_config(
        cls,
        preprocessors: Union["AutoFeatureExtractor", "AutoProcessor", "AutoTokenizer"],
        model: Optional["PreTrainedModel"] = None,
        model_config: "Wav2Vec2Config" = None,
        rbln_config: Optional[RBLNWav2Vec2ForCTCConfig] = None,
    ) -> RBLNWav2Vec2ForCTCConfig:
        if rbln_config.max_seq_len is None:
            for tokenizer in preprocessors:
                if hasattr(tokenizer, "model_max_length"):
                    rbln_config.max_seq_len = tokenizer.model_max_length
                    break
            if rbln_config.max_seq_len is None:
                raise ValueError("`rbln_max_seq_len` should be specified!")

        rbln_compile_config = RBLNCompileConfig(
            input_info=[
                (
                    "input_values",
                    [
                        rbln_config.batch_size,
                        rbln_config.max_seq_len,
                    ],
                    "float32",
                )
            ]
        )

        rbln_config.set_compile_cfgs([rbln_compile_config])
        return rbln_config

    def forward(
        self, input_values: torch.Tensor, return_dict: Optional[bool] = None, **kwargs
    ) -> Union[CausalLMOutput, tuple]:
        """
        Forward pass for the RBLN-optimized Wav2Vec2 model for Connectionist Temporal Classification (CTC).

        Args:
            input_values (torch.FloatTensor of shape (batch_size, sequence_length)): Float values of input raw speech waveform. Values can be obtained by loading a .flac or .wav audio file into an array of type List[float] or a numpy.ndarray, e.g. via the soundfile library (pip install soundfile). To prepare the array into input_values, the AutoProcessor should be used for padding and conversion into a tensor of type torch.FloatTensor.
            return_dict (bool, optional): Whether or not to return a ModelOutput instead of a plain tuple.

        Returns:
            The model outputs. If return_dict=False is passed, returns a tuple of tensors. Otherwise, returns a CausalLMOutput object.
        """
        return super().forward(input_values=input_values, return_dict=return_dict, **kwargs)
>>>>>>> 6f422a17
<|MERGE_RESOLUTION|>--- conflicted
+++ resolved
@@ -54,9 +54,6 @@
 
     @classmethod
     def _wrap_model_if_needed(cls, model: torch.nn.Module, rbln_config: RBLNWav2Vec2ForCTCConfig) -> torch.nn.Module:
-<<<<<<< HEAD
-        return _Wav2Vec2(model).eval()
-=======
         return _Wav2Vec2(model).eval()
 
     @classmethod
@@ -104,5 +101,4 @@
         Returns:
             The model outputs. If return_dict=False is passed, returns a tuple of tensors. Otherwise, returns a CausalLMOutput object.
         """
-        return super().forward(input_values=input_values, return_dict=return_dict, **kwargs)
->>>>>>> 6f422a17
+        return super().forward(input_values=input_values, return_dict=return_dict, **kwargs)