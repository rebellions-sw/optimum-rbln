# Copyright 2025 Rebellions Inc. All rights reserved.

# Licensed under the Apache License, Version 2.0 (the "License");
# you may not use this file except in compliance with the License.
# You may obtain a copy of the License at:

#     http://www.apache.org/licenses/LICENSE-2.0

# Unless required by applicable law or agreed to in writing, software
# distributed under the License is distributed on an "AS IS" BASIS,
# WITHOUT WARRANTIES OR CONDITIONS OF ANY KIND, either express or implied.
# See the License for the specific language governing permissions and
# limitations under the License.

from typing import Any, Dict, List, Literal, Optional, Union, get_args

from ....configuration_utils import RBLNModelConfig
from ....utils.logging import get_logger
from ...utils.rbln_quantization import RBLNQuantizationConfig
from .configuration_lora import RBLNLoRAConfig


logger = get_logger()

CacheImplType = Literal["static", "sliding_window", "hybrid"]
PhaseType = Literal["prefill", "image_prefill", "decode"]


class RBLNDecoderOnlyModelConfig(RBLNModelConfig):
    """
    Configuration class for RBLN decoder-only models.

    This class extends RBLNModelConfig with parameters specific to decoder-only transformer
    architectures optimized for RBLN devices. It controls aspects like attention implementation,
    KV cache management, and batching for inference.
    """

    _default_phases = ["prefill"]
    _default_logits_to_keep = 0

    def __init__(
        self,
        batch_size: Optional[int] = None,
        max_seq_len: Optional[int] = None,
        use_inputs_embeds: Optional[bool] = None,
        use_attention_mask: Optional[bool] = None,
        use_position_ids: Optional[bool] = None,
        attn_impl: Optional[str] = None,
        kvcache_partition_len: Optional[int] = None,
        kvcache_block_size: Optional[int] = None,
        quantization: Optional[Union[Dict[str, Any], RBLNQuantizationConfig]] = None,
        lora_config: Optional[Union[Dict[str, Any], RBLNLoRAConfig]] = None,
        prefill_chunk_size: Optional[int] = None,
        kvcache_num_blocks: Optional[int] = None,
        decoder_batch_sizes: Optional[List[int]] = None,
        cache_impl: Optional[CacheImplType] = None,
        sliding_window: Optional[int] = None,
        sliding_window_layers: Optional[List[int]] = None,
        phases: Optional[List[PhaseType]] = None,
        logits_to_keep: Optional[int] = None,
        **kwargs,
    ):
        """
        Args:
            batch_size (Optional[int]): The batch size for inference. Defaults to 1.
            max_seq_len (Optional[int]): The maximum sequence length supported by the model.
                If not provided, it attempts to infer from the model's configuration
                (`max_position_embeddings` or `n_positions`). Must be specified if not available
                in the model config.
            use_inputs_embeds (Optional[bool]): Whether to use input embeddings (`inputs_embeds`)
                directly instead of `input_ids`. Defaults to False. Requires the model to be
                compiled with this option enabled.
            use_attention_mask (Optional[bool]): Whether the model requires attention masks during
                inference. This is typically determined based on the target device and model
                architecture. Defaults are often set automatically based on the model and RBLN NPU.
            use_position_ids (Optional[bool]): Whether to use position IDs. Defaults to False.
            attn_impl (Optional[str]): Specifies the attention implementation to use.
                See the "Attention Implementation (`attn_impl`)" section below for details.
            kvcache_partition_len (Optional[int]): Defines the partition length for the KV cache
                when using "flash_attn". See the "KV Cache Partition Length (`kvcache_partition_len`)"
                section below for details.
            kvcache_block_size (Optional[int]): Sets the size (in number of tokens) of each block
                in the PagedAttention KV cache. See the "KV Cache Block Size (`kvcache_block_size`)"
                section below for details.
<<<<<<< HEAD
            quantization (Optional[Dict[str, Any]]): Configuration dictionary for applying model
                quantization. Specifies format, etc.
            lora_config (Optional[Union[Dict[str, Any], RBLNLoRAConfig]]): Configuration for LoRA
                (Low-Rank Adaptation) settings when using (multi-)LoRA support. Can be provided as
                a dictionary or an RBLNLoRAConfig instance. When provided, enables LoRA functionality
                for the model compilation. Defaults to None (no LoRA).
=======
>>>>>>> 8bba5e01
            prefill_chunk_size (Optional[int]): The chunk size used during the prefill phase for
                processing input sequences. Defaults to 128. Must be a positive integer
                divisible by 64. Affects prefill performance and memory usage.
            kvcache_num_blocks (Optional[int]): The total number of blocks to allocate for the
                PagedAttention KV cache. See the "KV Cache Number of Blocks (`kvcache_num_blocks`)"
                section below for details.
            decoder_batch_sizes (Optional[List[int]]): A list of batch sizes for which separate decoder models will be compiled.
                This allows the model to handle varying batch sizes efficiently during generation. If not specified,
                defaults to a list containing only the model's main batch size. When specifying multiple batch sizes:
                1) All values must be less than or equal to the main batch size.
                2) The list will be sorted in descending order (larger batch sizes first).
                3) If using multiple decoders, at least one batch size should match the main batch size.
            cache_impl (Optional[CacheImplType]): Specifies the KV cache implementation strategy. Defaults to "static".
                - "static": Uses a fixed-size global KV cache for all layers, suitable for standard attention patterns.
                - "sliding_window": Implements a sliding window KV cache, where each layer maintains a local cache of recent tokens.
                - "hybrid": Combines both static and sliding window approaches, allowing different layers to use different cache strategies.
                The choice affects memory usage and attention patterns. When using "sliding_window" or "hybrid",
                you must specify the `sliding_window` size and optionally `sliding_window_layers` for hybrid mode.
            sliding_window (Optional[int]): The size of the sliding window. Defaults to None.
            sliding_window_layers (Optional[List[int]]): The layers to use for the sliding window used in the hybrid model. Defaults to None.
            phases (Optional[List[PhaseType]]): The phases to compile the model for. Defaults to ["prefill"] if DecoderOnlyModel is used,
                ["prefill", "decode"] if DecoderOnlyModelForCausalLM is used.
            logits_to_keep (Optional[int]): The number of logits to keep for the decoder.  If set to 0, the decoder will keep all logits.
                Defaults to 0 if DecoderOnlyModel is used, 1 if DecoderOnlyModelForCausalLM is used.
            **kwargs: Additional arguments passed to the parent RBLNModelConfig.

        Raises:
            ValueError: If `batch_size` is not a positive integer.
            ValueError: If `prefill_chunk_size` is not a positive integer divisible by 64.
            ValueError: If `max_seq_len` cannot be determined and is required.
            ValueError: If attention parameter constraints are violated (e.g., `max_seq_len` vs
                `kvcache_partition_len` for flash attention).


        Attention Implementation:
            `attn_impl` determines the underlying attention mechanism used by the model.

            - **`"eager"`** (Default if `kvcache_partition_len` is not set): Uses the standard PyTorch
                attention implementation. Suitable for sequences up to a certain limit (e.g., 32,768 tokens).
            - **`"flash_attn"`**: Utilizes an optimized Flash Attention implementation, beneficial for
                longer sequences and potentially faster execution. Requires `max_seq_len` to be at least
                8,192. If `kvcache_partition_len` is specified, `attn_impl` automatically defaults
                to `"flash_attn"`. When using `"flash_attn"`, `kvcache_block_size` must equal
                `kvcache_partition_len`.

            The choice impacts performance and memory usage, especially for long sequences.
            Constraints related to `max_seq_len` and `kvcache_partition_len` apply when using
            `"flash_attn"`.


        KV Cache Partition Length:
            `kvcache_partition_len` is relevant **only** when `attn_impl` is `"flash_attn"`.

            - It defines the length (number of tokens) of each partition within the Key-Value (KV) cache.
            - Must be between 4,096 and 32,768 (inclusive).
            - When using `"flash_attn"`, `max_seq_len` must be a multiple of `kvcache_partition_len`
                and at least twice its value (`max_seq_len >= 2 * kvcache_partition_len`).
            - If `attn_impl` is `"flash_attn"` and `kvcache_partition_len` is `None`, it defaults to
                16,384.


        KV Cache Number of Blocks:
            `kvcache_num_blocks` controls the total number of memory blocks allocated for the PagedAttention KV cache.
            Each block holds `kvcache_block_size` tokens of Key and Value states.

            - **Automatic Estimation (Default)**: If `kvcache_num_blocks` is `None`, the system estimates
                the maximum number of blocks that can fit into the available RBLN device memory. This
                calculation considers the model size (kernel memory), required buffer memory, the number
                of layers and heads, `kvcache_block_size`, tensor parallelism, and available RBLN NPU DRAM.
                This aims to maximize cache capacity for potentially better performance with long sequences
                or larger batches without manual tuning.
            - **Manual Setting**: You can explicitly set the number of blocks. This provides finer control
                but requires careful consideration of memory limits. Setting it too high may lead to
                compilation errors if it exceeds available memory. The system will issue warnings if your
                setting exceeds the estimated maximum.
            - **Performance Impact**: A larger number of blocks reduces the likelihood of cache eviction,
                which is beneficial for tasks involving many long sequences or large batch sizes, enabling
                higher throughput. However, allocating more blocks consumes more memory.
            - **Minimum Requirement**: The system requires a minimum number of blocks to function,
                calculated based on `max_seq_len`, `kvcache_block_size`, and `batch_size`. The number of
                allocated blocks must be sufficient to hold at least one full sequence length per item
                in the batch concurrently. The system will log warnings or raise errors if constraints
                are violated (e.g., if `kvcache_num_blocks` is less than `batch_size` when using Flash Attention).

            The optimal value depends on the specific model, task, hardware, and desired trade-off
            between performance and memory usage. The automatic estimation provides a robust starting point.
        """

        super().__init__(**kwargs)
        self.batch_size = batch_size or 1
        if not isinstance(self.batch_size, int) or self.batch_size < 0:
            raise ValueError(f"batch_size must be a positive integer, got {self.batch_size}")

        self.max_seq_len = max_seq_len
        self.use_inputs_embeds = use_inputs_embeds or False
        self.use_position_ids = use_position_ids or False
        self.use_attention_mask = use_attention_mask or False

        if self.use_position_ids and not self.use_attention_mask:
            raise ValueError("Position IDs should be used with attention mask.")

        self.quantization = quantization or {}
        if self.quantization and isinstance(self.quantization, dict):
            self.quantization = RBLNQuantizationConfig(**self.quantization)

<<<<<<< HEAD
        self.lora_config = lora_config
        if self.lora_config and isinstance(self.lora_config, dict):
            self.lora_config = RBLNLoRAConfig(**self.lora_config)

        # Validate LoRA adapters if LoRA is enabled
        if self.lora_config is not None:
            validation_results = self.lora_config.validate_adapter_weights()
            failed_adapters = [adapter_id for adapter_id, is_valid in validation_results.items() if not is_valid]

            if failed_adapters:
                raise ValueError(
                    f"Some LoRA adapters failed validation and may not be accessible at compile time: {failed_adapters}. "
                    "Please ensure all adapter weights are available and properly formatted."
                )

            logger.info(
                f"LoRA configuration initialized with {self.lora_config.num_adapters} adapters: "
                f"{self.lora_config.adapter_ids}. Max rank: {self.lora_config.max_lora_rank}"
            )

=======
        self.attn_impl = attn_impl
        self.kvcache_partition_len = kvcache_partition_len
        self.kvcache_block_size = kvcache_block_size
>>>>>>> 8bba5e01
        self.prefill_chunk_size = prefill_chunk_size or 128
        if self.prefill_chunk_size % 64 != 0 or self.prefill_chunk_size <= 0:
            raise ValueError("`prefill_chunk_size` must be a positive integer divisible by 64.")

        self.kvcache_num_blocks = kvcache_num_blocks
        self.cache_impl = cache_impl or "static"
        self.sliding_window = sliding_window
        self.sliding_window_layers = sliding_window_layers or []

        if phases is not None:
            self.validate_phases_type(phases)
        self.phases = phases or self._default_phases
        self.logits_to_keep = logits_to_keep or self._default_logits_to_keep
        if self.logits_to_keep is not None and self.logits_to_keep > 1:
            raise NotImplementedError("`logits_to_keep` > 1 is currently not supported for RBLN models.")

        if "decode" in self.phases:
            self.decoder_batch_sizes = decoder_batch_sizes
            if self.decoder_batch_sizes is None:
                self.decoder_batch_sizes = [self.batch_size]

            if self.use_multiple_decoder:
                if max(self.decoder_batch_sizes) > self.batch_size:
                    raise ValueError(
                        f"Decoder batch size ({max(self.decoder_batch_sizes)}) must be less than or equal to the runtime batch size ({self.batch_size})."
                    )
                if max(self.decoder_batch_sizes) < self.batch_size:
                    logger.warning(
                        f"Maximum decoder batch size ({max(self.decoder_batch_sizes)}) is less than the model's batch size ({self.batch_size}). "
                        "Appending the model's batch size to the decoder batch size."
                    )
                    self.decoder_batch_sizes.append(self.batch_size)

                # Larger batch size should be at the beginning of the list.
                self.decoder_batch_sizes.sort(reverse=True)

    @staticmethod
    def validate_phases_type(phases: List[PhaseType]):
        if not isinstance(phases, list):
            raise ValueError("`phases` must be a list.")
        if not all(phase in get_args(PhaseType) for phase in phases):
            raise ValueError(f"All elements in `phases` must be of type `PhaseType`({get_args(PhaseType)}).")

    @property
    def use_global_attention(self) -> bool:
        return self.cache_impl in ["static", "hybrid"]

    @property
<<<<<<< HEAD
    def use_multiple_decoder(self):
        return isinstance(self.decoder_batch_sizes, list) and len(self.decoder_batch_sizes) > 1

    @property
    def use_lora(self):
        """Check if LoRA is enabled for this configuration."""
        return self.lora_config is not None

    @property
    def num_lora_adapters(self):
        """Get the number of LoRA adapters configured for compilation."""
        if self.lora_config is None:
            return 0
        return self.lora_config.num_adapters

    @property
    def max_lora_rank(self):
        """Get the maximum LoRA rank across all adapters."""
        if self.lora_config is None:
            return 0
        return self.lora_config.max_lora_rank

    @property
    def lora_adapter_ids(self):
        """Get the list of LoRA adapter IDs that will be available at runtime."""
        if self.lora_config is None:
            return []
        return self.lora_config.adapter_ids

    @property
    def lora_adapter_names(self):
        """Get the list of LoRA adapter names for human-readable identification."""
        if self.lora_config is None:
            return []
        return self.lora_config.adapter_names

    def get_lora_target_modules(self):
        """Get the global list of target modules for LoRA application."""
        if self.lora_config is None:
            return []
        return self.lora_config.global_target_modules

    def get_lora_config_dict(self):
        """Get the complete LoRA configuration as a dictionary."""
        if self.lora_config is None:
            return {}
        return self.lora_config.to_dict()

    def get_lora_adapter_by_id(self, adapter_id: str):
        """Get a specific LoRA adapter configuration by its ID."""
        if self.lora_config is None:
            return None
        return self.lora_config.get_adapter_by_id(adapter_id)

    def get_lora_adapter_by_name(self, adapter_name: str):
        """Get a specific LoRA adapter configuration by its name."""
        if self.lora_config is None:
            return None
        return self.lora_config.get_adapter_by_name(adapter_name)

    def validate_lora_adapters(self):
        """Validate that all LoRA adapter weights are accessible for compilation."""
        if self.lora_config is None:
            return {}
        return self.lora_config.validate_adapter_weights()

    def get_lora_compilation_info(self):
        """Get information needed for LoRA compilation process."""
        if self.lora_config is None:
            return None

        return {
            "num_adapters": self.num_lora_adapters,
            "max_rank": self.max_lora_rank,
            "global_dtype": self.lora_config.global_lora_dtype,
            "target_modules": self.get_lora_target_modules(),
            "adapter_paths": [adapter.adapter_path for adapter in self.lora_config.adapters],
            "adapter_configs": [adapter.to_dict() for adapter in self.lora_config.adapters],
            "validation_results": self.validate_lora_adapters(),
        }

    # Backward compatibility properties (deprecated)
    @property
    def max_loras(self):
        """Get the number of LoRA adapters (deprecated, use num_lora_adapters instead)."""
        logger.warning("max_loras is deprecated, use num_lora_adapters instead")
        return self.num_lora_adapters
=======
    def use_local_attention(self) -> bool:
        return self.cache_impl in ["sliding_window", "hybrid"]

    @property
    def use_multiple_decoder(self) -> bool:
        return isinstance(self.decoder_batch_sizes, list) and len(self.decoder_batch_sizes) > 1

    @property
    def can_generate(self) -> bool:
        return "decode" in self.phases


class RBLNDecoderOnlyModelForCausalLMConfig(RBLNDecoderOnlyModelConfig):
    """
    Configuration class for RBLN decoder-only models for Causal Language Modeling.

    This class extends RBLNModelConfig with parameters specific to decoder-only transformer
    architectures optimized for RBLN devices. It controls aspects like attention implementation,
    KV cache management, and batching for inference.
    """

    _default_phases = ["prefill", "decode"]
    _default_logits_to_keep = 1
>>>>>>> 8bba5e01
<|MERGE_RESOLUTION|>--- conflicted
+++ resolved
@@ -82,15 +82,12 @@
             kvcache_block_size (Optional[int]): Sets the size (in number of tokens) of each block
                 in the PagedAttention KV cache. See the "KV Cache Block Size (`kvcache_block_size`)"
                 section below for details.
-<<<<<<< HEAD
             quantization (Optional[Dict[str, Any]]): Configuration dictionary for applying model
                 quantization. Specifies format, etc.
             lora_config (Optional[Union[Dict[str, Any], RBLNLoRAConfig]]): Configuration for LoRA
                 (Low-Rank Adaptation) settings when using (multi-)LoRA support. Can be provided as
                 a dictionary or an RBLNLoRAConfig instance. When provided, enables LoRA functionality
                 for the model compilation. Defaults to None (no LoRA).
-=======
->>>>>>> 8bba5e01
             prefill_chunk_size (Optional[int]): The chunk size used during the prefill phase for
                 processing input sequences. Defaults to 128. Must be a positive integer
                 divisible by 64. Affects prefill performance and memory usage.
@@ -196,7 +193,6 @@
         if self.quantization and isinstance(self.quantization, dict):
             self.quantization = RBLNQuantizationConfig(**self.quantization)
 
-<<<<<<< HEAD
         self.lora_config = lora_config
         if self.lora_config and isinstance(self.lora_config, dict):
             self.lora_config = RBLNLoRAConfig(**self.lora_config)
@@ -217,11 +213,9 @@
                 f"{self.lora_config.adapter_ids}. Max rank: {self.lora_config.max_lora_rank}"
             )
 
-=======
         self.attn_impl = attn_impl
         self.kvcache_partition_len = kvcache_partition_len
         self.kvcache_block_size = kvcache_block_size
->>>>>>> 8bba5e01
         self.prefill_chunk_size = prefill_chunk_size or 128
         if self.prefill_chunk_size % 64 != 0 or self.prefill_chunk_size <= 0:
             raise ValueError("`prefill_chunk_size` must be a positive integer divisible by 64.")
@@ -270,8 +264,11 @@
         return self.cache_impl in ["static", "hybrid"]
 
     @property
-<<<<<<< HEAD
-    def use_multiple_decoder(self):
+    def use_local_attention(self) -> bool:
+        return self.cache_impl in ["sliding_window", "hybrid"]
+
+    @property
+    def use_multiple_decoder(self) -> bool:
         return isinstance(self.decoder_batch_sizes, list) and len(self.decoder_batch_sizes) > 1
 
     @property
@@ -358,15 +355,7 @@
         """Get the number of LoRA adapters (deprecated, use num_lora_adapters instead)."""
         logger.warning("max_loras is deprecated, use num_lora_adapters instead")
         return self.num_lora_adapters
-=======
-    def use_local_attention(self) -> bool:
-        return self.cache_impl in ["sliding_window", "hybrid"]
-
-    @property
-    def use_multiple_decoder(self) -> bool:
-        return isinstance(self.decoder_batch_sizes, list) and len(self.decoder_batch_sizes) > 1
-
-    @property
+
     def can_generate(self) -> bool:
         return "decode" in self.phases
 
@@ -381,5 +370,4 @@
     """
 
     _default_phases = ["prefill", "decode"]
-    _default_logits_to_keep = 1
->>>>>>> 8bba5e01
+    _default_logits_to_keep = 1