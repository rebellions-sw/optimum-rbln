# Copyright 2025 Rebellions Inc. All rights reserved.

# Licensed under the Apache License, Version 2.0 (the "License");
# you may not use this file except in compliance with the License.
# You may obtain a copy of the License at:

#     http://www.apache.org/licenses/LICENSE-2.0

# Unless required by applicable law or agreed to in writing, software
# distributed under the License is distributed on an "AS IS" BASIS,
# WITHOUT WARRANTIES OR CONDITIONS OF ANY KIND, either express or implied.
# See the License for the specific language governing permissions and
# limitations under the License.

import inspect
from abc import ABC
from typing import TYPE_CHECKING, Any, Dict, List, Optional, Tuple, Union

import rebel
import torch
from rebel.compile_context import CompileContext
from transformers import AutoModelForSeq2SeqLM, PretrainedConfig, PreTrainedModel
from transformers.modeling_outputs import BaseModelOutput, Seq2SeqLMOutput

from ....configuration_utils import RBLNCompileConfig
from ....modeling import RBLNModel
from ....utils.logging import get_logger
from ....utils.runtime_utils import RBLNPytorchRuntime
from .configuration_seq2seq2 import RBLNModelForSeq2SeqLMConfig


logger = get_logger(__name__)

if TYPE_CHECKING:
    from transformers import AutoFeatureExtractor, AutoProcessor, AutoTokenizer, GenerationConfig, PretrainedConfig


class RBLNRuntimeEncoder(RBLNPytorchRuntime):
    mandatory_members = ["main_input_name"]

    def forward(self, *args: List[torch.Tensor], **kwargs: Dict[str, torch.Tensor]):
        output = super().forward(*args, **kwargs)
        return BaseModelOutput(last_hidden_state=output)


class RBLNRuntimeDecoder(RBLNPytorchRuntime):
    mandatory_members = ["main_input_name"]

    def __init__(
        self,
        runtime: rebel.Runtime,
        batch_size: int,
        dec_max_seq_len: int,
        use_attention_mask: Optional[bool] = None,
        **kwargs: Any,
    ) -> None:
        super().__init__(runtime, **kwargs)
        self.batch_size = batch_size
        self.dec_max_seq_len = dec_max_seq_len
        self.use_attention_mask = use_attention_mask
        self.default_block_tables = torch.arange(0, self.batch_size, dtype=torch.int16).view(self.batch_size, 1)

    def forward(
        self,
        decoder_input_ids: Optional[torch.LongTensor] = None,
        attention_mask: Optional[torch.FloatTensor] = None,
        decoder_attention_mask: Optional[torch.BoolTensor] = None,
        cache_position: Optional[torch.Tensor] = None,
        block_tables: Optional[torch.Tensor] = None,
        **kwargs,
    ) -> Tuple[torch.FloatTensor]:
        batch_size = decoder_input_ids.shape[0]
        if batch_size != self.batch_size:
            raise RuntimeError(
                f"Batch size mismatch: got {batch_size}, expected {self.batch_size} (compiled batch size)."
            )

        if batch_size != cache_position.shape[0]:
            raise RuntimeError(f"Cache position size mismatch: got {cache_position.shape[0]}, expected {batch_size}.")

        if self.use_attention_mask:
            for b_idx in range(self.batch_size):
                decoding_step = cache_position[b_idx].item()
                if not (0 <= decoding_step < self.dec_max_seq_len):
                    raise ValueError(
                        f"Decoding step {decoding_step} out of bounds for attention mask with shape {self.dec_attn_mask.shape}."
                    )
                decoder_attention_mask[b_idx, : decoding_step + 1] = 1

        if block_tables is None:
            block_tables = self.default_block_tables

        lm_logits = super().forward(
            decoder_input_ids,
            decoder_attention_mask if self.use_attention_mask else None,
            attention_mask,
            cache_position,
            block_tables=block_tables,
        )

        return Seq2SeqLMOutput(logits=lm_logits)


class RBLNModelForSeq2SeqLM(RBLNModel, ABC):
    """
    This is a generic model class that will be instantiated as one of the model classes of the library (with a sequence-to-sequence language modeling head) when created with the from_pretrained() class method.
    This model inherits from [`RBLNModel`]. Check the superclass documentation for the generic methods the library implements for all its models.

    A class to convert and run pre-trained transformers based Seq2SeqLM models on RBLN devices.
    It implements the methods to convert a pre-trained transformers Seq2SeqLM model into a RBLN transformer model by:
    - transferring the checkpoint weights of the original into an optimized RBLN graph,
    - compiling the resulting graph using the RBLN compiler.

    Currently, this model class only supports the 'bart' and 't5' models from the transformers library. Future updates may include support for additional model types.
    """

    main_input_name = "input_ids"
    auto_model_class = AutoModelForSeq2SeqLM
    support_causal_attn = None

    def __post_init__(self, **kwargs):
        batch_size = self.rbln_config.batch_size
        dec_max_seq_len = self.rbln_config.dec_max_seq_len
        self.use_attention_mask = self.rbln_config.use_attention_mask

        self.encoder = RBLNRuntimeEncoder(
            runtime=self.model[0],
            main_input_name="input_ids",
        )
        self.decoder = RBLNRuntimeDecoder(
            runtime=self.model[1],
            main_input_name="input_ids",
            batch_size=batch_size,
            dec_max_seq_len=dec_max_seq_len,
            use_attention_mask=self.use_attention_mask,
        )

    @classmethod
    @torch.inference_mode()
    def get_compiled_model(cls, model: PreTrainedModel, rbln_config: RBLNModelForSeq2SeqLMConfig):
        wrapped_model = cls.wrap_model_if_needed(model, rbln_config)

        enc_compile_config = rbln_config.compile_cfgs[0]
        dec_compile_config = rbln_config.compile_cfgs[1]

        context = CompileContext(use_weight_sharing=False)

        enc_example_inputs = enc_compile_config.get_dummy_inputs(fill=0)

        # Mark encoder's static tensors (cross kv states)
        static_tensors = {}
        for (name, _, _), tensor in zip(enc_compile_config.input_info, enc_example_inputs):
            if "key_value_states" in name:
                static_tensors[name] = tensor
                context.mark_static_address(tensor)

        dec_example_inputs = dec_compile_config.get_dummy_inputs(fill=0, static_tensors=static_tensors)

        # Mark decoder's static tensors (self kv states)
        for (name, _, _), tensor in zip(dec_compile_config.input_info, dec_example_inputs):
            if "key_value_states" in name:
                context.mark_static_address(tensor)

        compiled_encoder = super().compile(
            wrapped_model.encoder,
            enc_compile_config,
            example_inputs=enc_example_inputs,
            compile_context=context,
        )

        compiled_decoder = super().compile(
            wrapped_model.decoder,
            dec_compile_config,
            example_inputs=dec_example_inputs,
            compile_context=context,
        )

        return {"encoder": compiled_encoder, "decoder": compiled_decoder}

    @classmethod
    def _update_rbln_config(
        cls,
        preprocessors: Union["AutoFeatureExtractor", "AutoProcessor", "AutoTokenizer"],
        model: Optional["PreTrainedModel"] = None,
        model_config: Optional["PretrainedConfig"] = None,
        rbln_config: Optional[RBLNModelForSeq2SeqLMConfig] = None,
    ) -> RBLNModelForSeq2SeqLMConfig:
        if not cls.support_causal_attn:
            rbln_config.use_attention_mask = True

        n_layer = getattr(model_config, "decoder_layers", None) or getattr(model_config, "num_layers")
        n_head = getattr(model_config, "decoder_attention_heads", None) or getattr(model_config, "num_heads")
        d_kv = (
            model_config.d_kv
            if hasattr(model_config, "d_kv")
            else model_config.d_model // model_config.encoder_attention_heads
        )

        max_position_embeddings = getattr(model_config, "n_positions", None) or getattr(
            model_config, "max_position_embeddings", None
        )

        pad_token_id = getattr(model_config, "pad_token_id", None)
        pad_token_id = pad_token_id or getattr(model_config, "bos_token_id", None)
        pad_token_id = pad_token_id or getattr(model_config, "eos_token_id", None)
        pad_token_id = pad_token_id or -1
        rbln_config.pad_token_id = pad_token_id

        if rbln_config.enc_max_seq_len is None:
            enc_max_seq_len = max_position_embeddings
            for tokenizer in preprocessors:
                if hasattr(tokenizer, "model_max_length"):
                    enc_max_seq_len = enc_max_seq_len or tokenizer.model_max_length
                    break

            if enc_max_seq_len is None:
                raise ValueError("`enc_max_seq_len` should be specified!")
            rbln_config.enc_max_seq_len = enc_max_seq_len

        if max_position_embeddings is not None and rbln_config.enc_max_seq_len > max_position_embeddings:
            raise ValueError("`enc_max_seq_len` should be less or equal than max_position_embeddings!")

        if rbln_config.dec_max_seq_len is None:
            dec_max_seq_len = max_position_embeddings
            for tokenizer in preprocessors:
                if hasattr(tokenizer, "model_max_length"):
                    dec_max_seq_len = dec_max_seq_len or tokenizer.model_max_length
                    break

            if dec_max_seq_len is None:
                raise ValueError("`dec_max_seq_len` should be specified!")
            rbln_config.dec_max_seq_len = dec_max_seq_len

        if max_position_embeddings is not None and rbln_config.dec_max_seq_len > max_position_embeddings:
            raise ValueError("`dec_max_seq_len` should be less or equal than max_position_embeddings!")

        # model input info
        enc_input_info = [
<<<<<<< HEAD
            ("input_ids", [1, rbln_config.enc_max_seq_len], "int64"),
            ("attention_mask", [1, rbln_config.enc_max_seq_len], "float32"),
            (
                "cross_key_value_states",
                [
                    n_layer * 2,
                    rbln_config.batch_size,
                    n_head,
                    rbln_config.enc_max_seq_len,
                    d_kv,
                ],
                "float32",
            ),
=======
            ("input_ids", [1, rbln_enc_max_seq_len], "int64"),
            ("attention_mask", [1, rbln_enc_max_seq_len], "float32"),
>>>>>>> a8f780d0
            ("block_tables", [1], "int16"),
        ]
        enc_input_info.extend(
            [
                (
                    f"cross_key_value_states_{i}",
                    [
                        rbln_batch_size,
                        n_head,
                        rbln_enc_max_seq_len,
                        d_kv,
                    ],
                    "float32",
                )
                for i in range(n_layer * 2)
            ]
        )

        dec_input_info = [
            ("input_ids", [rbln_config.batch_size, 1], "int64"),
            ("encoder_attention_mask", [rbln_config.batch_size, rbln_config.enc_max_seq_len], "float32"),
            (
                "cache_position",
                [rbln_config.batch_size, 1],
                "int32",
            ),
            ("block_tables", [rbln_config.batch_size, 1], "int16"),
        ]
        dec_input_info.extend(
            [
                (
                    f"cross_key_value_states_{i}",
                    [
<<<<<<< HEAD
                        n_layer * 2,
                        rbln_config.batch_size,
=======
                        rbln_batch_size,
>>>>>>> a8f780d0
                        n_head,
                        rbln_config.enc_max_seq_len,
                        d_kv,
                    ],
                    "float32",
                )
                for i in range(n_layer * 2)
            ]
        )
        dec_input_info.extend(
            [
                (
                    f"self_key_value_states_{i}",
                    [
                        rbln_config.batch_size,
                        n_head,
                        rbln_config.dec_max_seq_len,
                        d_kv,
                    ],
                    "float32",
                )
                for i in range(n_layer * 2)
            ]
        )

        if rbln_config.use_attention_mask:
            dec_input_info.insert(
                1, ("attention_mask", [rbln_config.batch_size, rbln_config.dec_max_seq_len], "float32")
            )

        enc_compile_config = RBLNCompileConfig(compiled_model_name="encoder", input_info=enc_input_info)
        dec_compile_config = RBLNCompileConfig(compiled_model_name="decoder", input_info=dec_input_info)

        rbln_config.set_compile_cfgs([enc_compile_config, dec_compile_config])
        return rbln_config

    @classmethod
    def _create_runtimes(
        cls,
        compiled_models: List[rebel.RBLNCompiledModel],
        rbln_config: RBLNModelForSeq2SeqLMConfig,
    ) -> List[rebel.Runtime]:
        if any(model_name not in rbln_config.device_map for model_name in ["encoder", "decoder"]):
            cls._raise_missing_compiled_file_error(["encoder", "decoder"])

        return [
            rebel.Runtime(
                compiled_models[0],
                tensor_type="pt",
                device=rbln_config.device_map["encoder"],
                activate_profiler=rbln_config.activate_profiler,
            ),
            rebel.Runtime(
                compiled_models[1],
                tensor_type="pt",
                device=rbln_config.device_map["decoder"],
                activate_profiler=rbln_config.activate_profiler,
            ),
        ]

    def can_generate(self):
        return True

    def get_encoder(self):
        return self.encoder

    def get_decoder(self):
        return self.decoder

    def prepare_inputs_for_generation(
        self,
        input_ids,
        attention_mask=None,
        decoder_attention_mask=None,
        **kwargs,
    ):
        cur_seq_len = input_ids.shape[-1]
        cache_position = cur_seq_len - 1
        max_seq_len = self.rbln_config.dec_max_seq_len
        decoder_batch_size = input_ids.shape[0]
        input_ids = input_ids[:, cur_seq_len - 1 : cur_seq_len].contiguous()
        decoder_attention_mask = torch.zeros(decoder_batch_size, max_seq_len, dtype=torch.float32)
        decoder_attention_mask[:, :cur_seq_len] = 1

        return {
            "decoder_input_ids": input_ids,
            "attention_mask": attention_mask.to(torch.float32),
            "decoder_attention_mask": decoder_attention_mask,
            "cache_position": cache_position,
        }

    def forward(
        self,
        decoder_input_ids: torch.LongTensor = None,
        cache_position: Union[List[torch.Tensor], torch.Tensor] = None,
        **kwargs,
    ) -> Tuple[torch.FloatTensor]:
        # common decoder
        cache_position = torch.full((self.rbln_config.batch_size, 1), cache_position, dtype=torch.int32)
        logits = self.decoder(decoder_input_ids=decoder_input_ids, cache_position=cache_position, **kwargs).logits

        return Seq2SeqLMOutput(
            logits=logits,
        )

    def _prepare_encoder_decoder_kwargs_for_generation(
        self,
        inputs_tensor: torch.Tensor,
        model_kwargs,
        model_input_name: Optional[str] = None,
        generation_config: Optional["GenerationConfig"] = None,
    ) -> Dict[str, Any]:
        # 1. get encoder
        encoder = self.get_encoder()

        # 2. Prepare encoder args and encoder kwargs from model kwargs.
        irrelevant_prefix = ["decoder_", "cross_attn", "use_cache"]
        encoder_kwargs = {
            argument: value
            for argument, value in model_kwargs.items()
            if not any(argument.startswith(p) for p in irrelevant_prefix)
        }
        encoder_signature = set(inspect.signature(encoder.forward).parameters)
        encoder_accepts_wildcard = "kwargs" in encoder_signature or "model_kwargs" in encoder_signature
        if not encoder_accepts_wildcard:
            encoder_kwargs = {
                argument: value for argument, value in encoder_kwargs.items() if argument in encoder_signature
            }

        batch_size, input_len = inputs_tensor.shape
        inputs_tensor = torch.nn.functional.pad(
            inputs_tensor,
            (0, self.rbln_config.enc_max_seq_len - input_len),
            value=self.rbln_config.pad_token_id,
        )
        model_kwargs["attention_mask"] = torch.nn.functional.pad(
            model_kwargs["attention_mask"], (0, self.rbln_config.enc_max_seq_len - input_len)
        )

        # 3. make sure that encoder returns `ModelOutput`
        model_input_name = model_input_name if model_input_name is not None else self.main_input_name
        encoder_kwargs["return_dict"] = True
        encoder_kwargs["output_hidden_states"] = False
        encoder_kwargs["output_attentions"] = False

        for b in range(batch_size):
            block_tables = torch.tensor([b], dtype=torch.int16)
            encoder_kwargs["input_ids"] = inputs_tensor[b].unsqueeze(0)
            encoder_kwargs["attention_mask"] = model_kwargs["attention_mask"][b].unsqueeze(0).to(torch.float32)
            model_kwargs["encoder_outputs"] = encoder(**encoder_kwargs, block_tables=block_tables)

        return model_kwargs<|MERGE_RESOLUTION|>--- conflicted
+++ resolved
@@ -236,24 +236,8 @@
 
         # model input info
         enc_input_info = [
-<<<<<<< HEAD
             ("input_ids", [1, rbln_config.enc_max_seq_len], "int64"),
             ("attention_mask", [1, rbln_config.enc_max_seq_len], "float32"),
-            (
-                "cross_key_value_states",
-                [
-                    n_layer * 2,
-                    rbln_config.batch_size,
-                    n_head,
-                    rbln_config.enc_max_seq_len,
-                    d_kv,
-                ],
-                "float32",
-            ),
-=======
-            ("input_ids", [1, rbln_enc_max_seq_len], "int64"),
-            ("attention_mask", [1, rbln_enc_max_seq_len], "float32"),
->>>>>>> a8f780d0
             ("block_tables", [1], "int16"),
         ]
         enc_input_info.extend(
@@ -261,9 +245,9 @@
                 (
                     f"cross_key_value_states_{i}",
                     [
-                        rbln_batch_size,
+                        rbln_config.batch_size,
                         n_head,
-                        rbln_enc_max_seq_len,
+                        rbln_config.enc_max_seq_len,
                         d_kv,
                     ],
                     "float32",
@@ -287,12 +271,7 @@
                 (
                     f"cross_key_value_states_{i}",
                     [
-<<<<<<< HEAD
-                        n_layer * 2,
                         rbln_config.batch_size,
-=======
-                        rbln_batch_size,
->>>>>>> a8f780d0
                         n_head,
                         rbln_config.enc_max_seq_len,
                         d_kv,
