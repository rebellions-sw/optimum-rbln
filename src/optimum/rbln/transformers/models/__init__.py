--- conflicted
+++ resolved
@@ -108,16 +108,13 @@
     ],
     "llama": ["RBLNLlamaForCausalLM", "RBLNLlamaForCausalLMConfig"],
     "opt": ["RBLNOPTForCausalLM", "RBLNOPTForCausalLMConfig"],
-<<<<<<< HEAD
     "llava": ["RBLNLlavaForConditionalGeneration", "RBLNLlavaForConditionalGenerationConfig"],
-=======
     "pegasus": [
         "RBLNPegasusForConditionalGeneration",
         "RBLNPegasusModel",
         "RBLNPegasusForConditionalGenerationConfig",
         "RBLNPegasusModelConfig",
     ],
->>>>>>> c5918c66
     "llava_next": ["RBLNLlavaNextForConditionalGeneration", "RBLNLlavaNextForConditionalGenerationConfig"],
     "midm": ["RBLNMidmLMHeadModel", "RBLNMidmLMHeadModelConfig"],
     "mistral": ["RBLNMistralForCausalLM", "RBLNMistralForCausalLMConfig"],
