# Copyright 2025 Rebellions Inc. All rights reserved.

# Licensed under the Apache License, Version 2.0 (the "License");
# you may not use this file except in compliance with the License.
# You may obtain a copy of the License at:

#     http://www.apache.org/licenses/LICENSE-2.0

# Unless required by applicable law or agreed to in writing, software
# distributed under the License is distributed on an "AS IS" BASIS,
# WITHOUT WARRANTIES OR CONDITIONS OF ANY KIND, either express or implied.
# See the License for the specific language governing permissions and
# limitations under the License.

import inspect
import math
from collections import deque
from dataclasses import dataclass
from pathlib import Path
from typing import TYPE_CHECKING, Any, Callable, Deque, Dict, List, Optional, Tuple, Union

import rebel
import torch
from rebel.compile_context import CompileContext
from transformers import AutoConfig, AutoModelForCausalLM, PretrainedConfig, PreTrainedModel
from transformers.modeling_utils import no_init_weights
from transformers.utils import ModelOutput

from ....configuration_utils import RBLNCompileConfig
from ....modeling import RBLNModel
from ....utils.logging import get_logger
from ....utils.runtime_utils import RBLNPytorchRuntime
from ...utils.rbln_quantization import QuantizationManager
from .configuration_decoderonly import RBLNDecoderOnlyModelForCausalLMConfig
from .decoderonly_architecture import (
    DecoderOnlyWrapper,
    set_default_values,
    validate_attention_method,
)


logger = get_logger()

if TYPE_CHECKING:
    from transformers import AutoFeatureExtractor, AutoProcessor, AutoTokenizer


class RBLNRuntimeModel(RBLNPytorchRuntime):
    mandatory_members = ["main_input_name", "embed_tokens"]

    def __init__(
        self,
        runtime: rebel.Runtime,
        phase: str,
        batch_size: int,
        dec_attn_mask: torch.Tensor,
        block_tables: torch.Tensor,
        free_block_pool: Deque,
        kvcache_block_size: int,
        use_attention_mask: bool,
        attn_impl: str,
<<<<<<< HEAD
        sliding_window: int,
=======
        use_position_ids: bool,
>>>>>>> 6fec22f9
        **kwargs: Any,
    ) -> None:
        super().__init__(runtime, **kwargs)
        self.phase = phase
        self.batch_size = batch_size

        # shared data structures between prefill and decode phase
        self.use_attention_mask = use_attention_mask

        # shared tensor between prefill and decode phase
        self.dec_attn_mask = dec_attn_mask
        self.block_tables = block_tables
        self.free_block_pool = free_block_pool
        self.use_position_ids = use_position_ids

        self.kvcache_block_size = kvcache_block_size
        self.empty_block = -1
        self.attn_impl = attn_impl

        if self.phase == "prefill":
            vocab_size = kwargs.pop("vocab_size")
            self.max_seq_len = kwargs.pop("max_seq_len")
            self.prefill_chunk_size = kwargs.pop("prefill_chunk_size")
            self.output_size = [1, 1, vocab_size]
            self.causal_mask = 1 - torch.triu(
                torch.ones(1, 1, self.prefill_chunk_size, self.prefill_chunk_size), diagonal=1
            )

    def get_block_tables(self, cache_position: torch.Tensor, batch_idx: int = None):
        """
        Manages and returns the KV cache block tables.
        Updates the block tables based on the given cache_position, allocating new blocks or reusing existing ones as needed.

        Args:
            cache_position (torch.Tensor): Tensor containing cache position information, indicating positions within the cache for each batch item.
            batch_idx (int, optional): Specific batch index, used when phase is 'prefill'.

        Returns:
            torch.Tensor: Updated block tables.
        """

        NO_BLOCKS_ERROR = (
            "No memory blocks are available for allocation. "
            "The generate() API cannot complete this inference task because Paged Attention is not fully supported by optimum-rbln. "
            "This is supported by vllm-rbln (see: https://docs.rbln.ai/software/model_serving/vllm_support/vllm-rbln.html). "
            "Using vllm-rbln should fix this issue and enhance inference performance."
        )

        def update_block(batch_idx: int, block_idx: int):
            """
            If the block is empty (empty_block), allocates a block from the free_block_pool.
            """
            if self.block_tables[batch_idx][block_idx] == self.empty_block:
                if self.free_block_pool:
                    block = self.free_block_pool.popleft()
                    self.block_tables[batch_idx][block_idx] = block
                else:
                    raise RuntimeError(NO_BLOCKS_ERROR)

        def replace_empty_block(block_tables: torch.Tensor):
            """
            Replaces all occurrences of `self.empty_block` in `block_tables` with a dummy block from `self.free_block_pool`.
            """
            if not torch.any(block_tables == self.empty_block):
                return block_tables.clone()
            elif self.free_block_pool:
                _free_block = self.free_block_pool[0]
                return torch.where(block_tables == self.empty_block, _free_block, block_tables)
            else:
                raise RuntimeError(NO_BLOCKS_ERROR)

        if self.phase == "prefill":
            # Track previously used blocks and return them to the free_block_pool and
            # reset the current batch's block table to empty blocks
            prev_blocks = self.block_tables[batch_idx][self.block_tables[batch_idx] != self.empty_block].tolist()
            self.free_block_pool.extend(prev_blocks)
            self.block_tables[batch_idx].fill_(self.empty_block)

            # Get the start (s) and end (e) positions from cache_position and
            # iterate over the cache positions to allocate necessary blocks
            s, e = cache_position[0][0].item(), cache_position[0][-1].item()
            for position in range(s, e + 1, self.kvcache_block_size):
                block_idx = position // self.kvcache_block_size
                if batch_idx >= len(self.block_tables) or block_idx >= len(self.block_tables[batch_idx]):
                    raise IndexError(f"Invalid index: batch_idx={batch_idx}, block_idx={block_idx}")
                update_block(batch_idx, block_idx)

            return replace_empty_block(self.block_tables[batch_idx])
        # Case for 'decoder' phase, iterate over the cache positions to allocate necessary blocks
        else:
            for b_idx in range(self.batch_size):
                position = cache_position[b_idx][0].item()
                block_idx = position // self.kvcache_block_size
                update_block(b_idx, block_idx)

            return replace_empty_block(self.block_tables)

    def forward(
        self,
        input_ids: Optional[torch.LongTensor] = None,
        inputs_embeds: Optional[torch.Tensor] = None,
        cache_position: torch.Tensor = None,
        attention_mask: Optional[torch.Tensor] = None,
        batch_idx: Optional[int] = None,
        block_tables: Optional[torch.Tensor] = None,
        position_embed: Optional[torch.Tensor] = None,
        position_ids: Optional[torch.Tensor] = None,
    ):
        if input_ids is None and inputs_embeds is None:
            raise ValueError("Either `input_ids` or `inputs_embeds` must be provided.")

        if inputs_embeds is None:
            inputs = input_ids
            if self.embed_tokens is not None:
                inputs = self.embed_tokens(inputs)
        else:
            inputs = inputs_embeds

        if block_tables is None:
            block_tables = self.get_block_tables(cache_position, batch_idx=batch_idx)
            is_external_block_tables = False
        else:
            is_external_block_tables = True

        if self.phase == "decode":
            return self.decode_forward(
                inputs,
                cache_position,
                block_tables,
                is_external_block_tables,
                attention_mask=attention_mask,
                position_embed=position_embed,
                position_ids=position_ids,
            )
        else:
            return self.prefill_forward(
                inputs,
                cache_position,
                attention_mask,
                batch_idx,
                block_tables,
                position_embed=position_embed,
            )

    def decode_forward(
        self,
        inputs: torch.Tensor,
        cache_position: torch.Tensor = None,
        block_tables: torch.Tensor = None,
        is_external_block_tables: bool = None,
        attention_mask: Optional[torch.Tensor] = None,
        position_embed: Optional[torch.Tensor] = None,
        position_ids: Optional[torch.Tensor] = None,
    ) -> torch.FloatTensor:
        batch_size = inputs.shape[0]
        if batch_size != self.batch_size:
            raise RuntimeError(
                f"Batch size mismatch: got {batch_size}, expected {self.batch_size} (compiled batch size)."
            )

        if batch_size != cache_position.shape[0]:
            raise RuntimeError(f"Cache position size mismatch: got {cache_position.shape[0]}, expected {batch_size}.")

        if self.use_attention_mask and attention_mask is None:
            for b_idx in range(batch_size):
                decoding_step = cache_position[b_idx].item()
                if not (0 <= decoding_step < self.dec_attn_mask.shape[-1]):
                    raise ValueError(
                        f"Decoding step {decoding_step} out of bounds for attention mask with shape {self.dec_attn_mask.shape}."
                    )

                if is_external_block_tables:
                    self.dec_attn_mask[b_idx].fill_(0)
                    self.dec_attn_mask[b_idx, :, :, : decoding_step + 1] = 1
                else:
                    self.dec_attn_mask[b_idx, :, :, decoding_step] = 1
                # FIXME: adhoc for gemma3 sliding window attn test
                if self.sliding_window and decoding_step >= self.sliding_window:
                    self.dec_attn_mask[:, :, :, : decoding_step - self.sliding_window + 1] = 0

            attention_mask = self.dec_attn_mask

        if self.batch_size < block_tables.shape[0]:
            block_tables = block_tables[: self.batch_size]

        if attention_mask is not None and self.batch_size < attention_mask.shape[0]:
            attention_mask = attention_mask[: self.batch_size]

        logits = super().forward(
            inputs,
            cache_position,
            block_tables,
            position_embed,
            attention_mask if self.use_attention_mask else None,
            position_ids if self.use_position_ids else None,
        )

        return RBLNDecoderOnlyOutput(logits=logits)

    def _prepare_prefill_inputs(
        self,
        inputs: torch.Tensor,
        cache_position: torch.Tensor,
        attention_mask: Optional[torch.Tensor] = None,
        position_embed: Optional[torch.Tensor] = None,
    ):
        """
        Prepare inputs for prefill phase.
        """
        # Handle continuous batching in a compiled graph by extracting valid inputs
        # If an attention mask is provided, select only the valid (non-masked) inputs
        inputs = inputs[:, attention_mask.bool()] if attention_mask is not None else inputs
        if position_embed is not None:
            position_embed = (
                position_embed[:, :, :, attention_mask.bool(), :] if attention_mask is not None else position_embed
            )

        query_length = inputs.shape[1]
        if query_length > self.max_seq_len:
            raise ValueError(
                f"Input length ({query_length}) exceeds the maximum allowed sequence length ({self.max_seq_len})."
            )

        # Initialize attention mask for chunked processing
        chunked_attention_mask = (
            torch.zeros(1, 1, self.prefill_chunk_size, self.max_seq_len, dtype=torch.float32)
            if self.use_attention_mask
            else None
        )

        # Buffer for storing output logits
        out_buffers = [
            torch.empty(
                size=self.output_size,
                dtype=torch.float32,
                device="cpu",
            )
        ]

        # Pad input and cache_position if the last chunk is smaller than `prefill_chunk_size`
        if query_length % self.prefill_chunk_size != 0:
            padding_size = self.prefill_chunk_size - query_length % self.prefill_chunk_size
            # inputs_embeds
            if inputs.dim() == 3:
                inputs = torch.nn.functional.pad(inputs, (0, 0, 0, padding_size))
            # inputs_ids
            else:
                inputs = torch.nn.functional.pad(inputs, (0, padding_size))

            cache_position = torch.cat(
                [
                    cache_position,
                    torch.arange(
                        query_length,
                        query_length + padding_size,
                        dtype=torch.int32,
                    ).unsqueeze(0),
                ],
                dim=-1,
            )

            if position_embed is not None:
                position_embed = torch.nn.functional.pad(position_embed, (0, 0, 0, padding_size))

        # Overwrite position_ids and padded_cache_lengths
        position_ids = None
        padded_cache_lengths = 0

        return (
            inputs,
            cache_position,
            chunked_attention_mask,
            out_buffers,
            position_ids,
            position_embed,
            padded_cache_lengths,
            query_length,
        )

    def prefill_forward(
        self,
        inputs: torch.Tensor,
        cache_position: torch.Tensor = None,
        attention_mask: Optional[torch.Tensor] = None,
        batch_idx: int = None,
        block_tables: torch.Tensor = None,
        is_external_block_tables: bool = None,
        position_embed: Optional[torch.Tensor] = None,
    ) -> torch.FloatTensor:
        """
        Performs chunked prefill for efficient KV-cache updates and memory optimization.
        Instead of processing the entire sequence at once, the input is divided into chunks of size `prefill_chunk_size`,
        and each chunk is processed sequentially. This allows for better memory utilization and compatibility with continuous batching.
        """
        (
            inputs,
            cache_position,
            chunked_attention_mask,
            out_buffers,
            position_ids,
            position_embed,
            padded_cache_lengths,
            query_length
        ) = self._prepare_prefill_inputs(inputs, cache_position, attention_mask, position_embed)

        # Process input in chunks of size `prefill_chunk_size`
        for step in range(0, query_length, self.prefill_chunk_size):
            # Extract the current chunk of inputs and cache positions
            input_chunk = inputs[:, step : step + self.prefill_chunk_size]
            cache_pos_chunk = cache_position[:, step : step + self.prefill_chunk_size]
            position_ids_chunk = (
                position_ids[:, step : step + self.prefill_chunk_size] if position_ids is not None else None
            )
            if position_embed is not None:
                position_embed_chunk = position_embed[:, :, :, step : step + self.prefill_chunk_size, :]

            if self.use_attention_mask:
                # Update attention mask to ensure proper causal behavior
                if step >= self.prefill_chunk_size:
                    chunked_attention_mask[:, :, :, step - self.prefill_chunk_size : step] = 1
                chunked_attention_mask[:, :, :, step : step + self.prefill_chunk_size] = self.causal_mask
                # FIXME: adhoc for gemma3 sliding window attn test
                if self.sliding_window and step >= self.sliding_window:
                    for i in range(self.prefill_chunk_size):
                        chunked_attention_mask[:, :, i, : step + i - self.sliding_window + 1] = 0
            # Define query position
            query_position = torch.tensor((query_length - 1) % self.prefill_chunk_size, dtype=torch.int16)

            # Forward pass for the current chunk
            logits = super().forward(
                input_chunk,
                cache_pos_chunk,
                block_tables,
                query_position,
                chunked_attention_mask if self.use_attention_mask else None,
                position_ids_chunk if position_ids is not None else None,
                position_embed_chunk if position_embed is not None else None,
                out=out_buffers,
            )

        # Update decoder attention mask with processed KV-cache length from prefill phase
        if not is_external_block_tables and self.use_attention_mask:
            self.dec_attn_mask[batch_idx].fill_(0)
            self.dec_attn_mask[batch_idx, :, :, :query_length] = 1

        return RBLNDecoderOnlyOutput(logits=logits, padded_cache_lengths=padded_cache_lengths)


@dataclass
class RBLNDecoderOnlyOutput(ModelOutput):
    logits: torch.FloatTensor = None
    generate_idx: torch.Tensor = None
    padded_cache_lengths: int = None


class RBLNDecoderOnlyModelForCausalLM(RBLNModel):
    """
    A base class for decoder-only transformer models optimized for causal language modeling tasks on RBLN devices.
    This class serves as the foundation for various decoder-only architectures like GPT, LLaMA, etc.

    The class provides core functionality for:
    1. Converting pre-trained transformer models to RBLN-optimized format
    2. Handling the compilation process for RBLN devices
    3. Managing inference operations for causal language modeling

    This class inherits from RBLNModel and implements specific methods required for
    decoder-only architectures and causal language modeling tasks.

    Note:
        - This class is designed to be subclassed by specific model implementations
          (e.g., RBLNLlamaForCausalLM, RBLNGPT2LMHeadModel)
        - Subclasses should implement model-specific conversion logic.
        - The class handles RBLN-specific optimizations automatically during compilation
    """

    main_input_name = "input_ids"
    auto_model_class = AutoModelForCausalLM
    _decoder_wrapper_cls = DecoderOnlyWrapper
    _use_rotary_emb = True

    def __post_init__(self, **kwargs):
        main_input_name = self.main_input_name

        if self.rbln_config.use_inputs_embeds:
            main_input_name = "inputs_embeds"
            artifacts = torch.load(self.model_save_dir / self.subfolder / "torch_artifacts.pth", weights_only=False)
            self.embed_tokens = self._embedding_instance()
            self.embed_tokens.load_state_dict(artifacts["embed_tokens"])
        else:
            self.embed_tokens = None

        # Initialize shared resources to be used across Runtime instances (prefill and decode phases)
        dec_attn_mask = torch.zeros(
            self.rbln_config.batch_size, 1, 1, self.rbln_config.max_seq_len, dtype=torch.float32
        )
        block_tables = torch.zeros(
            self.rbln_config.batch_size,
            self.rbln_config.max_seq_len // self.rbln_config.kvcache_block_size,
            dtype=torch.int16,
        ).fill_(-1)
        free_block_pool = deque(x for x in range(self.rbln_config.kvcache_num_blocks))

        self.prefill_decoder = RBLNRuntimeModel(
            runtime=self.model[0],
            main_input_name=main_input_name,
            embed_tokens=self.embed_tokens,
            phase="prefill",
            batch_size=self.rbln_config.batch_size,
            dec_attn_mask=dec_attn_mask,
            block_tables=block_tables,
            free_block_pool=free_block_pool,
            kvcache_block_size=self.rbln_config.kvcache_block_size,
            vocab_size=self.config.vocab_size,
            prefill_chunk_size=self.rbln_config.prefill_chunk_size,
            max_seq_len=self.rbln_config.max_seq_len,
            use_attention_mask=self.rbln_config.use_attention_mask,
            attn_impl=self.rbln_config.attn_impl,
<<<<<<< HEAD
            sliding_window=self.config.sliding_window,
=======
            use_position_ids=self.rbln_config.use_position_ids,
>>>>>>> 6fec22f9
        )

        self.decoders = {}
        for i, batch_size in enumerate(self.rbln_config.decoder_batch_sizes):
            self.decoders[batch_size] = RBLNRuntimeModel(
                runtime=self.model[i + 1],
                main_input_name=main_input_name,
                embed_tokens=self.embed_tokens,
                phase="decode",
                batch_size=batch_size,
                dec_attn_mask=dec_attn_mask,
                block_tables=block_tables,
                free_block_pool=free_block_pool,
                kvcache_block_size=self.rbln_config.kvcache_block_size,
                use_attention_mask=self.rbln_config.use_attention_mask,
                attn_impl=self.rbln_config.attn_impl,
<<<<<<< HEAD
                sliding_window=self.config.sliding_window,
=======
                use_position_ids=self.rbln_config.use_position_ids,
>>>>>>> 6fec22f9
            )

        # NOTE(eunji): Use a decoder whose batch size matches the model's main batch size for compatibility.
        self.decoder = self.decoders[self.rbln_config.batch_size]

    @classmethod
    def save_torch_artifacts(
        cls,
        model: "PreTrainedModel",
        save_dir_path: Path,
        subfolder: str,
        rbln_config: RBLNDecoderOnlyModelForCausalLMConfig,
    ):
        """
        If you are unavoidably running on a CPU rather than an RBLN device,
        store the torch tensor, weight, etc. in this function.
        """
        if rbln_config.use_inputs_embeds:
            save_dict = {}
            save_dict["embed_tokens"] = model.get_input_embeddings().state_dict()
            torch.save(save_dict, save_dir_path / subfolder / "torch_artifacts.pth")

    def _embedding_instance(self):
        with no_init_weights():
            embed_tokens = torch.nn.Embedding(
                self.config.vocab_size,
                self.config.hidden_size,
                self.config.pad_token_id,
            )
        return embed_tokens

    def get_input_embeddings(self):
        return self.embed_tokens

    def get_attn_impl(self) -> str:
        return self.rbln_config.attn_impl

    def get_kvcache_num_blocks(self) -> int:
        return self.rbln_config.kvcache_num_blocks

    @classmethod
    def get_quantized_model(
        cls,
        model_id: str,
        config: Optional["PretrainedConfig"] = None,
        use_auth_token: Optional[Union[bool, str]] = None,
        revision: Optional[str] = None,
        force_download: bool = False,
        cache_dir: Optional[str] = None,
        subfolder: str = "",
        local_files_only: bool = False,
        trust_remote_code: bool = False,
        **kwargs,
    ):
        from ...utils.rbln_quantization import prepare_model_for_quantization

        kwargs = cls.update_kwargs(kwargs)

        if config is None:
            config = AutoConfig.from_pretrained(
                model_id,
                use_auth_token=use_auth_token,
                revision=revision,
                force_download=force_download,
                cache_dir=cache_dir,
                trust_remote_code=trust_remote_code,
                **kwargs,
            )

        with no_init_weights():
            model = AutoModelForCausalLM.from_config(config)

        prepare_model_for_quantization(model, model_id, kwargs.get("num_hidden_layers"))
        return model

    def __getattr__(self, __name: str) -> Any:
        """
        Special method to delegate attribute access to the original Huggingface LM class.
        This method is called when an attribute is not found in the current instance's dictionary.
        It enables transparent access to the original model's attributes and methods while maintaining
        proper method binding.

        The method implements a delegation pattern that:
        1. For methods: Creates a wrapper that properly binds 'self' to method calls
        2. For other attributes: Returns them directly from the original class
        """

        def redirect(func):
            return lambda *pargs, **kwargs: func(self, *pargs, **kwargs)

        val = getattr(self.get_hf_class(), __name, None) or getattr(PreTrainedModel, __name)
        if isinstance(val, Callable) and "self" in set(inspect.signature(val).parameters):
            return redirect(val)
        return val

    @classmethod
    def get_pytorch_model(
        cls, *args, rbln_config: Optional[RBLNDecoderOnlyModelForCausalLMConfig] = None, **kwargs
    ) -> "PreTrainedModel":
        if (
            rbln_config is not None
            and "format" in rbln_config.quantization
            and rbln_config.quantization["format"] == "rbln"
        ):
            model = cls.get_quantized_model(*args, **kwargs)
        else:
            model = super().get_pytorch_model(*args, **kwargs)

        return model

    @classmethod
    def wrap_model_if_needed(cls, model: "PreTrainedModel", rbln_config: "RBLNDecoderOnlyModelForCausalLMConfig"):
        wrapper_cfg = {
            "max_seq_len": rbln_config.max_seq_len,
            "attn_impl": rbln_config.attn_impl,
            "kvcache_partition_len": rbln_config.kvcache_partition_len,
            "kvcache_block_size": rbln_config.kvcache_block_size,
            "use_rotary_emb": cls._use_rotary_emb,
            "use_attention_mask": rbln_config.use_attention_mask,
            "use_position_ids": rbln_config.use_position_ids,
        }
        return cls._decoder_wrapper_cls(model, **wrapper_cfg).eval()

    @classmethod
    @torch.inference_mode()
    def get_compiled_model(cls, model: "PreTrainedModel", rbln_config: RBLNDecoderOnlyModelForCausalLMConfig):
        wrapped_model = cls.wrap_model_if_needed(model, rbln_config)

        rbln_compile_configs = rbln_config.compile_cfgs
        prefill_compile_config = rbln_compile_configs[0]

        context = CompileContext(use_weight_sharing=True)

        # Here we use meta tensor, for the memory efficiency.
        meta_tensor_names = [name for name, _, _ in prefill_compile_config.input_info if "past_key_values" in name]
        prefill_example_inputs = prefill_compile_config.get_dummy_inputs(fill=0, meta_tensor_names=meta_tensor_names)

        # Mark static tensors (self kv states)
        static_tensors = {}
        for (name, _, _), tensor in zip(prefill_compile_config.input_info, prefill_example_inputs):
            if "past_key_values" in name:
                static_tensors[name] = tensor
                context.mark_static_address(tensor)

        @QuantizationManager.with_quantization_env
        def compile_model(wrapped_model, compile_config, example_inputs, compile_context, **kwargs):
            try:
                original_linear = torch.nn.functional.linear
                torch.nn.functional.linear = torch.ops.rbln_custom_ops.linear
                compiled_model = RBLNModel.compile(
                    wrapped_model,
                    compile_config,
                    example_inputs=example_inputs,
                    compile_context=compile_context,
                )
                return compiled_model
            finally:
                torch.nn.functional.linear = original_linear

        wrapped_model.phase = "prefill"
        compiled_prefill = compile_model(
            wrapped_model,
            prefill_compile_config,
            prefill_example_inputs,
            context,
            quantize_config=rbln_config.quantization,
        )

        wrapped_model.phase = "decode"
        compiled_models = {"prefill": compiled_prefill}
        for batch_size, dec_compile_config in zip(rbln_config.decoder_batch_sizes, rbln_compile_configs[1:]):
            dec_example_inputs = dec_compile_config.get_dummy_inputs(fill=0, static_tensors=static_tensors)
            compiled_decoder = compile_model(
                wrapped_model,
                dec_compile_config,
                dec_example_inputs,
                context,
                quantize_config=rbln_config.quantization,
            )
            compiled_models[f"decoder_batch_{batch_size}"] = compiled_decoder

        # check if the memory is enough to have additional blocks
        required_num_blocks = (rbln_config.max_seq_len // rbln_config.kvcache_block_size) * rbln_config.batch_size
        if rbln_config.kvcache_num_blocks < required_num_blocks:
            cls.maybe_suggest_kvcache_num_blocks(
                compiled_models=compiled_models,
                model_config=model.config,
                rbln_config=rbln_config,
            )

        return compiled_models

    @classmethod
    def maybe_suggest_kvcache_num_blocks(
        cls,
        compiled_models: Dict[str, rebel.RBLNCompiledModel],
        model_config: PretrainedConfig,
        rbln_config: RBLNDecoderOnlyModelForCausalLMConfig,
    ) -> None:
        # Get the actual memory allocation of each node by key
        alloc_memory_per_node_by_key: Dict[str, List[int]] = compiled_models["prefill"].get_alloc_per_node_by_key()
        alloc_memory_by_key: Dict[str, int] = {
            key: sum(memory_per_node) for key, memory_per_node in alloc_memory_per_node_by_key.items()
        }
        for batch_size in rbln_config.decoder_batch_sizes:
            for key, memory_per_node in (
                compiled_models[f"decoder_batch_{batch_size}"].get_alloc_per_node_by_key().items()
            ):
                alloc_memory_by_key[key] += sum(memory_per_node)
        alloc_memory_by_key.pop("PortRecur")  # kv-cache
        kernel_size = alloc_memory_by_key.pop("Kernel")  # model weight

        # Get the maximum number of blocks that can be allocated
        buffer = sum(alloc_memory_by_key.values())
        max_num_blocks = cls.get_maximum_num_blocks(
            config=model_config,
            tensor_parallel_size=rbln_config.tensor_parallel_size,
            kvcache_block_size=rbln_config.kvcache_block_size,
            kernel_size=kernel_size,
            buffer=buffer,
        )

        # Since our estimation logic is not always accurate,
        # users can set `kvcache_num_blocks` to `max_num_blocks`.
        # If the memory is not enough, the model will fail to compile.
        if rbln_config.kvcache_num_blocks < max_num_blocks:
            logger.warning(
                f"Current `kvcache_num_blocks` setting is {rbln_config.kvcache_num_blocks}. "
                "Our analysis indicates that additional memory is available for more blocks. "
                f"Consider increasing `kvcache_num_blocks` to {max_num_blocks} for potentially improved performance. "
                "Please be advised that our memory estimation algorithm has limitations, "
                "and increasing this value may not guarantee successful model compilation."
            )

    @classmethod
    def get_maximum_num_blocks(
        cls,
        config: PretrainedConfig,
        tensor_parallel_size: int,
        kvcache_block_size: int,
        nbits_per_param: Optional[int] = None,
        n_model_params: Optional[int] = None,
        kernel_size: Optional[int] = None,
        buffer: Optional[int] = None,
        num_runtimes: int = 2,
    ) -> int:
        """
        We are finding max_n_blocks(x) that satisfies the following equation:

        available_dram - kernel_size - buffer
            - num_layers * 2 * tensor_parallel_size
            * align_2MB(
                x
                * block_size
                * align_64(head_dim)
                * math.ceil(num_key_value_heads / tensor_parallel_size)
                * 2
            ) > 0

        This inequality can be rewritten as follows:

        a - c * align_2MB(b * x) > 0
        where
           a = available_dram - kernel_size - buffer
           b = block_size * align_64(head_dim) * math.ceil(num_key_value_heads / tensor_parallel_size) * 2
           c = num_layers * 2 * tensor_parallel_size

        We can rewrite the inequality as follows:
        k > align_2MB(b*x)
        where
           k = a / c

        After that, we can derive the following equation:
        x = floor(2**21 / b * floor((k - 1) / 2**21))
        """

        def align(x: int, nbytes: int) -> int:
            return int(math.ceil(x / nbytes) * nbytes)

        def align_2MB(x: int) -> int:
            return align(x, 2**21)

        num_attention_heads = getattr(config, "n_head", None) or getattr(config, "num_attention_heads")
        num_layers = getattr(config, "n_layer", None) or getattr(config, "num_hidden_layers")
        head_dim = getattr(config, "head_dim", None) or config.hidden_size // num_attention_heads
        vocab_size = config.vocab_size
        hidden_size = getattr(config, "n_embd", None) or getattr(config, "hidden_size")
        num_key_value_heads = getattr(config, "num_key_value_heads", None) or num_attention_heads

        # TODO(jongho): Update if target npu is REBEL.
        ATOM_DRAM_NBYTES = 16 * 2**30
        ATOM_SYS_DRAM_NBYTES = 288 * 2**20
        available_dram = tensor_parallel_size * (ATOM_DRAM_NBYTES - ATOM_SYS_DRAM_NBYTES)

        if kernel_size is None:
            if n_model_params is None:
                raise ValueError("`n_model_params` should be specified to estimate the kernel memory.")
            # Get estimated kernel size (approximated)
            lm_heads_params = align(vocab_size, 64) * hidden_size
            lm_heads_nbytes = (
                align_2MB(lm_heads_params * nbits_per_param // 8 / tensor_parallel_size) * tensor_parallel_size
            )
            params = n_model_params - lm_heads_params
            layer_nbytes = (
                align_2MB(params * nbits_per_param // 8 / num_layers / tensor_parallel_size)
                * num_layers
                * tensor_parallel_size
            )
            kernel_size = layer_nbytes + lm_heads_nbytes
        elif n_model_params is not None:
            raise ValueError("Both `n_model_params` and `kernel_size` cannot be specified.")

        available_dram -= kernel_size

        if buffer is None:
            # TODO: Accurate buffer estimation
            buffer_per_runtime_per_core = 2**28  # 256MB per runtime
            buffer_per_core = buffer_per_runtime_per_core * num_runtimes  # 1 for prefill, 1 for decoder
            buffer = buffer_per_core * tensor_parallel_size
        available_dram -= buffer

        b = kvcache_block_size * align(head_dim, 64) * math.ceil(num_key_value_heads / tensor_parallel_size) * 2
        c = num_layers * 2 * tensor_parallel_size
        k = available_dram / c
        max_n_blocks = math.floor(2**21 / b * math.floor((k - 1) / 2**21))

        return max_n_blocks

    @classmethod
    def get_input_info(
        cls,
        batch_size: int,
        query_length: int,
        use_inputs_embeds: bool,
        use_attention_mask: bool,
        use_position_ids: bool,
        max_seq_len: int,
        kvcache_block_size: int,
        kvcache_num_blocks: int,
        num_key_value_heads: int,
        num_hidden_layers: int,
        hidden_size: int,
        head_dim: int,
    ):
        # Input order: Fixed inputs (input_ids_or_inputs_embeds, cache_position, block_tables),
        # followed by conditional inputs (query_position, attention_mask, position_ids),
        # and finally past_key_values. This aligns with `DecoderOnlyWrapper.convert_args`.

        if use_inputs_embeds:
            main_input = ("inputs_embeds", [batch_size, query_length, hidden_size], "float32")
        else:
            main_input = ("input_ids", [batch_size, query_length], "int64")

        input_info = [
            main_input,
            (
                "cache_position",
                [batch_size, query_length],
                "int32",
            ),
        ]

        max_block_cnt = max_seq_len // kvcache_block_size

        if query_length > 1:
            input_info.extend([("block_tables", [max_block_cnt], "int16")])
        else:
            input_info.extend([("block_tables", [batch_size, max_block_cnt], "int16")])

        if query_length > 1:
            input_info.extend(
                [
                    ("query_position", [], "int16"),
                ]
            )
        if use_attention_mask:
            input_info.extend(
                [
                    ("attention_mask", [batch_size, 1, query_length, max_seq_len], "float32"),
                ]
            )
        if use_position_ids:
            input_info.append(("position_ids", [batch_size, query_length], "int32"))

        input_info.extend(
            [
                (
                    f"past_key_values_{i}",
                    [
                        kvcache_num_blocks,
                        num_key_value_heads,
                        kvcache_block_size,
                        head_dim,
                    ],
                    "float32",
                )
                for i in range(num_hidden_layers * 2)
            ]
        )

        return input_info

    @classmethod
    def _update_rbln_config(
        cls,
        preprocessors: Optional[Union["AutoFeatureExtractor", "AutoProcessor", "AutoTokenizer"]] = None,
        model: Optional["PreTrainedModel"] = None,
        model_config: Optional["PretrainedConfig"] = None,
        rbln_config: Optional[RBLNDecoderOnlyModelForCausalLMConfig] = None,
    ) -> RBLNDecoderOnlyModelForCausalLMConfig:
        if rbln_config.max_seq_len is None:
            rbln_config.max_seq_len = getattr(model_config, "max_position_embeddings", None) or getattr(
                model_config, "n_positions", None
            )
        if rbln_config.max_seq_len is None:
            raise ValueError("`max_seq_len` should be specified.")

        rbln_config.attn_impl, rbln_config.kvcache_partition_len, rbln_config.kvcache_block_size = set_default_values(
            attn_impl=rbln_config.attn_impl,
            kvcache_partition_len=rbln_config.kvcache_partition_len,
            kvcache_block_size=rbln_config.kvcache_block_size,
            max_seq_len=rbln_config.max_seq_len,
        )

        validate_attention_method(
            attn_impl=rbln_config.attn_impl,
            kvcache_partition_len=rbln_config.kvcache_partition_len,
            kvcache_block_size=rbln_config.kvcache_block_size,
            max_seq_len=rbln_config.max_seq_len,
        )

        required_num_blocks = (rbln_config.max_seq_len // rbln_config.kvcache_block_size) * rbln_config.batch_size
        max_num_blocks = required_num_blocks

        if rbln_config.attn_impl == "flash_attn":
            estimated_max_num_blocks = cls.get_maximum_num_blocks(
                config=model_config,
                tensor_parallel_size=rbln_config.tensor_parallel_size or 1,
                kvcache_block_size=rbln_config.kvcache_block_size,
                nbits_per_param=16 if not rbln_config.quantization else 4,  # TODO(jongho): FIX Ad-hoc
                n_model_params=sum(p.numel() for p in model.parameters()),
                num_runtimes=1 + len(rbln_config.decoder_batch_sizes),
            )

            max_num_blocks = min(max_num_blocks, estimated_max_num_blocks)

            flash_min_blocks = rbln_config.max_seq_len // rbln_config.kvcache_block_size + 1
            if max_num_blocks < flash_min_blocks:
                max_num_blocks = flash_min_blocks

            if max_num_blocks < rbln_config.batch_size:
                raise RuntimeError(
                    f"Batch size ({rbln_config.batch_size}) exceeds available KV cache blocks ({max_num_blocks}). "
                    "Ensure the number of blocks is at least equal to the batch size."
                )

        if rbln_config.kvcache_num_blocks is None:
            rbln_config.kvcache_num_blocks = max_num_blocks
        elif rbln_config.kvcache_num_blocks > max_num_blocks:
            logger.warning(
                f"The set `kvcache_num_blocks` ({rbln_config.kvcache_num_blocks}) is greater"
                f" than the estimated maximum number of blocks ({max_num_blocks})."
                "This can cause a failure during model compilation."
            )
        logger.info(f"[KVCache] Compiling with num_blocks: {rbln_config.kvcache_num_blocks}")
        num_attention_heads = getattr(model_config, "n_head", None) or getattr(model_config, "num_attention_heads")
        num_key_value_heads = getattr(model_config, "num_key_value_heads", None) or num_attention_heads
        num_hidden_layers = getattr(model_config, "n_layer", None) or getattr(model_config, "num_hidden_layers")
        hidden_size = getattr(model_config, "n_embd", None) or getattr(model_config, "hidden_size")
        head_dim = getattr(model_config, "head_dim", None) or hidden_size // num_attention_heads

        prefill_input_info = cls.get_input_info(
            batch_size=1,
            query_length=rbln_config.prefill_chunk_size,
            use_inputs_embeds=rbln_config.use_inputs_embeds,
            use_attention_mask=rbln_config.use_attention_mask,
            use_position_ids=rbln_config.use_position_ids,
            max_seq_len=rbln_config.max_seq_len,
            kvcache_block_size=rbln_config.kvcache_block_size,
            kvcache_num_blocks=rbln_config.kvcache_num_blocks,
            num_key_value_heads=num_key_value_heads,
            num_hidden_layers=num_hidden_layers,
            hidden_size=hidden_size,
            head_dim=head_dim,
        )

        prefill_compile_config = RBLNCompileConfig(compiled_model_name="prefill", input_info=prefill_input_info)

        dec_compile_configs = []
        for batch_size in rbln_config.decoder_batch_sizes:
            dec_input_info = cls.get_input_info(
                batch_size=batch_size,
                query_length=1,
                use_inputs_embeds=rbln_config.use_inputs_embeds,
                use_attention_mask=rbln_config.use_attention_mask,
                use_position_ids=rbln_config.use_position_ids,
                max_seq_len=rbln_config.max_seq_len,
                kvcache_block_size=rbln_config.kvcache_block_size,
                kvcache_num_blocks=rbln_config.kvcache_num_blocks,
                num_key_value_heads=num_key_value_heads,
                num_hidden_layers=num_hidden_layers,
                hidden_size=hidden_size,
                head_dim=head_dim,
            )
            dec_compile_configs.append(
                RBLNCompileConfig(compiled_model_name=f"decoder_batch_{batch_size}", input_info=dec_input_info)
            )
        rbln_config.set_compile_cfgs([prefill_compile_config, *dec_compile_configs])

        return rbln_config

    @classmethod
    def _create_runtimes(
        cls,
        compiled_models: List[rebel.RBLNCompiledModel],
        rbln_config: RBLNDecoderOnlyModelForCausalLMConfig,
    ) -> List[rebel.Runtime]:
        expected_model_names = [
            "prefill",
            *[f"decoder_batch_{batch_size}" for batch_size in rbln_config.decoder_batch_sizes],
        ]
        if any(model_name not in rbln_config.device_map for model_name in expected_model_names):
            cls._raise_missing_compiled_file_error(expected_model_names)

        return [
            rebel.Runtime(
                compiled_models[0],
                tensor_type="pt",
                device=rbln_config.device_map["prefill"],
                activate_profiler=rbln_config.activate_profiler,
            ),
            *[
                rebel.Runtime(
                    compiled_models[i + 1],
                    tensor_type="pt",
                    device=rbln_config.device_map[f"decoder_batch_{batch_size}"],
                    activate_profiler=rbln_config.activate_profiler,
                )
                for i, batch_size in enumerate(rbln_config.decoder_batch_sizes)
            ],
        ]

    def get_decoder(self):
        return self.decoder

    def can_generate(self):
        return True

    def _reorder_cache(self, past_key_values, beam_idx):
        raise NotImplementedError

    def prepare_inputs_for_generation(
        self,
        input_ids: torch.LongTensor,
        generate_idx: Optional[torch.Tensor] = None,
        attention_mask: Optional[torch.LongTensor] = None,
        inputs_embeds: Optional[torch.Tensor] = None,
        padded_cache_lengths: Optional[torch.Tensor] = None,
        **kwargs,
    ):
        model_inputs = {}
        is_prefill_phase = generate_idx is None

        if is_prefill_phase:
            generate_idx = attention_mask.sum(dim=-1, keepdim=True).int()
            padded_cache_lengths = torch.zeros_like(generate_idx)
            cache_position = None
            position_ids = None
        else:
            if inputs_embeds is not None:
                raise NotImplementedError("Specifying inputs_embeds in decoder phase is not supported.")

            input_ids = input_ids[:, -1:]
            position_ids = generate_idx
            cache_position = generate_idx + padded_cache_lengths if padded_cache_lengths is not None else generate_idx
            generate_idx = generate_idx + 1
            model_inputs.update({"input_ids": input_ids})

        if inputs_embeds is not None:
            if self.rbln_config.use_inputs_embeds:
                model_inputs.update({"inputs_embeds": inputs_embeds})
            else:
                raise ValueError(
                    "The specifying inputs_embeds is only supported when using a compiled RBLN model with 'rbln_use_inputs_embeds' set to True."
                )
        else:
            model_inputs.update({"input_ids": input_ids})

        model_inputs.update(
            {
                "attention_mask": attention_mask,
                "cache_position": cache_position,
                "generate_idx": generate_idx,
                "position_ids": position_ids,
                "padded_cache_lengths": padded_cache_lengths,
            }
        )

        return model_inputs

    def _update_model_kwargs_for_generation(
        self,
        outputs: RBLNDecoderOnlyOutput,
        model_kwargs: Dict[str, Any],
        **kwargs,
    ) -> Dict[str, Any]:
        # update generate_idx
        model_kwargs["generate_idx"] = outputs.generate_idx
        model_kwargs["padded_cache_lengths"] = outputs.padded_cache_lengths

        return model_kwargs

    def forward(
        self,
        input_ids: Optional[torch.LongTensor] = None,
        inputs_embeds: Optional[torch.Tensor] = None,
        cache_position: Optional[torch.Tensor] = None,
        attention_mask: Optional[torch.LongTensor] = None,
        generate_idx: Optional[torch.Tensor] = None,
        padded_cache_lengths: Optional[torch.Tensor] = None,
        position_ids: Optional[torch.Tensor] = None,
        **kwargs,
    ) -> Tuple[torch.FloatTensor]:
        """
        Forward method for the RBLN-optimized model, designed for integration with the HuggingFace generate API.
        For continuous batching, the prefill stage processes one batch at a time and updates the KV cache using batch_idx.
        A for-loop ensures synchronization with the HuggingFace generate API.
        The decoder stage operates as usual, processing inputs in batch mode.
        """
        # Prefll
        if cache_position is None:
            logits = []
            inputs = inputs_embeds if inputs_embeds is not None else input_ids
            batch_size = inputs.shape[0]
            for b_idx in range(batch_size):
                cache_position = torch.arange(0, generate_idx[b_idx].item(), dtype=torch.int32).unsqueeze(0)
                output = self.prefill_decoder(
                    input_ids=inputs[b_idx : b_idx + 1] if inputs_embeds is None else None,
                    inputs_embeds=inputs[b_idx : b_idx + 1] if inputs_embeds is not None else None,
                    attention_mask=attention_mask[b_idx] if attention_mask is not None else None,
                    cache_position=cache_position,
                    batch_idx=b_idx,
                )
                padded_cache_lengths[b_idx] += output.padded_cache_lengths
                logits.append(output.logits)
            logits = torch.cat(logits, dim=0)
        # Decoder
        else:
            inputs = inputs_embeds if inputs_embeds is not None else input_ids
            batch_size = inputs.shape[0]
            if batch_size not in self.decoders:
                raise ValueError(
                    f"No decoder runtime available for batch size {batch_size}. "
                    f"Available batch sizes are: {list(self.decoders.keys())}. "
                    f"Please run your model with one of these batch sizes or add support for batch size {batch_size}."
                )
            logits = self.decoders[batch_size](
                input_ids=input_ids,
                inputs_embeds=inputs_embeds,
                cache_position=cache_position,
                position_ids=position_ids if self.rbln_config.use_position_ids else None,
            ).logits

        return RBLNDecoderOnlyOutput(
            logits=logits, generate_idx=generate_idx, padded_cache_lengths=padded_cache_lengths
        )<|MERGE_RESOLUTION|>--- conflicted
+++ resolved
@@ -59,11 +59,7 @@
         kvcache_block_size: int,
         use_attention_mask: bool,
         attn_impl: str,
-<<<<<<< HEAD
-        sliding_window: int,
-=======
         use_position_ids: bool,
->>>>>>> 6fec22f9
         **kwargs: Any,
     ) -> None:
         super().__init__(runtime, **kwargs)
@@ -481,11 +477,7 @@
             max_seq_len=self.rbln_config.max_seq_len,
             use_attention_mask=self.rbln_config.use_attention_mask,
             attn_impl=self.rbln_config.attn_impl,
-<<<<<<< HEAD
-            sliding_window=self.config.sliding_window,
-=======
             use_position_ids=self.rbln_config.use_position_ids,
->>>>>>> 6fec22f9
         )
 
         self.decoders = {}
@@ -502,11 +494,7 @@
                 kvcache_block_size=self.rbln_config.kvcache_block_size,
                 use_attention_mask=self.rbln_config.use_attention_mask,
                 attn_impl=self.rbln_config.attn_impl,
-<<<<<<< HEAD
-                sliding_window=self.config.sliding_window,
-=======
                 use_position_ids=self.rbln_config.use_position_ids,
->>>>>>> 6fec22f9
             )
 
         # NOTE(eunji): Use a decoder whose batch size matches the model's main batch size for compatibility.
