import math
from typing import Tuple

import torch
import torch.nn as nn

from ..decoderonly.decoderonly_architecture import DecoderOnlyWrapper, apply_rotary_pos_emb


class Qwen2_5_VisionTransformerWrapper(nn.Module):
    def __init__(self, model: torch.nn.Module):
        super().__init__()
        self._original_mod = model
        self.fullatt_block_indexes = model.fullatt_block_indexes
        self.merger = model.merger
        window_seq_len = (model.window_size // model.patch_size) ** 2
        self.blocks = self.wrap_vision_blocks(model.blocks, window_seq_len)

    def wrap_vision_blocks(self, blocks: torch.nn.ModuleList, window_seq_len: int):
        wrapped_blocks = []
        for i, block in enumerate(blocks):
            is_full_attn = True if i in self.fullatt_block_indexes else False
            wrapped_blocks.append(Qwen2_5_VLVisionBlock(block, is_full_attn, window_seq_len))
        return nn.ModuleList(wrapped_blocks)

    def forward(
        self,
        hidden_states: torch.Tensor,
        full_attn_masks: torch.Tensor,
        window_attn_masks: torch.Tensor,
        cos: torch.Tensor,
        sin: torch.Tensor,
    ):
        full_attn_masks = (1 - full_attn_masks) * torch.finfo(torch.float32).min
        window_attn_masks = (1 - window_attn_masks) * torch.finfo(torch.float32).min

        for i, block in enumerate(self.blocks):
            attn_masks = full_attn_masks if i in self.fullatt_block_indexes else window_attn_masks
            hidden_states = block(hidden_states, attn_masks, [cos, sin])

        hidden_states = self.merger(hidden_states)

        return hidden_states


class Qwen2_5_VLVisionBlock(torch.nn.Module):
    def __init__(self, model: torch.nn.Module, is_full_attn: bool, window_seq_len: int):
        super().__init__()
        self._origin_model = model
        self.norm1 = model.norm1
        self.norm2 = model.norm2

        if is_full_attn:
            self.attn = Qwen2_5_VLVisionFullAttention(model.attn)
        else:
            self.attn = Qwen2_5_VLVisionWindowAttention(model.attn, window_seq_len)
        self.mlp = model.mlp

    def forward(
        self,
        hidden_states: torch.Tensor,
        attn_masks: torch.Tensor,
        position_embeddings: Tuple[torch.Tensor, torch.Tensor],
    ) -> torch.Tensor:
        hidden_states = hidden_states + self.attn(
            self.norm1(hidden_states),
            attn_masks,
            position_embeddings,
        )
        hidden_states = hidden_states + self.mlp(self.norm2(hidden_states))
        return hidden_states


class Qwen2_5_VLVisionFullAttention(nn.Module):
    def __init__(self, model: nn.Module) -> None:
        super().__init__()
        self._origin_model = model
        self.num_heads = model.num_heads
        self.head_dim = getattr(model, "head_dim", model.proj.in_features // model.num_heads)
        self.qkv = model.qkv
        self.proj = model.proj

    def forward(
        self,
        hidden_states: torch.Tensor,
        attn_masks: torch.Tensor,
        position_embeddings: Tuple[torch.Tensor, torch.Tensor],
    ) -> torch.Tensor:
        seq_length = hidden_states.shape[0]
        hidden_states = hidden_states.unsqueeze(0)
        q, k, v = (
            self.qkv(hidden_states).reshape(1, seq_length, 3, self.num_heads, -1).permute(2, 0, 3, 1, 4).unbind(0)
        )

        cos, sin = position_embeddings
        q, k = apply_rotary_pos_emb(q, k, cos, sin)

        attn_weights = torch.matmul(q, k.transpose(2, 3)) / math.sqrt(self.head_dim)
        attn_weights = attn_weights + attn_masks
        attn_weights = nn.functional.softmax(attn_weights, dim=-1, dtype=torch.float32)
        attn_output = torch.matmul(attn_weights, v)
        attn_output = attn_output.transpose(1, 2)
        attn_output = attn_output.reshape(1, seq_length, -1)
        attn_output = self.proj(attn_output).squeeze(0)

        return attn_output


class Qwen2_5_VLVisionWindowAttention(nn.Module):
    def __init__(self, model: nn.Module, window_seq_len: int) -> None:
        super().__init__()
        self._origin_model = model
        self.num_heads = model.num_heads
        self.head_dim = getattr(model, "head_dim", model.proj.in_features // model.num_heads)
        self.qkv = model.qkv
        self.proj = model.proj
        self.window_seq_len = window_seq_len

    def forward(
        self,
        hidden_states: torch.Tensor,
        attn_masks: torch.Tensor,
        position_embeddings: Tuple[torch.Tensor, torch.Tensor],
    ) -> torch.Tensor:
        seq_length = hidden_states.shape[0]
        num_windows = seq_length // self.window_seq_len

        window_hidden_states = []
        for i in range(0, seq_length, self.window_seq_len):
            window_hidden_states.append(hidden_states[i : i + self.window_seq_len])
        hidden_states = torch.stack(window_hidden_states)

        q, k, v = (
            self.qkv(hidden_states)
            .reshape(num_windows, self.window_seq_len, 3, self.num_heads, -1)
            .permute(2, 0, 3, 1, 4)
            .unbind(0)
        )
        cos, sin = position_embeddings
        cos = cos.reshape(num_windows, 1, seq_length // num_windows, -1)
        sin = sin.reshape(num_windows, 1, seq_length // num_windows, -1)
        q, k = apply_rotary_pos_emb(q, k, cos, sin)

        attn_weights = torch.matmul(q, k.transpose(2, 3)) / math.sqrt(self.head_dim)

        attn_weights = attn_weights + attn_masks
        attn_weights = nn.functional.softmax(attn_weights, dim=-1, dtype=torch.float32)
        attn_output = torch.matmul(attn_weights, v)
        attn_output = attn_output.transpose(1, 2)
        attn_output = attn_output.reshape(1, seq_length, -1)
        attn_output = self.proj(attn_output).squeeze(0)

        return attn_output


class Qwen2_5_VL_LanguageModelWrapper(DecoderOnlyWrapper):
    def prepare_forward_args(self, *args):
        args = list(args)
        input_ids = None if self.rbln_config.use_inputs_embeds else args.pop(0)
        inputs_embeds = args.pop(0) if self.rbln_config.use_inputs_embeds else None
        cache_position = args.pop(0)
        global_block_tables = args.pop(0)
        local_block_tables = None
        position_embeds = args.pop(0)
        query_position = args.pop(0) if self.phase == "prefill" else None
        position_ids = None
<<<<<<< HEAD
        lora_int_id = None
        attention_mask = args.pop(0) if self.use_attention_mask else None
=======
        attention_mask = args.pop(0) if self.rbln_config.use_attention_mask else None
>>>>>>> 8bba5e01
        past_key_values = args

        if len(past_key_values) != 2 * self.num_hidden_layers:
            raise ValueError(
                f"Different past_key_values to model's config. {len(past_key_values)} != {2 * self.num_hidden_layers}"
            )

        # [key, value] * n_layer -> ( (key, value) ) * n_layer
        # cache shape : batch, n_heads, 1, max_seq_len, head_dim
        _past_key_values = []
        for i in range(self.config.num_hidden_layers):
            key_states = past_key_values[i * 2]
            value_states = past_key_values[i * 2 + 1]
            past_key_value = [key_states, value_states]
            _past_key_values.append(past_key_value)
        past_key_values = _past_key_values

        return (
            input_ids,
            inputs_embeds,
            cache_position,
            global_block_tables,
            local_block_tables,
            query_position,
            attention_mask,
            position_ids,
            lora_int_id,
            past_key_values,
            position_embeds,
        )<|MERGE_RESOLUTION|>--- conflicted
+++ resolved
@@ -164,12 +164,8 @@
         position_embeds = args.pop(0)
         query_position = args.pop(0) if self.phase == "prefill" else None
         position_ids = None
-<<<<<<< HEAD
         lora_int_id = None
-        attention_mask = args.pop(0) if self.use_attention_mask else None
-=======
         attention_mask = args.pop(0) if self.rbln_config.use_attention_mask else None
->>>>>>> 8bba5e01
         past_key_values = args
 
         if len(past_key_values) != 2 * self.num_hidden_layers:
