--- conflicted
+++ resolved
@@ -532,13 +532,8 @@
 
     @classmethod
     @torch.inference_mode()
-<<<<<<< HEAD
-    def get_compiled_model(cls, model: "PreTrainedModel", rbln_config: RBLNConfig):
-        wrapped_model = cls.wrap_model_if_needed(model=model, rbln_config=rbln_config)
-=======
     def get_compiled_model(cls, model: "PreTrainedModel", rbln_config: RBLNDecoderOnlyModelForCausalLMConfig):
         wrapped_model = cls.wrap_model_if_needed(model, rbln_config)
->>>>>>> 51f9e337
 
         rbln_compile_configs = rbln_config.compile_cfgs
         prefill_compile_config = rbln_compile_configs[0]
