--- conflicted
+++ resolved
@@ -40,12 +40,7 @@
     steps:
       - name: Check if [pytest-full] is in commit message
         run: |
-<<<<<<< HEAD
-          echo "github.event.pull_request.head.commit.message: ${{ github.event.pull_request.head.commit.message }}"
-          if ${{ contains(github.event.pull_request.head.commit.message, '[pytest-full]') }}; then
-=======
           if [[ "${{ contains(needs.head-commit-message.outputs.message, '[pytest-full]') }}" == "true" ]]; then
->>>>>>> 545d307f
             echo "Found [pytest-full] in commit message, running full pytest"
           else
             echo "No [pytest-full] found, continuing with default pytest"
