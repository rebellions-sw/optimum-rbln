# Copyright 2025 Rebellions Inc. All rights reserved.

# Licensed under the Apache License, Version 2.0 (the "License");
# you may not use this file except in compliance with the License.
# You may obtain a copy of the License at:

#     http://www.apache.org/licenses/LICENSE-2.0

# Unless required by applicable law or agreed to in writing, software
# distributed under the License is distributed on an "AS IS" BASIS,
# WITHOUT WARRANTIES OR CONDITIONS OF ANY KIND, either express or implied.
# See the License for the specific language governing permissions and
# limitations under the License.


from typing import TYPE_CHECKING, Optional, Tuple, Union

import torch
from transformers import ColQwen2Config, ColQwen2ForRetrieval
from transformers.modeling_utils import no_init_weights
from transformers.models.colqwen2.modeling_colqwen2 import ColQwen2ForRetrievalOutput

from ....modeling import RBLNModel
from ....transformers.modeling_outputs import _validate_output_hidden_states


if TYPE_CHECKING:
    from transformers import PreTrainedModel


class RBLNColQwen2ForRetrieval(RBLNModel):
    """
    RBLNColQwen2ForRetrieval is a model for document retrieval using vision-language models.
    This model inherits from [`RBLNModel`]. Check the superclass documentation for the generic methods the library implements for all its models.

    A class to convert and run pre-trained transformers based `ColQwen2ForRetrieval` model on RBLN devices.
    It implements the methods to convert a pre-trained transformers `ColQwen2ForRetrieval` model into a RBLN transformer model by:

    - transferring the checkpoint weights of the original into an optimized RBLN graph,
    - compiling the resulting graph using the RBLN compiler.

    Examples:
        ```python
        import torch
        from PIL import Image
        from transformers import ColQwen2Processor

        from optimum.rbln import RBLNColQwen2ForRetrieval, RBLNColQwen2ForRetrievalConfig

        rbln_config = {
            "vlm": {
                "visual": {
                    "max_seq_lens": 6400,
                },
                "tensor_parallel_size": 4,
                "kvcache_partition_len": 16384,
                "max_seq_len": 16384 * 7,
            },
        }
        model = RBLNColQwen2ForRetrieval.from_pretrained("vidore/colqwen2-v1.0-hf", rbln_config=config)
        model.save_pretrained("compiled-colqwen2-v1.0-hf")

        # The document page screenshots from your corpus. Below are dummy images.
        images = [
            Image.new("RGB", (128, 128), color="white"),
            Image.new("RGB", (64, 32), color="black"),
        ]
        processor = ColQwen2Processor.from_pretrained("vidore/colqwen2-v1.0-hf")

        queries = [
            "When was the United States Declaration of Independence proclaimed?",
            "Who printed the edition of Romeo and Juliet?",
        ]
        inputs_images = processor(images=images)
        inputs_text = processor(text=queries)

        # Forward pass
        with torch.no_grad():
            image_embeddings = model(**inputs_images).embeddings
            query_embeddings = model(**inputs_text).embeddings

        scores = processor.score_retrieval(query_embeddings, image_embeddings)
        print("Retrieval scores (query x image):")
        print(scores)
        ```
    """

    _rbln_submodule_postfix = "model"
    _rbln_submodules = [
        {"name": "vlm"},
    ]
    _supports_non_fp32 = True

    def __post_init__(self, **kwargs):
        self.vlm_model = self.rbln_submodules[0]
        return super().__post_init__(**kwargs)

    @classmethod
    def _reconstruct_model_if_needed(cls, model: "PreTrainedModel"):
<<<<<<< HEAD
        if hasattr(model, "vlm"):
            model.visual = model.vlm.visual
            model.language_model = model.vlm.language_model

        # FIXME: temporary fix for ColQwen2ForRetrieval dtype issue
        return model.to(torch.float32)

    def _create_embedding_layer(self):
        with no_init_weights():
            embed_tokens = torch.nn.Embedding(
                self.config.text_config.vocab_size,
                self.config.text_config.hidden_size,
                self.config.text_config.pad_token_id,
            )
        return embed_tokens

    @classmethod
    def get_input_info(
        cls,
        batch_size: int,
        query_length: int,
        rbln_config: RBLNColQwen2ForRetrievalConfig,
        model_config: PretrainedConfig,
    ):
        text_config = model_config.text_config
        input_info = super().get_input_info(
            batch_size,
            query_length,
            rbln_config=rbln_config,
            model_config=text_config,
        )

        pos_idx = 3
        input_info.insert(
            pos_idx,
            (
                "position_emb",
                [
                    2,
                    batch_size,
                    1,
                    query_length,
                    text_config.hidden_size // text_config.num_attention_heads,
                ],
                rbln_config.dtype,
            ),
        )

        # remove query postion from input_info
        if "query_position" in input_info:
            query_position = input_info.pop(4)
            assert query_position[0] == "query_position", print(query_position[0], "is deleted.")
        return input_info

    @classmethod
    def _update_rbln_config(
        cls,
        preprocessors: Optional[Union["AutoFeatureExtractor", "AutoProcessor", "AutoTokenizer"]] = None,
        model: Optional["PreTrainedModel"] = None,
        model_config: Optional["PretrainedConfig"] = None,
        rbln_config: Optional[RBLNColQwen2ForRetrievalConfig] = None,
    ) -> RBLNColQwen2ForRetrievalConfig:
        model_config = model_config.vlm_config if hasattr(model_config, "vlm_config") else model_config
        if rbln_config.output_hidden_states is None:
            rbln_config.output_hidden_states = getattr(model_config.text_config, "output_hidden_states", False)

        return super()._update_rbln_config(
            preprocessors=preprocessors, model=model, model_config=model_config, rbln_config=rbln_config
        )

    def _get_position_embeddings(self, hidden_states, position_ids):
        cos, sin = self.rotary_emb(hidden_states, position_ids)
        mrope_section = self.mrope_section * 2
        cos = torch.cat([m[i % 3] for i, m in enumerate(cos.split(mrope_section, dim=-1))], dim=-1).unsqueeze(1)
        sin = torch.cat([m[i % 3] for i, m in enumerate(sin.split(mrope_section, dim=-1))], dim=-1).unsqueeze(1)
        return torch.stack([cos, sin])

    def get_rope_index(self, *args, **kwargs):
        if self.is_colqwen2_5:
            return Qwen2_5_VLModel.get_rope_index(self, *args, **kwargs)
        else:
            return Qwen2VLModel.get_rope_index(self, *args, **kwargs)

    def _preprocess_visual(
        self,
        input_ids: torch.LongTensor = None,
        attention_mask: torch.Tensor = None,
        pixel_values: torch.Tensor = None,
        pixel_values_videos: torch.FloatTensor = None,
        image_grid_thw: torch.LongTensor = None,
        video_grid_thw: torch.LongTensor = None,
        second_per_grid_ts: torch.Tensor = None,
    ):
        batch_size = input_ids.shape[0]
        inputs_embeds = self.embed_tokens(input_ids)

        if pixel_values is not None:
            image_embeds = self.visual(pixel_values, grid_thw=image_grid_thw)
            n_image_tokens = (input_ids == self.config.image_token_id).sum().item()
            n_image_features = image_embeds.shape[0]
            if n_image_tokens != n_image_features:
                raise ValueError(
                    f"Image features and image tokens do not match: tokens: {n_image_tokens}, features {n_image_features}"
=======
        # if model is from Colpali-engine, convert it to a ColQwen2ForRetrieval model
        if hasattr(model, "custom_text_proj"):
            with no_init_weights():
                model_config = ColQwen2Config(
                    vlm_config=model.config, embedding_dim=model.custom_text_proj.out_features
>>>>>>> 679c0d7d
                )
                new_model = ColQwen2ForRetrieval._from_config(model_config)
            new_model.embedding_proj_layer = model.custom_text_proj
            new_model.vlm.model.visual.load_state_dict(model.visual.state_dict())
            new_model.vlm.model.language_model.load_state_dict(model.language_model.state_dict())
            model = new_model

        # replace the lm_head with the custom text projection layer for optimization
        model.vlm.model.lm_head = model.embedding_proj_layer
        model.vlm.model.config.embedding_dim = model.config.embedding_dim

        # Some of the model weights are different from the model.dtype(vidore/colqwen2-v1.0-hf)
        return model.to(model.dtype)

    def forward(
        self,
        input_ids: Optional[torch.LongTensor] = None,
        inputs_embeds: Optional[torch.FloatTensor] = None,
        attention_mask: Optional[torch.Tensor] = None,
        pixel_values: Optional[torch.Tensor] = None,
        image_grid_thw: Optional[torch.LongTensor] = None,
        output_hidden_states: Optional[bool] = None,
        return_dict: Optional[bool] = None,
        **kwargs,
    ) -> Union[Tuple, ColQwen2ForRetrievalOutput]:
        """
        Runs a ColQwen2 retrieval forward pass on text tokens and optional visual inputs.

        Args:
            input_ids (torch.LongTensor, optional): Indices of the textual tokens. Mutually exclusive with `inputs_embeds`.
            inputs_embeds (torch.FloatTensor, optional): Pre-computed embeddings fed directly into the language model.
            attention_mask (torch.Tensor, optional): Mask that selects which token positions contribute to the loss/embeddings.
            pixel_values (torch.Tensor, optional): Flattened image patches produced by `ColQwen2Processor` for document pages.
            image_grid_thw (torch.LongTensor, optional): Per-image `(t, h, w)` grid metadata that allows unpadding of `pixel_values`.
            output_hidden_states (bool, optional): If `True`, expose intermediate decoder hidden states.
            return_dict (bool, optional): If `True`, return a `ColQwen2ForRetrievalOutput`; otherwise return a tuple.
            **kwargs (dict[str, Any], optional): Extra multimodal args forwarded to the wrapped VLM (e.g. `pixel_values_videos`,
                `video_grid_thw`, `second_per_grid_ts`).

        Returns:
            Dataclass containing the embeddings and hidden states of the VLM model.
        """
        output_hidden_states = _validate_output_hidden_states(output_hidden_states, self.rbln_config)

        if pixel_values is not None:
            pixel_values = pixel_values.to(dtype=self.dtype)

        return_dict = return_dict if return_dict is not None else self.config.use_return_dict

        # Handle the custom "pixel_values" input obtained with `ColQwen2Processor` through unpadding
        if pixel_values is not None and image_grid_thw is not None:
            offsets = image_grid_thw[:, 1] * image_grid_thw[:, 2]  # (batch_size,)
            pixel_values = torch.cat(
                [pixel_sequence[:offset] for pixel_sequence, offset in zip(pixel_values, offsets)],
                dim=0,
            )

        vlm_output = self.vlm_model(
            input_ids=input_ids,
            attention_mask=attention_mask,
            pixel_values=pixel_values,
            image_grid_thw=image_grid_thw,
            output_hidden_states=output_hidden_states,
            return_dict=True,
            **kwargs,
        )
        hidden_states = vlm_output.hidden_states if output_hidden_states else None

        embeddings = vlm_output[0]
        embeddings = embeddings / embeddings.norm(dim=-1, keepdim=True)

        if attention_mask is not None:
            embeddings = embeddings * attention_mask.unsqueeze(-1)

        return ColQwen2ForRetrievalOutput(
            embeddings=embeddings,
            hidden_states=hidden_states,
        )<|MERGE_RESOLUTION|>--- conflicted
+++ resolved
@@ -97,117 +97,11 @@
 
     @classmethod
     def _reconstruct_model_if_needed(cls, model: "PreTrainedModel"):
-<<<<<<< HEAD
-        if hasattr(model, "vlm"):
-            model.visual = model.vlm.visual
-            model.language_model = model.vlm.language_model
-
-        # FIXME: temporary fix for ColQwen2ForRetrieval dtype issue
-        return model.to(torch.float32)
-
-    def _create_embedding_layer(self):
-        with no_init_weights():
-            embed_tokens = torch.nn.Embedding(
-                self.config.text_config.vocab_size,
-                self.config.text_config.hidden_size,
-                self.config.text_config.pad_token_id,
-            )
-        return embed_tokens
-
-    @classmethod
-    def get_input_info(
-        cls,
-        batch_size: int,
-        query_length: int,
-        rbln_config: RBLNColQwen2ForRetrievalConfig,
-        model_config: PretrainedConfig,
-    ):
-        text_config = model_config.text_config
-        input_info = super().get_input_info(
-            batch_size,
-            query_length,
-            rbln_config=rbln_config,
-            model_config=text_config,
-        )
-
-        pos_idx = 3
-        input_info.insert(
-            pos_idx,
-            (
-                "position_emb",
-                [
-                    2,
-                    batch_size,
-                    1,
-                    query_length,
-                    text_config.hidden_size // text_config.num_attention_heads,
-                ],
-                rbln_config.dtype,
-            ),
-        )
-
-        # remove query postion from input_info
-        if "query_position" in input_info:
-            query_position = input_info.pop(4)
-            assert query_position[0] == "query_position", print(query_position[0], "is deleted.")
-        return input_info
-
-    @classmethod
-    def _update_rbln_config(
-        cls,
-        preprocessors: Optional[Union["AutoFeatureExtractor", "AutoProcessor", "AutoTokenizer"]] = None,
-        model: Optional["PreTrainedModel"] = None,
-        model_config: Optional["PretrainedConfig"] = None,
-        rbln_config: Optional[RBLNColQwen2ForRetrievalConfig] = None,
-    ) -> RBLNColQwen2ForRetrievalConfig:
-        model_config = model_config.vlm_config if hasattr(model_config, "vlm_config") else model_config
-        if rbln_config.output_hidden_states is None:
-            rbln_config.output_hidden_states = getattr(model_config.text_config, "output_hidden_states", False)
-
-        return super()._update_rbln_config(
-            preprocessors=preprocessors, model=model, model_config=model_config, rbln_config=rbln_config
-        )
-
-    def _get_position_embeddings(self, hidden_states, position_ids):
-        cos, sin = self.rotary_emb(hidden_states, position_ids)
-        mrope_section = self.mrope_section * 2
-        cos = torch.cat([m[i % 3] for i, m in enumerate(cos.split(mrope_section, dim=-1))], dim=-1).unsqueeze(1)
-        sin = torch.cat([m[i % 3] for i, m in enumerate(sin.split(mrope_section, dim=-1))], dim=-1).unsqueeze(1)
-        return torch.stack([cos, sin])
-
-    def get_rope_index(self, *args, **kwargs):
-        if self.is_colqwen2_5:
-            return Qwen2_5_VLModel.get_rope_index(self, *args, **kwargs)
-        else:
-            return Qwen2VLModel.get_rope_index(self, *args, **kwargs)
-
-    def _preprocess_visual(
-        self,
-        input_ids: torch.LongTensor = None,
-        attention_mask: torch.Tensor = None,
-        pixel_values: torch.Tensor = None,
-        pixel_values_videos: torch.FloatTensor = None,
-        image_grid_thw: torch.LongTensor = None,
-        video_grid_thw: torch.LongTensor = None,
-        second_per_grid_ts: torch.Tensor = None,
-    ):
-        batch_size = input_ids.shape[0]
-        inputs_embeds = self.embed_tokens(input_ids)
-
-        if pixel_values is not None:
-            image_embeds = self.visual(pixel_values, grid_thw=image_grid_thw)
-            n_image_tokens = (input_ids == self.config.image_token_id).sum().item()
-            n_image_features = image_embeds.shape[0]
-            if n_image_tokens != n_image_features:
-                raise ValueError(
-                    f"Image features and image tokens do not match: tokens: {n_image_tokens}, features {n_image_features}"
-=======
         # if model is from Colpali-engine, convert it to a ColQwen2ForRetrieval model
         if hasattr(model, "custom_text_proj"):
             with no_init_weights():
                 model_config = ColQwen2Config(
                     vlm_config=model.config, embedding_dim=model.custom_text_proj.out_features
->>>>>>> 679c0d7d
                 )
                 new_model = ColQwen2ForRetrieval._from_config(model_config)
             new_model.embedding_proj_layer = model.custom_text_proj
