--- conflicted
+++ resolved
@@ -75,6 +75,7 @@
         cache_position: torch.Tensor = None,
         attention_mask: Optional[torch.Tensor] = None,
         batch_idx: Optional[int] = None,
+        block_tables: Optional[torch.Tensor] = None,
     ):
         if input_ids is None and inputs_embeds is None:
             raise ValueError("Either `input_ids` or `inputs_embeds` must be provided.")
@@ -91,15 +92,18 @@
                 inputs,
                 cache_position,
                 attention_mask=attention_mask,
+                block_tables=block_tables
             )
         else:
-            return self.prefill_forward(inputs, cache_position, attention_mask, batch_idx)
+            return self.prefill_forward(inputs, cache_position, attention_mask, 
+                                        batch_idx, block_tables)
 
     def decode_forward(
         self,
         inputs: torch.Tensor,
         cache_position: torch.Tensor = None,
         attention_mask: Optional[torch.Tensor] = None,
+        block_tables: Optional[torch.Tensor] = None,
     ) -> torch.FloatTensor:
         batch_size = inputs.shape[0]
         if batch_size != self.batch_size:
@@ -123,6 +127,7 @@
             inputs,
             self.dec_attn_mask if attention_mask is None else attention_mask,
             cache_position,
+            block_tables,
         )
 
         return logits
@@ -133,6 +138,7 @@
         cache_position: torch.Tensor = None,
         attention_mask: Optional[torch.Tensor] = None,
         batch_idx: int = None,
+        block_tables: torch.Tensor = None,
     ) -> torch.FloatTensor:
         """
         Performs chunked prefill for efficient KV-cache updates and memory optimization.
@@ -201,7 +207,7 @@
             chunked_attention_mask[:, :, :, step : step + self.prefill_chunk_size] = self.causal_mask
 
             # Define batch position and query position
-            batch_position = torch.tensor(batch_idx, dtype=torch.int16)
+            batch_position = torch.tensor(batch_idx, dtype=torch.int16) if block_tables is None else None
             query_position = torch.tensor((query_length - 1) % self.prefill_chunk_size, dtype=torch.int16)
 
             # Forward pass for the current chunk
@@ -211,6 +217,7 @@
                 cache_pos_chunk,
                 batch_position,
                 query_position,
+                block_tables=block_tables,
                 out=out_buffers,
             )
 
@@ -678,14 +685,6 @@
         generate_idx: Optional[torch.Tensor] = None,
         **kwargs,
     ) -> Tuple[torch.FloatTensor]:
-<<<<<<< HEAD
-        paged_attn = True
-        block_tables = None
-        if paged_attn:
-            block_tables = torch.tensor([[0,1]], dtype=torch.int16)
-            # block_tables = torch.tensor([[0,1], [2,3]], dtype=torch.int16)
-        # prefll
-=======
         """
         Forward method for the RBLN-optimized model, designed for integration with the HuggingFace generate API.
         For continuous batching, the prefill stage processes one batch at a time and updates the KV cache using batch_idx.
@@ -693,7 +692,13 @@
         The decoder stage operates as usual, processing inputs in batch mode.
         """
         # Prefll
->>>>>>> 5a4c4943
+        #FIXME
+        paged_attn = True
+        block_tables = None
+        if paged_attn:
+            block_tables = torch.tensor([[0,1]], dtype=torch.int16)
+            # block_tables = torch.tensor([[0,1], [2,3]], dtype=torch.int16)
+
         if cache_position is None:
             logits = []
             inputs = inputs_embeds if inputs_embeds is not None else input_ids
@@ -724,128 +729,4 @@
         return RBLNDecoderOnlyOutput(
             logits=logits,
             generate_idx=generate_idx,
-<<<<<<< HEAD
-        )
-
-    def _forward_prefill(
-        self,
-        input_ids: torch.LongTensor = None,
-        inputs_embeds: torch.Tensor = None,
-        cache_position: torch.Tensor = None,
-        batch_idx: int = None,
-        block_tables: torch.Tensor = None,
-    ) -> torch.FloatTensor:
-        if batch_idx is None or batch_idx >= self.batch_size:
-            raise RuntimeError(
-                f"Invalid batch_idx ({batch_idx}). It must be a non-null value less than the batch size ({self.batch_size})."
-            )
-
-        out_buffers = [
-            torch.empty(
-                size=[
-                    1,
-                    1,
-                    self.config.vocab_size,
-                ],
-                dtype=torch.float32,
-                device="cpu",
-            )
-        ]
-
-        input_tensors = inputs_embeds if inputs_embeds is not None else input_ids
-        query_length = input_tensors.shape[1]
-        if query_length > self.max_seq_len:
-            raise ValueError(
-                f"Input length ({query_length}) exceeds the maximum allowed sequence length ({self.max_seq_len})."
-            )
-
-        _attention_mask = self.prefill_attention_mask.clone()
-
-        for step in range(0, query_length, self.prefill_chunk_size):
-            # pad input_tensors & cache_position for prefill_chunk
-            if (step + self.prefill_chunk_size) > query_length:
-                pad_to_chunk = step + self.prefill_chunk_size - query_length
-                if inputs_embeds is not None:
-                    input_tensors = torch.nn.functional.pad(input_tensors, (0, 0, 0, pad_to_chunk))
-                else:
-                    input_tensors = torch.nn.functional.pad(input_tensors, (0, pad_to_chunk))
-
-                cache_position = torch.cat(
-                    [
-                        cache_position,
-                        torch.arange(
-                            query_length,
-                            step + self.prefill_chunk_size,
-                            dtype=torch.int32,
-                        ).unsqueeze(0),
-                    ],
-                    dim=-1,
-                )
-
-            # slice input_tensor & cache_position with prefill_chunk_size
-            _input_tensors = input_tensors[:, step : step + self.prefill_chunk_size]
-            _cache_position = cache_position[:, step : step + self.prefill_chunk_size]
-
-            # update attention_mask
-            if step >= self.prefill_chunk_size:
-                _attention_mask[:, :, :, step - self.prefill_chunk_size : step] = 1
-            _attention_mask[:, :, :, step : step + self.prefill_chunk_size] = self.causal_mask
-
-            query_position = (query_length - 1) % self.prefill_chunk_size
-
-            logits = self.prefill_decoder(
-                input_ids=_input_tensors.contiguous() if inputs_embeds is None else None,
-                inputs_embeds=_input_tensors.contiguous() if inputs_embeds is not None else None,
-                attention_mask=_attention_mask.contiguous(),
-                cache_position=_cache_position.contiguous(),
-                batch_position=torch.tensor(batch_idx, dtype=torch.int16) if block_tables is None else None,
-                query_position=torch.tensor(query_position, dtype=torch.int16),
-                block_tables=block_tables,
-                out=out_buffers,
-            )
-
-        # update decoder_attn_mask with preprocessed kv-cache length in prefill phase
-        self.dec_attn_mask[batch_idx] = self.dec_attn_mask_init.clone()
-        self.dec_attn_mask[batch_idx, :, :, :query_length] = 1
-
-        return logits
-
-    def _forward_decoder(
-        self,
-        input_ids: torch.LongTensor = None,
-        inputs_embeds: torch.Tensor = None,
-        cache_position: torch.Tensor = None,
-        block_tables: torch.Tensor = None,
-    ) -> torch.FloatTensor:
-        input_tensors = inputs_embeds if inputs_embeds is not None else input_ids
-        if input_tensors is None:
-            raise ValueError("Either `input_ids` or `inputs_embeds` must be provided.")
-
-        batch_size = input_tensors.shape[0]
-        if batch_size != self.batch_size:
-            raise RuntimeError(
-                f"Batch size mismatch: got {batch_size}, expected {self.batch_size} (compiled batch size)."
-            )
-
-        if batch_size != cache_position.shape[0]:
-            raise RuntimeError(f"Cache position size mismatch: got {cache_position.shape[0]}, expected {batch_size}.")
-
-        for b_idx in range(batch_size):
-            decoding_step = cache_position[b_idx].item()
-            if not (0 <= decoding_step < self.dec_attn_mask.shape[-1]):
-                raise ValueError(
-                    f"Decoding step {decoding_step} out of bounds for attention mask with shape {self.dec_attn_mask.shape}."
-                )
-            self.dec_attn_mask[b_idx, :, :, decoding_step] = 1
-        logits = self.decoder(
-            input_ids=input_tensors.contiguous() if inputs_embeds is None else None,
-            inputs_embeds=input_tensors.contiguous() if inputs_embeds is not None else None,
-            attention_mask=self.dec_attn_mask.contiguous(),
-            cache_position=cache_position.contiguous(),
-            block_tables=block_tables,
-        )
-
-        return logits
-=======
-        )
->>>>>>> 5a4c4943
+        )