--- conflicted
+++ resolved
@@ -21,11 +21,8 @@
 
 from ....utils import logging
 from ...modeling_rope_utils import ROPE_INIT_FUNCTIONS
-<<<<<<< HEAD
 from ...utils.rbln_quantization import RBLNQuantizationConfig
-=======
 from .configuration_decoderonly import CacheImplType
->>>>>>> 17658fb3
 
 
 logger = logging.get_logger(__name__)
@@ -166,12 +163,9 @@
         use_learned_pos_emb: Optional[bool] = None,
         kvcache_partition_len: Optional[int] = None,
         kvcache_block_size: Optional[int] = None,
-<<<<<<< HEAD
         quantization: Optional[RBLNQuantizationConfig] = None,
-=======
         sliding_window: Optional[int] = None,
         sliding_window_layers: Optional[List[int]] = None,
->>>>>>> 17658fb3
     ):
         super().__init__()
         self.config = causal_lm.config
@@ -225,22 +219,9 @@
                     layer.self_attn,
                     self.use_attention_mask,
                     self.use_position_ids,
-<<<<<<< HEAD
-                    kvcache_block_size=self.kvcache_block_size,
                     quantization=self.quantization,
-                )
-            elif self.attn_impl == "flash_attn":
-                new_self_attn = DecoderOnlyFlashAttention(
-                    layer.self_attn,
-                    kvcache_partition_len=self.kvcache_partition_len,
-                    kvcache_block_size=self.kvcache_block_size,
-                    use_attention_mask=self.use_attention_mask,
-                    use_position_ids=self.use_position_ids,
-                    quantization=self.quantization,
-=======
                     kvcache_block_size=self.sliding_window,
                     is_sliding=True,
->>>>>>> 17658fb3
                 )
             else:
                 if self.attn_impl == "eager":
@@ -248,6 +229,7 @@
                         layer.self_attn,
                         self.use_attention_mask,
                         self.use_position_ids,
+                        quantization=self.quantization,
                         kvcache_block_size=self.kvcache_block_size,
                         is_sliding=False,
                     )
@@ -258,6 +240,7 @@
                         kvcache_block_size=self.kvcache_block_size,
                         use_attention_mask=self.use_attention_mask,
                         use_position_ids=self.use_position_ids,
+                        quantization=self.quantization,
                     )
                 else:
                     raise NotImplementedError(f"Unknwon attn : {self.attn_impl}")
@@ -704,7 +687,6 @@
         self_attn: Original attention module from the base model
     """
 
-<<<<<<< HEAD
     def __init__(
         self,
         self_attn,
@@ -712,10 +694,8 @@
         use_position_ids,
         kvcache_block_size,
         quantization: Optional[RBLNQuantizationConfig] = None,
+        is_sliding=False,
     ):
-=======
-    def __init__(self, self_attn, use_attention_mask, use_position_ids, kvcache_block_size, is_sliding=False):
->>>>>>> 17658fb3
         super().__init__()
         self._original_mod = self_attn
         self.layer_idx = self_attn.layer_idx
@@ -752,25 +732,24 @@
         self.attention.phase = phase
 
     def get_attention(self):
-<<<<<<< HEAD
-        return AttentionOp(
-            self.num_heads,
-            self.head_dim,
-            self.num_key_value_heads,
-            self.use_attention_mask,
-            self.use_position_ids,
-            self.quantization,
-        )
-=======
         if self.is_sliding:
             return SlidingWindowAttentionOp(
-                self.num_heads, self.head_dim, self.num_key_value_heads, self.use_attention_mask, self.use_position_ids
+                self.num_heads,
+                self.head_dim,
+                self.num_key_value_heads,
+                self.use_attention_mask,
+                self.use_position_ids,
+                self.quantization,
             )
         else:
             return AttentionOp(
-                self.num_heads, self.head_dim, self.num_key_value_heads, self.use_attention_mask, self.use_position_ids
-            )
->>>>>>> 17658fb3
+                self.num_heads,
+                self.head_dim,
+                self.num_key_value_heads,
+                self.use_attention_mask,
+                self.use_position_ids,
+                self.quantization,
+            )
 
     def __post_init__(self):
         self.q_proj = self._original_mod.q_proj
