import unittest

import torch

from optimum.rbln import (
    RBLNStableVideoDiffusionPipeline,
)

from .test_base import BaseTest


# class TestSDModel(BaseTest.TestModel, BaseHubTest.TestHub):
#     RBLN_AUTO_CLASS = RBLNAutoPipelineForText2Image
#     RBLN_CLASS = RBLNStableDiffusionPipeline
#     HF_MODEL_ID = "hf-internal-testing/tiny-sd-pipe"
#     GENERATION_KWARGS = {
#         "prompt": "an illustration of a cute white cat riding a black horse on mars",
#         "num_inference_steps": 3,
#         "generator": torch.manual_seed(42),
#     }
#     # Fix incorrect tiny-sd-pipe's vae config.json sample_size
#     RBLN_CLASS_KWARGS = {
#         "rbln_config": {
#             "vae": {
#                 "sample_size": (64, 64),
#             },
#             "unet": {
#                 "batch_size": 2,
#             },
#         }
#     }


# class TestSDModelBatch(BaseTest.TestModel):
#     RBLN_AUTO_CLASS = RBLNAutoPipelineForText2Image
#     RBLN_CLASS = RBLNStableDiffusionPipeline
#     HF_MODEL_ID = "hf-internal-testing/tiny-sd-pipe"
#     GENERATION_KWARGS = {
#         "prompt": ["an illustration of a cute white cat riding a black horse on mars"] * 2,
#         "num_inference_steps": 3,
#         "generator": torch.manual_seed(42),
#         "guidance_scale": 0.0,
#     }
#     # Fix incorrect tiny-sd-pipe's vae config.json sample_size
#     RBLN_CLASS_KWARGS = {
#         "rbln_batch_size": 2,
#         "rbln_config": {
#             "vae": {
#                 "sample_size": (64, 64),
#             },
#         },
#         "rbln_guidance_scale": 0.0,
#     }


# class TestSDXLModel(BaseTest.TestModel):
#     RBLN_AUTO_CLASS = RBLNAutoPipelineForText2Image
#     RBLN_CLASS = RBLNStableDiffusionXLPipeline
#     HF_MODEL_ID = "hf-internal-testing/tiny-sdxl-pipe"
#     GENERATION_KWARGS = {
#         "prompt": "an illustration of a cute white cat riding a black horse on mars",
#         "num_inference_steps": 3,
#         "generator": torch.manual_seed(42),
#     }
#     # Fix incorrect tiny-sd-pipe-xl's vae config.json sample_size
#     RBLN_CLASS_KWARGS = {
#         "rbln_config": {
#             "unet": {"batch_size": 2},
#             "vae": {
#                 "sample_size": (64, 64),
#             },
#         }
#     }
#     TEST_LEVEL = TestLevel.DISABLED  # Should be enabled after compiler issue is fixed


# class TestSDImg2ImgModel(BaseTest.TestModel):
#     RBLN_AUTO_CLASS = RBLNAutoPipelineForImage2Image
#     RBLN_CLASS = RBLNStableDiffusionImg2ImgPipeline
#     HF_MODEL_ID = "hf-internal-testing/tiny-sd-pipe"
#     GENERATION_KWARGS = {
#         "prompt": "an illustration of a cute white cat riding a black horse on mars",
#         "num_inference_steps": 3,
#         "strength": 0.75,
#         "generator": torch.manual_seed(42),
#         "image": torch.randn(1, 3, 64, 64, generator=torch.manual_seed(42)).clamp(0, 1),
#     }
#     # Fix incorrect tiny-sd-pipe's vae config.json sample_size
#     RBLN_CLASS_KWARGS = {
#         "rbln_config": {
#             "vae": {
#                 "sample_size": (64, 64),
#             },
#             "unet": {
#                 "batch_size": 2,
#             },
#         },
#         "rbln_img_width": 64,
#         "rbln_img_height": 64,
#     }


# class TestSDControlNetModel(BaseTest.TestModel):
#     RBLN_AUTO_CLASS = RBLNAutoPipelineForText2Image
#     RBLN_CLASS = RBLNStableDiffusionControlNetPipeline
#     HF_MODEL_ID = "hf-internal-testing/tiny-stable-diffusion-torch"
#     CONTROLNET_ID = "hf-internal-testing/tiny-controlnet"

#     GENERATION_KWARGS = {
#         "prompt": "the mona lisa",
#         "image": torch.randn(1, 3, 64, 64, generator=torch.manual_seed(42)),
#     }
#     RBLN_CLASS_KWARGS = {
#         "rbln_img_width": 64,
#         "rbln_img_height": 64,
#         "rbln_config": {
#             "controlnet": {
#                 "batch_size": 2,
#             },
#             "unet": {
#                 "batch_size": 2,
#             },
#         },
#     }

#     @classmethod
#     def setUpClass(cls):
#         controlnet = ControlNetModel.from_pretrained(cls.CONTROLNET_ID)
#         cls.RBLN_CLASS_KWARGS["controlnet"] = controlnet
#         return super().setUpClass()


# class TestSDXLControlNetModel(BaseTest.TestModel):
#     RBLN_AUTO_CLASS = RBLNAutoPipelineForText2Image
#     RBLN_CLASS = RBLNStableDiffusionXLControlNetPipeline
#     HF_MODEL_ID = "hf-internal-testing/tiny-sdxl-pipe"
#     CONTROLNET_ID = "hf-internal-testing/tiny-controlnet-sdxl"

#     GENERATION_KWARGS = {
#         "prompt": "aerial view, a futuristic research complex in a bright foggy jungle, hard lighting",
#         "image": torch.randn(1, 3, 64, 64, generator=torch.manual_seed(42)),
#         "controlnet_conditioning_scale": 0.5,
#     }
#     RBLN_CLASS_KWARGS = {
#         "rbln_img_width": 64,
#         "rbln_img_height": 64,
#         "rbln_config": {
#             "unet": {
#                 "batch_size": 2,
#             },
#             "controlnet": {
#                 "batch_size": 2,
#             },
#         },
#     }

#     TEST_LEVEL = TestLevel.DISABLED  # Should be enabled after compiler issue is fixed

#     @classmethod
#     def setUpClass(cls):
#         controlnet = ControlNetModel.from_pretrained(cls.CONTROLNET_ID)
#         cls.RBLN_CLASS_KWARGS["controlnet"] = controlnet
#         return super().setUpClass()


# class TestSD3Model(BaseTest.TestModel):
#     RBLN_AUTO_CLASS = RBLNAutoPipelineForText2Image
#     RBLN_CLASS = RBLNStableDiffusion3Pipeline
#     HF_MODEL_ID = "hf-internal-testing/tiny-sd3-pipe"
#     GENERATION_KWARGS = {
#         "prompt": "Astronaut in a jungle, cold color palette, muted colors, detailed, 8k",
#         "num_inference_steps": 3,
#         "generator": torch.manual_seed(42),
#     }
#     RBLN_CLASS_KWARGS = {
#         "rbln_config": {
#             "transformer": {
#                 "batch_size": 2,
#             }
#         }
#     }


# class TestSD3Img2ImgModel(BaseTest.TestModel):
#     RBLN_AUTO_CLASS = RBLNAutoPipelineForImage2Image
#     RBLN_CLASS = RBLNStableDiffusion3Img2ImgPipeline
#     HF_MODEL_ID = "hf-internal-testing/tiny-sd3-pipe"
#     GENERATION_KWARGS = {
#         "prompt": "Astronaut in a jungle, cold color palette, muted colors, detailed, 8k",
#         "generator": torch.manual_seed(42),
#         "strength": 0.95,
#         "image": torch.randn(1, 3, 64, 64, generator=torch.manual_seed(42)),
#     }
#     RBLN_CLASS_KWARGS = {
#         "rbln_config": {
#             "image_size": (64, 64),
#             "transformer": {"batch_size": 2},
#         },
#     }


# class TestSDMultiControlNetModel(BaseTest.TestModel):
#     RBLN_AUTO_CLASS = RBLNAutoPipelineForText2Image
#     RBLN_CLASS = RBLNStableDiffusionControlNetPipeline
#     HF_MODEL_ID = "hf-internal-testing/tiny-stable-diffusion-torch"
#     CONTROLNET_ID = "hf-internal-testing/tiny-controlnet"

#     GENERATION_KWARGS = {
#         "prompt": "the mona lisa",
#         "image": [
#             torch.randn(1, 3, 64, 64, generator=torch.manual_seed(42)),
#             torch.randn(1, 3, 64, 64, generator=torch.manual_seed(42)),
#         ],
#         "controlnet_conditioning_scale": [1.0, 0.8],
#         "negative_prompt": "monochrome, lowres, bad anatomy, worst quality, low quality",
#     }
#     RBLN_CLASS_KWARGS = {
#         "rbln_img_width": 64,
#         "rbln_img_height": 64,
#         "rbln_config": {
#             "controlnet": {
#                 "batch_size": 2,
#             },
#             "unet": {
#                 "batch_size": 2,
#             },
#         },
#     }

#     @classmethod
#     def setUpClass(cls):
#         controlnet = ControlNetModel.from_pretrained(cls.CONTROLNET_ID)
#         controlnet_1 = ControlNetModel.from_pretrained(cls.CONTROLNET_ID)
#         controlnets = [controlnet, controlnet_1]
#         cls.RBLN_CLASS_KWARGS["controlnet"] = controlnets
#         return super().setUpClass()


# class TestKandinskyV22Model(BaseTest.TestModel):
#     RBLN_AUTO_CLASS = RBLNAutoPipelineForText2Image
#     RBLN_CLASS = RBLNKandinskyV22CombinedPipeline
#     HF_MODEL_ID = "hf-internal-testing/tiny-random-kandinsky-v22-decoder"
#     GENERATION_KWARGS = {
#         "prompt": "red cat, 4k photo",
#         "generator": torch.manual_seed(42),
#         "num_inference_steps": 3,
#     }
#     RBLN_CLASS_KWARGS = {
#         "rbln_img_width": 64,
#         "rbln_img_height": 64,
#         "rbln_config": {
#             "prior_pipe": {"prior": {"batch_size": 2}},
#             "decoder_pipe": {"unet": {"batch_size": 2}},
#         },
#     }
#     TEST_LEVEL = TestLevel.DISABLED  # Should be enabled after compiler issue is fixed

#     def test_complicate_config(self):
#         rbln_config = {
#             "prior_pipe": {
#                 "text_encoder": {
#                     "batch_size": 2,
#                 },
#             },
#             "prior_prior": {
#                 "batch_size": 4,
#             },
#             "unet": {
#                 "batch_size": 2,
#             },
#             "batch_size": 1,
#         }
#         rbln_class_kwargs_copy = self.RBLN_CLASS_KWARGS.copy()
#         rbln_class_kwargs_copy["rbln_config"] = rbln_config
#         with self.subTest():
#             _ = self.RBLN_CLASS.from_pretrained(model_id=self.HF_MODEL_ID, **rbln_class_kwargs_copy)
#         with self.subTest():
#             self.assertEqual(_.prior_text_encoder.rbln_config.batch_size, 2)
#             self.assertEqual(_.prior_prior.rbln_config.batch_size, 4)
#             self.assertEqual(_.unet.rbln_config.batch_size, 2)


# class TestKandinskyV22Img2ImgModel(BaseTest.TestModel):
#     RBLN_AUTO_CLASS = RBLNAutoPipelineForImage2Image
#     RBLN_CLASS = RBLNKandinskyV22Img2ImgCombinedPipeline
#     HF_MODEL_ID = "hf-internal-testing/tiny-random-kandinsky-v22-decoder"

#     from torchvision.transforms.functional import to_pil_image

#     image = torch.randn(3, 64, 64)
#     image = to_pil_image(image)
#     GENERATION_KWARGS = {
#         "prompt": "A red cartoon frog, 4k",
#         "generator": torch.manual_seed(42),
#         "prior_num_inference_steps": 10,
#         "num_inference_steps": 10,
#         "image": image,
#     }
#     RBLN_CLASS_KWARGS = {
#         "rbln_img_width": 64,
#         "rbln_img_height": 64,
#         "rbln_config": {
#             "prior_pipe": {"prior": {"batch_size": 2}},
#             "decoder_pipe": {"unet": {"batch_size": 2}},
#         },
#     }
#     TEST_LEVEL = TestLevel.DISABLED  # Should be enabled after compiler issue is fixed


class TestSVDImg2VidModel(BaseTest.TestModel):
    RBLN_CLASS = RBLNStableVideoDiffusionPipeline
    # ref: https://github.com/huggingface/diffusers/blob/b88fef47851059ce32f161d17f00cd16d94af96a/tests/pipelines/stable_video_diffusion/test_stable_video_diffusion.py#L64
    HF_MODEL_ID = "seinpark/tiny-stable-video-diffusion-img2vid"

    GENERATION_KWARGS = {
        "num_inference_steps": 2,
        "generator": torch.manual_seed(42),
        "image": torch.randn(1, 3, 32, 32, generator=torch.manual_seed(42)).uniform_(0, 1),
        "num_frames": 2,
        "decode_chunk_size": 2,
        "output_type": "pt",
        "height": 32,
        "width": 32,
    }
    RBLN_CLASS_KWARGS = {
        "rbln_width": 32,
        "rbln_height": 32,
        "rbln_num_frames": 2,
        "rbln_decode_chunk_size": 2,
<<<<<<< HEAD
        # "rbln_create_runtimes": True,
=======
>>>>>>> 60eaa3fe
    }

    # def test_generate(self):
    #     inputs = self.get_inputs()
    #     output = self.model(**inputs).frames[0]
    #     output = self.postprocess(inputs, output)
    #     if self.EXPECTED_OUTPUT:
    #         self.assertEqual(output, self.EXPECTED_OUTPUT)


if __name__ == "__main__":
    unittest.main()<|MERGE_RESOLUTION|>--- conflicted
+++ resolved
@@ -327,10 +327,6 @@
         "rbln_height": 32,
         "rbln_num_frames": 2,
         "rbln_decode_chunk_size": 2,
-<<<<<<< HEAD
-        # "rbln_create_runtimes": True,
-=======
->>>>>>> 60eaa3fe
     }
 
     # def test_generate(self):
