--- conflicted
+++ resolved
@@ -12,25 +12,17 @@
 # See the License for the specific language governing permissions and
 # limitations under the License.
 
-<<<<<<< HEAD
-from typing import Optional
-=======
 from typing import Optional, Union, TYPE_CHECKING
->>>>>>> 8adfbdcc
 
 from transformers import PretrainedConfig
 from transformers.modeling_utils import PreTrainedModel
 
-<<<<<<< HEAD
 from ....utils import logging
 from ...models.decoderonly import (
     RBLNDecoderOnlyModelConfig,
     RBLNDecoderOnlyModelForCausalLM,
     RBLNDecoderOnlyModelForCausalLMConfig,
 )
-=======
-from ...models.decoderonly import RBLNDecoderOnlyModelForCausalLM, RBLNDecoderOnlyModelForCausalLMConfig
->>>>>>> 8adfbdcc
 from .gpt_oss_architecture import RBLNGptOssWrapper
 
 if TYPE_CHECKING:
@@ -112,7 +104,6 @@
         return rbln_config
 
     @classmethod
-<<<<<<< HEAD
     def get_pytorch_model(
         cls, model_id: str, *args, rbln_config: Optional[RBLNDecoderOnlyModelConfig] = None, **kwargs
     ) -> PreTrainedModel:
@@ -150,7 +141,6 @@
         model.load_state_dict(state_dict, strict=False)
 
         return model
-=======
     def _update_rbln_config(
         cls,
         preprocessors: Optional[Union["AutoFeatureExtractor", "AutoProcessor", "AutoTokenizer"]] = None,
@@ -165,5 +155,4 @@
                 "use_attention_mask is not supported for GPT-OSS because custom attention does not support attention sink for masked attention"
             )
 
-        return rbln_config
->>>>>>> 8adfbdcc
+        return rbln_config