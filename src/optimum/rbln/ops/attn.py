--- conflicted
+++ resolved
@@ -27,21 +27,12 @@
 @lru_cache
 def register_rbln_custom_paged_attention():
     torch.library.define(
-<<<<<<< HEAD
-        "rbln_custom_ops::masked_attn_decode",
-        "(Tensor x, Tensor y, Tensor z, Tensor w, Tensor a, Tensor b, Tensor c, Tensor d) -> Tensor",
-    )
-
-    @torch.library.impl("rbln_custom_ops::masked_attn_decode", "cpu")
-    def masked_attn_decode_cpu(q, k, v, mask, kcache, vcache, seq, scale):
-=======
         "rbln_custom_ops::paged_attn_decode",
-        "(Tensor x, Tensor y, Tensor z, Tensor w, Tensor a, Tensor b, Tensor c, Tensor d, Tensor e, int f) -> Tensor[]",
+        "(Tensor x, Tensor y, Tensor z, Tensor w, Tensor a, Tensor b, Tensor c, Tensor d, Tensor e, int f) -> Tensor",
     )
 
     @torch.library.impl("rbln_custom_ops::paged_attn_decode", "cpu")
     def attn_decode_cpu(q, k, v, mask, kcache, vcache, seq, scale, block_table, block_size):
->>>>>>> d9affd2e
         """Defines the computation pattern for fused attention with KV cache updates.
 
         IMPORTANT: This op serves as a pattern definition for the RBLN compiler to generate
@@ -70,35 +61,17 @@
         """
         return q
 
-<<<<<<< HEAD
-    @register_fake("rbln_custom_ops::masked_attn_decode")
-    def masked_attn_decode_abstract(q, k, v, m, kcache, vcache, seq, scale):
-        return q
-
-    torch.library.define(
-        "rbln_custom_ops::masked_attn_prefill",
-        "(Tensor x, Tensor y, Tensor z, Tensor w, Tensor a, Tensor b, Tensor c, Tensor d, Tensor e) -> Tensor",
-    )
-
-    @torch.library.impl("rbln_custom_ops::masked_attn_prefill", "cpu")
-    def masked_attn_prefill_cpu(q, k, v, mask, kcache, vcache, batch, seq, scale):
-=======
     @register_fake("rbln_custom_ops::paged_attn_decode")
     def attn_decode_abstract(q, k, v, m, kcache, vcache, seq, scale, block_table, block_size):
-        return (
-            q,
-            torch.empty(*kcache.shape, device=kcache.device),
-            torch.empty(*vcache.shape, device=vcache.device),
-        )
+        return q
 
     torch.library.define(
         "rbln_custom_ops::paged_attn_prefill",
-        "(Tensor x, Tensor y, Tensor z, Tensor w, Tensor a, Tensor b, Tensor c, Tensor d, Tensor e, int f) -> Tensor[]",
+        "(Tensor x, Tensor y, Tensor z, Tensor w, Tensor a, Tensor b, Tensor c, Tensor d, Tensor e, int f) -> Tensor",
     )
 
     @torch.library.impl("rbln_custom_ops::paged_attn_prefill", "cpu")
     def attn_prefill_cpu(q, k, v, mask, kcache, vcache, seq, scale, block_table, block_size):
->>>>>>> d9affd2e
         """Defines the computation pattern for prefill phase attention with KV cache updates.
 
         IMPORTANT: This op serves as a pattern definition for the RBLN compiler to generate
@@ -125,35 +98,20 @@
         """
         return q
 
-<<<<<<< HEAD
-    @register_fake("rbln_custom_ops::masked_attn_prefill")
-    def masked_attn_prefill_abstract(q, k, v, m, kcache, vcache, batch, seq, scale):
-        return q
-=======
     @register_fake("rbln_custom_ops::paged_attn_prefill")
     def attn_prefill_abstract(q, k, v, m, kcache, vcache, seq, scale, block_table, block_size):
-        return q, kcache, vcache
->>>>>>> d9affd2e
+        return q
 
 
 @lru_cache
 def register_rbln_custom_paged_causal_attention():
     torch.library.define(
-<<<<<<< HEAD
-        "rbln_custom_ops::causal_masked_attn_decode",
-        "(Tensor x, Tensor y, Tensor z, Tensor a, Tensor b, Tensor c, Tensor d) -> Tensor",
-    )
-
-    @torch.library.impl("rbln_custom_ops::causal_masked_attn_decode", "cpu")
-    def causal_masked_attn_decode_cpu(q, k, v, kcache, vcache, seq, scale):
-=======
         "rbln_custom_ops::paged_causal_attn_decode",
-        "(Tensor x, Tensor y, Tensor z, Tensor a, Tensor b, Tensor c, Tensor d, Tensor e, int f) -> Tensor[]",
+        "(Tensor x, Tensor y, Tensor z, Tensor a, Tensor b, Tensor c, Tensor d, Tensor e, int f) -> Tensor",
     )
 
     @torch.library.impl("rbln_custom_ops::paged_causal_attn_decode", "cpu")
     def attn_decode_cpu(q, k, v, kcache, vcache, seq, scale, block_table, block_size):
->>>>>>> d9affd2e
         """Defines the computation pattern for fused attention with KV cache updates.
 
         IMPORTANT: This op serves as a pattern definition for the RBLN compiler to generate
@@ -181,35 +139,17 @@
         """
         return q
 
-<<<<<<< HEAD
-    @register_fake("rbln_custom_ops::causal_masked_attn_decode")
-    def causal_masked_attn_decode_abstract(q, k, v, kcache, vcache, seq, partition):
-        return q
-
-    torch.library.define(
-        "rbln_custom_ops::causal_masked_attn_prefill",
-        "(Tensor x, Tensor y, Tensor z, Tensor a, Tensor b, Tensor c, Tensor d, Tensor e) -> Tensor",
-    )
-
-    @torch.library.impl("rbln_custom_ops::causal_masked_attn_prefill", "cpu")
-    def causal_masked_attn_prefill_cpu(q, k, v, kcache, vcache, batch, seq, scale):
-=======
     @register_fake("rbln_custom_ops::paged_causal_attn_decode")
     def attn_decode_abstract(q, k, v, kcache, vcache, seq, scale, block_table, block_size):
-        return (
-            q,
-            torch.empty(*kcache.shape, device=kcache.device),
-            torch.empty(*vcache.shape, device=vcache.device),
-        )
+        return q
 
     torch.library.define(
         "rbln_custom_ops::paged_causal_attn_prefill",
-        "(Tensor x, Tensor y, Tensor z, Tensor a, Tensor b, Tensor c, Tensor d, Tensor e, int f) -> Tensor[]",
+        "(Tensor x, Tensor y, Tensor z, Tensor a, Tensor b, Tensor c, Tensor d, Tensor e, int f) -> Tensor",
     )
 
     @torch.library.impl("rbln_custom_ops::paged_causal_attn_prefill", "cpu")
     def attn_prefill_cpu(q, k, v, kcache, vcache, seq, scale, block_table, block_size):
->>>>>>> d9affd2e
         """Defines the computation pattern for prefill phase attention with KV cache updates.
 
         IMPORTANT: This op serves as a pattern definition for the RBLN compiler to generate
@@ -236,27 +176,16 @@
         """
         return q
 
-<<<<<<< HEAD
-    @register_fake("rbln_custom_ops::causal_masked_attn_prefill")
-    def causal_masked_attn_prefill_abstract(q, k, v, kcache, vcache, batch, seq, partition):
-        return q
-=======
     @register_fake("rbln_custom_ops::paged_causal_attn_prefill")
     def attn_prefill_abstract(q, k, v, kcache, vcache, seq, scale, block_table, block_size):
-        return q, kcache, vcache
->>>>>>> d9affd2e
+        return q
 
 
 @lru_cache
 def register_rbln_custom_add_softmax_attention():
     torch.library.define(
-<<<<<<< HEAD
-        "rbln_custom_ops::attn_decode_add_softmax",
+        "rbln_custom_ops::add_softmax_attn_decode",
         "(Tensor x, Tensor y, Tensor z, Tensor w, Tensor a, Tensor b, Tensor c, Tensor d) -> Tensor",
-=======
-        "rbln_custom_ops::add_softmax_attn_decode",
-        "(Tensor x, Tensor y, Tensor z, Tensor w, Tensor a, Tensor b, Tensor c, Tensor d) -> Tensor[]",
->>>>>>> d9affd2e
     )
 
     @torch.library.impl("rbln_custom_ops::add_softmax_attn_decode", "cpu")
@@ -287,52 +216,6 @@
         """
         return q
 
-<<<<<<< HEAD
-    @register_fake("rbln_custom_ops::attn_decode_add_softmax")
-    def attn_decode_add_softmax_abstract(q, k, v, m, kcache, vcache, seq, partition):
-        return q
-
-    torch.library.define(
-        "rbln_custom_ops::attn_prefill_add_softmax",
-        "(Tensor x, Tensor y, Tensor z, Tensor w, Tensor a, Tensor b, Tensor c, Tensor d, Tensor e) -> Tensor",
-    )
-
-    @torch.library.impl("rbln_custom_ops::attn_prefill_add_softmax", "cpu")
-    def attn_prefill_add_softmax_cpu(q, k, v, mask, kcache, vcache, batch, seq, scale):
-        """Defines the computation pattern for prefill phase attention with KV cache updates.
-
-        IMPORTANT: This op serves as a pattern definition for the RBLN compiler to generate
-        a single optimized NPU operation. It is NOT meant for CPU execution.
-
-        Key differences from decode pattern:
-        - Handles prefill phase with multiple input tokens
-        - Takes explicit batch index for continuous batching
-
-        Expected tensor shapes:
-        - q: [batch=1, n_heads, n_groups, seq_len, head_dim] - Query states for multiple tokens
-        - k: [batch=1, n_heads, 1, seq_len, head_dim] - Key states for current input
-        - v: [batch=1, n_heads, 1, seq_len, head_dim] - Value states for current input
-        - mask: [batch=1, 1, 1, seq_len, max_seq_len] - Attention mask
-        - kcache: [batch_size, n_heads, 1, max_seq_len, head_dim] - Key cache
-        - vcache: [batch_size, n_heads, 1, max_seq_len, head_dim] - Value cache
-        - batch: [1] - Batch index for cache access
-        - seq: [1] - Starting sequence position
-        - scale: [] - Attention scale factor
-
-        Returns:
-            Tensor: attn_output: [batch=1, n_heads, seq_len, 1, head_dim] - Attention output
-        """
-        return q
-
-    @register_fake("rbln_custom_ops::attn_prefill_add_softmax")
-    def attn_prefill_add_softmax_abstract(q, k, v, m, kcache, vcache, batch, seq, partition):
-        return q
-=======
     @register_fake("rbln_custom_ops::add_softmax_attn_decode")
     def add_softmax_attn_decode_abstract(q, k, v, m, kcache, vcache, seq, partition):
-        return (
-            q,
-            torch.empty(*kcache.shape, device=kcache.device),
-            torch.empty(*vcache.shape, device=vcache.device),
-        )
->>>>>>> d9affd2e
+        return q