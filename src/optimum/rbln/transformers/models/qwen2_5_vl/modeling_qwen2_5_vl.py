# Copyright 2025 Rebellions Inc. All rights reserved.

# Licensed under the Apache License, Version 2.0 (the "License");
# you may not use this file except in compliance with the License.
# You may obtain a copy of the License at:

#     http://www.apache.org/licenses/LICENSE-2.0

# Unless required by applicable law or agreed to in writing, software
# distributed under the License is distributed on an "AS IS" BASIS,
# WITHOUT WARRANTIES OR CONDITIONS OF ANY KIND, either express or implied.
# See the License for the specific language governing permissions and
# limitations under the License.

import inspect
from pathlib import Path
from typing import TYPE_CHECKING, Any, Callable, List, Optional, Tuple, Union

import torch
from transformers import (
    AutoModelForVision2Seq,
    PretrainedConfig,
    PreTrainedModel,
    Qwen2_5_VLForConditionalGeneration,
)
from transformers.modeling_utils import no_init_weights
from transformers.models.qwen2_5_vl.modeling_qwen2_5_vl import (
    Qwen2_5_VisionPatchEmbed,
    Qwen2_5_VisionRotaryEmbedding,
    Qwen2_5_VisionTransformerPretrainedModel,
    Qwen2_5_VLRotaryEmbedding,
)

from ....configuration_utils import RBLNCompileConfig
from ....modeling import RBLNModel
from ....utils.logging import get_logger
from ..decoderonly.modeling_decoderonly import RBLNDecoderOnlyModelForCausalLM, RBLNDecoderOnlyOutput
from .configuration_qwen2_5_vl import (
    RBLNQwen2_5_VisionTransformerPretrainedModelConfig,
    RBLNQwen2_5_VLForConditionalGenerationConfig,
)
from .qwen2_5_vl_architecture import Qwen2_5_VisionTransformerWrapper, Qwen2_5_VL_LanguageModelWrapper


logger = get_logger(__name__)

if TYPE_CHECKING:
    from transformers import (
        AutoFeatureExtractor,
        AutoProcessor,
        AutoTokenizer,
        PretrainedConfig,
    )


class RBLNQwen2_5_VisionTransformerPretrainedModel(RBLNModel):
    auto_model_class = None

    def __post_init__(self, **kwargs):
        self.transformer = self.model[0]
        self.max_seq_lens = torch.tensor(sorted(self.rbln_config.max_seq_lens, reverse=False))
        config = self.config
        self.window_size = config.window_size
        self.patch_size = config.spatial_patch_size
        self.spatial_merge_size = config.spatial_merge_size
        self.spatial_merge_unit = config.spatial_merge_size * config.spatial_merge_size
        self.rotary_pos_emb = Qwen2_5_VisionRotaryEmbedding((config.hidden_size // config.num_heads) // 2)
        with no_init_weights():
            self.patch_embed = Qwen2_5_VisionPatchEmbed(
                patch_size=config.patch_size,
                temporal_patch_size=config.temporal_patch_size,
                in_channels=config.in_channels,
                embed_dim=config.hidden_size,
            )
        artifacts = torch.load(self.model_save_dir / self.subfolder / "torch_artifacts.pth", weights_only=False)
        self.patch_embed.load_state_dict(artifacts["patch_embed"])

    @classmethod
    def save_torch_artifacts(
        cls,
        model: "Qwen2_5_VLForConditionalGeneration",
        save_dir_path: Path,
        subfolder: str,
        rbln_config: RBLNQwen2_5_VisionTransformerPretrainedModelConfig,
    ):
        save_dict = {}
        save_dict["patch_embed"] = model.patch_embed.state_dict()
        torch.save(save_dict, save_dir_path / subfolder / "torch_artifacts.pth")

    @classmethod
    def wrap_model_if_needed(
        cls, model: "PreTrainedModel", rbln_config: RBLNQwen2_5_VisionTransformerPretrainedModelConfig
    ):
        return Qwen2_5_VisionTransformerWrapper(model).eval()

    def __getattr__(self, __name: str) -> Any:
        def redirect(func):
            return lambda *pargs, **kwargs: func(self, *pargs, **kwargs)

        val = getattr(Qwen2_5_VisionTransformerPretrainedModel, __name)

        if isinstance(val, Callable) and "self" in set(inspect.signature(val).parameters):
            return redirect(val)
        return val

    @classmethod
    def _update_rbln_config(
        cls,
        preprocessors: Union["AutoFeatureExtractor", "AutoProcessor", "AutoTokenizer"],
        model: Optional["PreTrainedModel"] = None,
        model_config: "PretrainedConfig" = None,
        rbln_config: Optional[RBLNQwen2_5_VisionTransformerPretrainedModelConfig] = None,
    ) -> RBLNQwen2_5_VisionTransformerPretrainedModelConfig:
        window_size = getattr(model_config, "window_size")
        patch_size = getattr(model_config, "patch_size")
        hidden_size = getattr(model_config, "hidden_size")
        num_heads = getattr(model_config, "num_heads")
        head_dim = hidden_size // num_heads
        window_seq_len = (window_size // patch_size) ** 2

        input_infos = []
        for max_seq_len in rbln_config.max_seq_lens:
            if max_seq_len % window_seq_len > 0:
                raise ValueError(
                    f"max_seq_len ({max_seq_len}) must be a multiple of window_seq_len ({window_seq_len})."
                )

            input_info = [
                ("hidden_states", [max_seq_len, hidden_size], "float32"),
                ("full_attn_masks", [1, 1, max_seq_len, max_seq_len], "float32"),
                (
                    "window_attn_masks",
                    [max_seq_len // window_seq_len, 1, window_seq_len, window_seq_len],
                    "float32",
                ),
                (
                    "cos",
                    [1, 1, max_seq_len, head_dim],
                    "float32",
                ),
                (
                    "sin",
                    [1, 1, max_seq_len, head_dim],
                    "float32",
                ),
            ]
            input_infos.append(input_info)

        rbln_compile_config = RBLNCompileConfig(input_info=input_infos)
        rbln_config.set_compile_cfgs([rbln_compile_config])

        return rbln_config

    @staticmethod
    def _pad_for_window_attn_layers(
        window_indice: List[int],
        hidden_states: torch.Tensor,
        position_embeddings: Tuple[torch.Tensor, torch.Tensor],
        window_seq_len: int,
        max_seq_len: int,
    ):
        # Padding for Window Attention
        padded_hidden_state = []
        padded_cos = []
        padded_sin = []
        window_valid_lengths = []
        for i in range(len(window_indice) - 1):
            start, end = window_indice[i], window_indice[i + 1]
            segment = hidden_states[start:end]
            cos_segment = position_embeddings[0][start:end]
            sin_segment = position_embeddings[1][start:end]
            segment_len = end - start

            if segment_len < window_seq_len:
                padding_size = window_seq_len - segment_len
                padding = torch.zeros(
                    padding_size,
                    segment.shape[-1],
                    dtype=segment.dtype,
                )
                padding_pos = torch.zeros(
                    padding_size,
                    cos_segment.shape[-1],
                    dtype=cos_segment.dtype,
                )
                padded_segment = torch.cat([segment, padding], dim=0)
                padded_cos_segment = torch.cat([cos_segment, padding_pos], dim=0)
                padded_sin_segment = torch.cat([sin_segment, padding_pos], dim=0)
            else:
                padded_segment = segment
                padded_cos_segment = cos_segment
                padded_sin_segment = sin_segment
            padded_hidden_state.append(padded_segment)
            window_valid_lengths.append(segment_len)
            padded_cos.append(padded_cos_segment)
            padded_sin.append(padded_sin_segment)
        hidden_state_padded = torch.cat(padded_hidden_state)
        cos_padded = torch.cat(padded_cos, dim=0)
        sin_padded = torch.cat(padded_sin, dim=0)

        window_attn_masks = torch.ones(
            max_seq_len // window_seq_len,
            1,
            window_seq_len,
            window_seq_len,
            dtype=torch.float32,
        )
        for i, valid_len in enumerate(window_valid_lengths):
            if valid_len < window_seq_len:
                window_attn_masks[i, :, valid_len:, :] = 0
                window_attn_masks[i, :, :, valid_len:] = 0

        return hidden_state_padded, cos_padded, sin_padded, window_attn_masks, window_valid_lengths

    @staticmethod
    def _pad_for_full_attn_layers(
        hidden_state_padded, cos_padded, sin_padded, max_seq_len, window_valid_lengths, window_seq_len
    ):
        if hidden_state_padded.shape[0] < max_seq_len:
            full_padding_size = max_seq_len - hidden_state_padded.shape[0]
            full_padding_hidden = torch.zeros(
                full_padding_size,
                hidden_state_padded.shape[-1],
                dtype=hidden_state_padded.dtype,
            )
            hidden_state_full_padded = torch.cat([hidden_state_padded, full_padding_hidden], dim=0)  # [5120, 1280]
            full_padding_pos = torch.zeros(
                full_padding_size,
                cos_padded.shape[-1],
                dtype=cos_padded.dtype,
            )
            cos_full_padded = torch.cat([cos_padded, full_padding_pos], dim=0)
            sin_full_padded = torch.cat([sin_padded, full_padding_pos], dim=0)
            window_valid_lengths.extend([0] * (max_seq_len // window_seq_len - len(window_valid_lengths)))
        else:
            hidden_state_full_padded = hidden_state_padded
            cos_full_padded = cos_padded
            sin_full_padded = sin_padded

        full_attn_masks = torch.ones(
            1,
            1,
            max_seq_len,
            max_seq_len,
            dtype=torch.float32,
        )
        for i, valid_len in enumerate(window_valid_lengths):
            start = i * window_seq_len
            end = start + window_seq_len
            full_attn_masks[:, :, start + valid_len : end, :] = 0
            full_attn_masks[:, :, :, start + valid_len : end] = 0

        return hidden_state_full_padded, cos_full_padded, sin_full_padded, full_attn_masks

    def forward(self, hidden_states: torch.Tensor, grid_thw: torch.Tensor) -> torch.Tensor:
        hidden_states = self.patch_embed(hidden_states)
        rotary_pos_emb = self.rot_pos_emb(grid_thw)
        window_index, cu_window_seqlens = self.get_window_index(grid_thw)
        cu_window_seqlens = torch.tensor(
            cu_window_seqlens,
            dtype=torch.int32,
        )
        cu_window_seqlens = torch.unique_consecutive(cu_window_seqlens)

        seq_len, _ = hidden_states.size()
        hidden_states = hidden_states.reshape(seq_len // self.spatial_merge_unit, self.spatial_merge_unit, -1)
        hidden_states = hidden_states[window_index, :, :]
        hidden_states = hidden_states.reshape(seq_len, -1)
        rotary_pos_emb = rotary_pos_emb.reshape(seq_len // self.spatial_merge_unit, self.spatial_merge_unit, -1)
        rotary_pos_emb = rotary_pos_emb[window_index, :, :]
        rotary_pos_emb = rotary_pos_emb.reshape(seq_len, -1)
        emb = torch.cat((rotary_pos_emb, rotary_pos_emb), dim=-1)
        position_embeddings = (emb.cos(), emb.sin())

        cu_seqlens = torch.repeat_interleave(grid_thw[:, 1] * grid_thw[:, 2], grid_thw[:, 0]).cumsum(
            dim=0,
            dtype=torch.int32,
        )
        cu_seqlens = torch.nn.functional.pad(cu_seqlens, (1, 0), value=0)

        num_images = len(cu_seqlens) - 1
        cu_window_seqlens = cu_window_seqlens.tolist()
        window_seq_len = (self.window_size // self.patch_size) ** 2

        output_hidden_states = []

        # Process each image in the sequence
        for i in range(num_images):
            image_s, image_e = cu_seqlens[i], cu_seqlens[i + 1]
            window_indice = cu_window_seqlens[cu_window_seqlens.index(image_s) : cu_window_seqlens.index(image_e) + 1]

            # Select the nearest higher max_seq_len from the available compiled models.
            window_padded_len = len(window_indice) * window_seq_len
            try:
                ws_index = torch.searchsorted(self.max_seq_lens, window_padded_len).item()
                max_seq_len = self.max_seq_lens[ws_index]
            except Exception:
                raise ValueError(
                    f"Required seq_len({window_padded_len}) is larger than available max_seq_lens({self.max_seq_lens.tolist()})."
                )

            # Padding for Window Attention Layers
            hidden_state_padded, cos_padded, sin_padded, window_attn_masks, window_valid_lengths = (
                self._pad_for_window_attn_layers(
                    window_indice, hidden_states, position_embeddings, window_seq_len, max_seq_len
                )
            )

            # Padding for Full Attention Layers
            hidden_state_full_padded, cos_full_padded, sin_full_padded, full_attn_masks = (
                self._pad_for_full_attn_layers(
                    hidden_state_padded, cos_padded, sin_padded, max_seq_len, window_valid_lengths, window_seq_len
                )
            )

            # RBLN run with the compiled model
            output = self.transformer(
                hidden_state_full_padded,
                full_attn_masks,
                window_attn_masks,
                cos_full_padded[None, None, :, :],
                sin_full_padded[None, None, :, :],
            )

            # Depadding
            depadded_output = []
            for i, valid_len in enumerate(window_valid_lengths):
                start = i * (window_seq_len // self.spatial_merge_unit)
                end = start + (valid_len // self.spatial_merge_unit)
                depadded_output.append(output[start:end])
            output = torch.cat(depadded_output, dim=0)

            output_hidden_states.append(output)
        hidden_states = torch.cat(output_hidden_states)
        reverse_indices = torch.argsort(window_index)
        hidden_states = hidden_states[reverse_indices, :]

        return hidden_states


class RBLNQwen2_5_VLForConditionalGeneration(RBLNDecoderOnlyModelForCausalLM):
    """
    RBLNQwen2_5_VLForConditionalGeneration is a multi-modal model that integrates vision and language processing capabilities,
    optimized for RBLN NPUs. It is designed for conditional generation tasks that involve both image and text inputs.

    This model inherits from [`RBLNDecoderOnlyModelForCausalLM`]. Check the superclass documentation for the generic methods the library implements for all its models.

    Important Note:
        This model includes a Large Language Model (LLM). For optimal performance, it is highly recommended to use
        tensor parallelism for the language model. This can be achieved by using the `rbln_config` parameter in the
        `from_pretrained` method. Refer to the `from_pretrained` documentation and the RBLNQwen2_5_VLForConditionalGenerationConfig class for details.

    Examples:
        ```python
        from optimum.rbln import RBLNQwen2_5_VLForConditionalGeneration

        model = RBLNQwen2_5_VLForConditionalGeneration.from_pretrained(
            "Qwen/Qwen2.5-VL-7B-Instruct",
            export=True,
            rbln_config={
                "visual": {
                    "max_seq_lens": 6400,
                    "device": 0,
                },
                "tensor_parallel_size": 8,
                "kvcache_partition_len": 16_384,
                "max_seq_len": 114_688,
                "device": [0, 1, 2, 3, 4, 5, 6, 7],
            },
        )

        model.save_pretrained("compiled-qwen2.5-vl-7b-instruct")
        ```
    """

    auto_model_class = AutoModelForVision2Seq
    _rbln_submodules = [
        {"name": "visual"},
    ]
    _decoder_wrapper_cls = Qwen2_5_VL_LanguageModelWrapper
    _use_rotary_emb = False

    def __post_init__(self, **kwargs):
        super().__post_init__(**kwargs)
        self.visual = self.rbln_submodules[0]
        self.mrope_section = self.config.rope_scaling["mrope_section"]
        self.rotary_emb = Qwen2_5_VLRotaryEmbedding(self.config)
        self.rope_deltas = torch.zeros(self.rbln_config.batch_size)

    def can_generate(self):
        return True

    @classmethod
    def update_kwargs(cls, kwargs):
        kwargs.update(
            {
                "_attn_implementation": "eager",
            }
        )
        return super().update_kwargs(kwargs)

    @classmethod
    def get_input_info(
        cls,
        batch_size: int,
        query_length: int,
        rbln_config: RBLNQwen2_5_VLForConditionalGenerationConfig,
        model_config: PretrainedConfig,
    ):
<<<<<<< HEAD
        """
        Returns the input information for the RBLNQwen2_5_VLForConditionalGeneration.

        Args:
            batch_size (int): The batch size.
            query_length (int): The length of the query.
            rbln_config (RBLNQwen2_5_VLForConditionalGenerationConfig): The RBLN model configuration.
            model_config (PretrainedConfig): The HuggingFace model configuration.
        """
=======
>>>>>>> 050ac1f2
        input_info = super().get_input_info(batch_size, query_length, rbln_config, model_config)
        pos_idx = 3
        input_info.insert(
            pos_idx,
            (
                "position_emb",
                [2, batch_size, 1, query_length, model_config.hidden_size // model_config.num_attention_heads],
                "float32",
            ),
        )

        return input_info

    def prepare_inputs_for_generation(
        self,
        input_ids: torch.LongTensor,
        generate_idx: Optional[torch.Tensor] = None,
        attention_mask: Optional[torch.LongTensor] = None,
        inputs_embeds: Optional[torch.Tensor] = None,
        pixel_values=None,
        pixel_values_videos=None,
        image_grid_thw=None,
        video_grid_thw=None,
        second_per_grid_ts=None,
        **kwargs,
    ):
        model_inputs = {}
        is_prefill_phase = generate_idx is None

        if is_prefill_phase:
            generate_idx = attention_mask.sum(dim=-1, keepdim=True).int()
            cache_position = None
            model_inputs.update({"input_ids": input_ids})
        else:
            if inputs_embeds is not None:
                raise NotImplementedError("Specifying inputs_embeds in decoder phase is not supported.")

            input_ids = input_ids[:, -1:]
            cache_position = generate_idx
            generate_idx = generate_idx + 1
            model_inputs.update({"input_ids": input_ids})

        model_inputs.update(
            {
                "attention_mask": attention_mask,
                "cache_position": cache_position,
                "generate_idx": generate_idx,
                "pixel_values": pixel_values,
                "pixel_values_videos": pixel_values_videos,
                "image_grid_thw": image_grid_thw,
                "video_grid_thw": video_grid_thw,
                "second_per_grid_ts": second_per_grid_ts,
            }
        )

        return model_inputs

    def _get_position_embeddings(self, hidden_states, position_ids):
        cos, sin = self.rotary_emb(hidden_states, position_ids)
        mrope_section = self.mrope_section * 2
        cos = torch.cat([m[i % 3] for i, m in enumerate(cos.split(mrope_section, dim=-1))], dim=-1).unsqueeze(1)
        sin = torch.cat([m[i % 3] for i, m in enumerate(sin.split(mrope_section, dim=-1))], dim=-1).unsqueeze(1)
        return torch.stack([cos, sin])

    def _preprocess_prefill(
        self,
        input_ids: torch.LongTensor = None,
        attention_mask: torch.Tensor = None,
        pixel_values: torch.Tensor = None,
        pixel_values_videos: torch.FloatTensor = None,
        image_grid_thw: torch.LongTensor = None,
        video_grid_thw: torch.LongTensor = None,
        second_per_grid_ts: torch.Tensor = None,
    ):
        batch_size = input_ids.shape[0]
        inputs_embeds = self.embed_tokens(input_ids)

        if pixel_values is not None:
            image_embeds = self.visual(pixel_values, grid_thw=image_grid_thw)
            n_image_tokens = (input_ids == self.config.image_token_id).sum().item()
            n_image_features = image_embeds.shape[0]
            if n_image_tokens != n_image_features:
                raise ValueError(
                    f"Image features and image tokens do not match: tokens: {n_image_tokens}, features {n_image_features}"
                )

            mask = input_ids == self.config.image_token_id
            mask_unsqueezed = mask.unsqueeze(-1)
            mask_expanded = mask_unsqueezed.expand_as(inputs_embeds)

            image_embeds = image_embeds.to(inputs_embeds.device, inputs_embeds.dtype)
            inputs_embeds = inputs_embeds.masked_scatter(mask_expanded, image_embeds)

        if pixel_values_videos is not None:
            video_embeds = self.visual(pixel_values_videos, grid_thw=video_grid_thw)
            n_video_tokens = (input_ids == self.config.video_token_id).sum().item()
            n_video_features = video_embeds.shape[0]
            if n_video_tokens != n_video_features:
                raise ValueError(
                    f"Video features and video tokens do not match: tokens: {n_video_tokens}, features {n_video_features}"
                )

            mask = input_ids == self.config.video_token_id
            mask_unsqueezed = mask.unsqueeze(-1)
            mask_expanded = mask_unsqueezed.expand_as(inputs_embeds)
            inputs_embeds = inputs_embeds.masked_scatter(mask_expanded, video_embeds)

        max_inputs_len = input_ids.shape[1]

        head_dim = getattr(self.config, "head_dim", None) or self.config.hidden_size // self.config.num_attention_heads
        all_position_embeds = torch.zeros(2, batch_size, 1, max_inputs_len, head_dim)
        all_rope_deltas = []

        image_token_id = self.config.image_token_id
        video_token_id = self.config.video_token_id
        vision_start_token_id = self.config.vision_start_token_id
        image_idx, video_idx = 0, 0

        for b_idx in range(batch_size):
            input_id = input_ids[b_idx : b_idx + 1][:, attention_mask[b_idx].bool()]
            vision_start_indices = torch.argwhere(input_id == vision_start_token_id).squeeze(1)
            vision_tokens = input_id[0][vision_start_indices + 1]
            image_nums = (vision_tokens == image_token_id).sum()
            video_nums = (vision_tokens == video_token_id).sum()
            position_ids, rope_deltas = self.get_rope_index(
                input_id,
                image_grid_thw[image_idx : image_idx + image_nums] if image_grid_thw is not None else None,
                video_grid_thw[video_idx : video_idx + video_nums] if video_grid_thw is not None else None,
                second_per_grid_ts[video_idx : video_idx + video_nums] if second_per_grid_ts is not None else None,
            )
            image_idx += image_nums
            video_idx += video_nums

            position_embed = self._get_position_embeddings(inputs_embeds, position_ids)
            mask_indices = torch.nonzero(attention_mask[b_idx], as_tuple=True)[0]
            all_position_embeds[:, b_idx : b_idx + 1].index_copy_(dim=-2, index=mask_indices, source=position_embed)
            all_rope_deltas.append(rope_deltas)

        rope_deltas = torch.stack(all_rope_deltas)

        return inputs_embeds, all_position_embeds, rope_deltas

    def _preprocess_decoder(
        self,
        input_ids: torch.LongTensor = None,
        cache_position: torch.LongTensor = None,
    ):
        if self.rbln_config.batch_size != cache_position.shape[0]:
            raise RuntimeError(
                f"Cache position size mismatch: got {cache_position.shape[0]}, expected {self.rbln_config.batch_size}."
            )

        inputs_embeds = self.embed_tokens(input_ids)
        position_embeds = []
        for b_idx in range(self.rbln_config.batch_size):
            delta = cache_position[b_idx] + self.rope_deltas[b_idx]
            position_ids = torch.arange(1).view(1, -1)
            position_ids = position_ids.add(delta)
            position_ids = position_ids.unsqueeze(0).expand(3, -1, -1)
            position_embed = self._get_position_embeddings(torch.zeros(1, dtype=torch.float32), position_ids)
            position_embeds.append(position_embed)

        position_embeds = torch.cat(position_embeds, dim=1)

        return inputs_embeds, position_embeds

    def forward(
        self,
        input_ids: Optional[torch.LongTensor] = None,
        inputs_embeds: Optional[torch.FloatTensor] = None,
        attention_mask: Optional[torch.Tensor] = None,
        pixel_values: Optional[torch.Tensor] = None,
        pixel_values_videos: Optional[torch.FloatTensor] = None,
        image_grid_thw: Optional[torch.LongTensor] = None,
        video_grid_thw: Optional[torch.LongTensor] = None,
        cache_position: Optional[torch.LongTensor] = None,
        second_per_grid_ts: Optional[torch.Tensor] = None,
        generate_idx: Optional[torch.Tensor] = None,
        return_dict: Optional[bool] = None,
        **kwargs,
    ) -> RBLNDecoderOnlyOutput:
        # Prefill
        if cache_position is None:
            inputs_embeds, position_embed, rope_deltas = self._preprocess_prefill(
                input_ids,
                attention_mask,
                pixel_values,
                pixel_values_videos,
                image_grid_thw,
                video_grid_thw,
                second_per_grid_ts,
            )

            self.rope_deltas = rope_deltas
            batch_size = inputs_embeds.shape[0]

            logits = []
            for b_idx in range(batch_size):
                cache_position = torch.arange(0, generate_idx[b_idx].item(), dtype=torch.int32).unsqueeze(0)

                output = self.prefill_decoder(
                    inputs_embeds=inputs_embeds[b_idx : b_idx + 1],
                    attention_mask=attention_mask[b_idx] if attention_mask is not None else None,
                    cache_position=cache_position,
                    batch_idx=b_idx,
                    position_embed=position_embed[:, b_idx : b_idx + 1],
                )
                logits.append(output.logits)
            logits = torch.cat(logits, dim=0)
            # Decoder
        else:
            print(input_ids[0], cache_position[0])
            inputs_embeds, position_embed = self._preprocess_decoder(input_ids, cache_position)
            output = self.decoder(
                inputs_embeds=inputs_embeds,
                cache_position=cache_position,
                position_embed=position_embed,
            )
            logits = output.logits

        if not return_dict:
            return logits, generate_idx
        else:
            return RBLNDecoderOnlyOutput(
                logits=logits,
                generate_idx=generate_idx,
            )<|MERGE_RESOLUTION|>--- conflicted
+++ resolved
@@ -407,18 +407,6 @@
         rbln_config: RBLNQwen2_5_VLForConditionalGenerationConfig,
         model_config: PretrainedConfig,
     ):
-<<<<<<< HEAD
-        """
-        Returns the input information for the RBLNQwen2_5_VLForConditionalGeneration.
-
-        Args:
-            batch_size (int): The batch size.
-            query_length (int): The length of the query.
-            rbln_config (RBLNQwen2_5_VLForConditionalGenerationConfig): The RBLN model configuration.
-            model_config (PretrainedConfig): The HuggingFace model configuration.
-        """
-=======
->>>>>>> 050ac1f2
         input_info = super().get_input_info(batch_size, query_length, rbln_config, model_config)
         pos_idx = 3
         input_info.insert(
