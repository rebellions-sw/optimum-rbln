# Copyright 2025 Rebellions Inc. All rights reserved.

# Licensed under the Apache License, Version 2.0 (the "License");
# you may not use this file except in compliance with the License.
# You may obtain a copy of the License at:

#     http://www.apache.org/licenses/LICENSE-2.0

# Unless required by applicable law or agreed to in writing, software
# distributed under the License is distributed on an "AS IS" BASIS,
# WITHOUT WARRANTIES OR CONDITIONS OF ANY KIND, either express or implied.
# See the License for the specific language governing permissions and
# limitations under the License.

from typing import Optional, Tuple, Union

import torch
from torch import nn
from transformers.modeling_outputs import (
    BaseModelOutput,
    Seq2SeqLMOutput,
)
from transformers.utils import logging

<<<<<<< HEAD
=======
from ....ops import (
    register_rbln_custom_cache_update,
    register_rbln_custom_paged_attention,
    register_rbln_custom_paged_causal_attention,
)

>>>>>>> 493f12ab

logger = logging.get_logger(__name__)


class WhisperWrapper:
<<<<<<< HEAD
    def __init__(self, model, rbln_token_timestamps):
=======
    def __init__(self, model, use_attention_mask, rbln_token_timestamps):
        register_rbln_custom_cache_update()
>>>>>>> 493f12ab
        self.encoder = WhisperEncoderWrapper(model)
        self.decoder = WhisperDecoderWrapper(
            model, use_attention_mask=use_attention_mask, output_attentions=rbln_token_timestamps
        )


class WhisperEncoderWrapper(torch.nn.Module):
    def __init__(self, model):
        super().__init__()
        self.config = model.config
        self.encoder = model.get_encoder()
        self.num_heads = self.config.decoder_attention_heads
        self.d_kv = self.config.d_model // self.num_heads
        self.cross_k_projects, self.cross_v_projects = self._extract_cross_kv_projects(model.get_decoder().layers)

    def _extract_cross_kv_projects(self, decoder_layers: nn.Module):
        return (
            nn.ModuleList(layer.encoder_attn.k_proj for layer in decoder_layers),
            nn.ModuleList(layer.encoder_attn.v_proj for layer in decoder_layers),
        )

    def forward(
        self,
        input_features: Optional[torch.LongTensor],
        b_idx: torch.Tensor,
        cross_key_values: torch.Tensor,
    ) -> Union[Tuple[torch.FloatTensor], BaseModelOutput]:
        # 1. get encoder last_hidden_states
        encoder_outputs = self.encoder(input_features=input_features)
        last_hidden_states = encoder_outputs[0]

        # 2. pre-compute cross_attention's past_key_value which used in decoder phase.
        cross_kv = []
        batch_size = input_features.shape[0]
        for k_proj, v_proj in zip(self.cross_k_projects, self.cross_v_projects):
            past_k = k_proj(last_hidden_states).view(batch_size, -1, self.num_heads, self.d_kv).transpose(1, 2)
            past_v = v_proj(last_hidden_states).view(batch_size, -1, self.num_heads, self.d_kv).transpose(1, 2)

            cross_kv.append(past_k)
            cross_kv.append(past_v)

        cross_kv = torch.stack(cross_kv, dim=0)

        # 3. update cross_attention's past_key_value to the device-dram for optimization.
<<<<<<< HEAD
        bidx = torch.tensor(0, dtype=torch.int16)
        axis = torch.tensor(1, dtype=torch.int16)
        cross_key_values = torch.ops.rbln_custom_ops.rbln_cache_update(
            cache=cross_key_values,
            state=cross_kv,
            position=bidx,
            axis=axis,
        )
=======
        batch_axis = torch.tensor(1, dtype=torch.int16)
        enc_output = torch.ops.rbln_custom_ops.rbln_cache_update(cross_key_values, cross_kv, b_idx[0], batch_axis)
>>>>>>> 493f12ab

        return cross_key_values


class WhisperDecoderWrapper(torch.nn.Module):
    def __init__(self, model, use_attention_mask: bool = True, output_attentions: bool = False, **kwargs):
        super().__init__()
        self.config = model.config
        self.proj_out = model.proj_out
        self.use_attention_mask = use_attention_mask
        self.output_attentions = output_attentions
        self.__post_init__(model, **kwargs)

    def __post_init__(self, model: nn.Module, **kwargs):
        """
        Post-initialization to extract and configure encoder-related attributes.
        It is inspired by the BART architecture, but it is designed to be flexible and can be overridden
        by subclasses to modify or add custom attributes as necessary.
        """
        if self.use_attention_mask:
            register_rbln_custom_paged_attention()
        else:
            register_rbln_custom_paged_causal_attention()

        self.num_layers = self.config.decoder_layers
        self.decoder = self.convert_to_rbln_conditional_generation(model)

    def convert_to_rbln_conditional_generation(self, model: nn.Module):
        new_layers = []
        for layer in model.get_decoder().layers:
            self_attn = WhisperSelfAttention(layer.self_attn)
            cross_attn = WhisperCrossAttention(layer.encoder_attn)
            new_layers.append(WhisperDecoderLayer(layer, self_attn, cross_attn))

        decoder_model = WhisperDecoder(model.get_decoder(), new_layers)

        return decoder_model

    def forward(
        self,
        *args,
    ) -> Union[Tuple[torch.FloatTensor], Seq2SeqLMOutput]:
        if self.use_attention_mask:
            (
                decoder_input_ids,
                decoder_attention_mask,
                cache_position,
                block_tables,
                cross_kv_cache,
                *self_kv_cache,
            ) = args
        else:
            decoder_attention_mask = None
            (decoder_input_ids, cache_position, block_tables, cross_kv_cache, *self_kv_cache) = args

        # prepare past_key_values
        self_past_key_values = ()
        cross_past_key_values = ()
        for i in range(0, self.num_layers * 2, 2):
            self_past_key_values = self_past_key_values + ((self_kv_cache[i], self_kv_cache[i + 1]),)
            cross_past_key_values = cross_past_key_values + ((cross_kv_cache[i], cross_kv_cache[i + 1]),)

        # Decode
        sequence_output, cross_attentions = self.decoder(
            input_ids=decoder_input_ids,
            attention_mask=decoder_attention_mask,
            cache_position=cache_position,
            self_past_key_values=self_past_key_values,
            cross_past_key_values=cross_past_key_values,
            block_tables=block_tables,
        )

        lm_logits = self.proj_out(sequence_output)
        outputs = (lm_logits,)

        if self.output_attentions:
            # deocder's cross attention is used for token_timestamps
            cross_attention = torch.stack(cross_attentions, dim=0)
            outputs += (cross_attention,)

        return outputs


class WhisperDecoder(nn.Module):
    def __init__(self, model, layers, **kwargs):
        super().__init__()
        self._original_mod = model
        self.layers = nn.ModuleList(layers)
        self.embed_tokens = model.embed_tokens
        self.layer_norm = model.layer_norm
        self.embed_positions = model.embed_positions

    def forward(
        self,
        input_ids: Optional[torch.Tensor] = None,
        attention_mask: Optional[torch.Tensor] = None,
        self_past_key_values: Optional[torch.Tensor] = None,
        cross_past_key_values: Optional[torch.Tensor] = None,
        cache_position: Optional[torch.Tensor] = None,
        block_tables: Optional[torch.Tensor] = None,
    ):
        input_shape = input_ids.size()
        input_ids = input_ids.view(-1, input_shape[-1])

        # positional embeding
        inputs_embeds = self.embed_tokens(input_ids)
        all_hiddens = []
        for i in range(inputs_embeds.shape[0]):
            position_id = cache_position[i]
            position = self.embed_positions(input_ids, position_ids=position_id)
            batch_hidden = position + inputs_embeds[i]
            all_hiddens.append(batch_hidden)

        hidden_states = torch.stack(all_hiddens, dim=0)

        # prepare attn mask (normal attention - masked)
        if attention_mask is not None:
            attention_mask = attention_mask[:, None, None, :]

        cross_attentions = ()
        # iterate decoder_layer
        for self_past_key_value, cross_past_key_value, decoder_layer in zip(
            self_past_key_values, cross_past_key_values, self.layers
        ):
            hidden_states, cross_attn_weights = decoder_layer(
                hidden_states,
                attention_mask=attention_mask,
                self_past_key_value=self_past_key_value,
                cross_past_key_value=cross_past_key_value,
                cache_position=cache_position,
                block_tables=block_tables,
            )
            cross_attentions += (cross_attn_weights,)

        hidden_states = self.layer_norm(hidden_states)

        return hidden_states, cross_attentions


class WhisperDecoderLayer(nn.Module):
    def __init__(self, decoder_layer, self_attn, cross_attn):
        super().__init__()
        self._original_mod = decoder_layer
        self.self_attn = self_attn
        self.encoder_attn = cross_attn
        self.self_attn_layer_norm = decoder_layer.self_attn_layer_norm
        self.encoder_attn_layer_norm = decoder_layer.encoder_attn_layer_norm
        self.final_layer_norm = decoder_layer.final_layer_norm
        self.activation_fn = decoder_layer.activation_fn
        self.fc1 = decoder_layer.fc1
        self.fc2 = decoder_layer.fc2

    def forward(
        self,
        hidden_states: torch.Tensor,
        attention_mask: Optional[torch.Tensor] = None,
        self_past_key_value: Optional[Tuple[torch.Tensor]] = None,
        cross_past_key_value: Optional[Tuple[torch.Tensor]] = None,
        cache_position: Optional[torch.Tensor] = None,
        block_tables: Optional[torch.Tensor] = None,
    ) -> torch.Tensor:
        # Self Attention Block
        residual = hidden_states
        hidden_states = self.self_attn_layer_norm(hidden_states)
        hidden_states = self.self_attn(
            hidden_states=hidden_states,
            past_key_value=self_past_key_value,
            attention_mask=attention_mask,
            cache_position=cache_position,
            block_tables=block_tables,
        )
        hidden_states = residual + hidden_states

        # Cross-Attention Block
        residual = hidden_states
        hidden_states = self.encoder_attn_layer_norm(hidden_states)
        hidden_states, cross_attn_weights = self.encoder_attn(
            hidden_states=hidden_states,
            past_key_value=cross_past_key_value,
        )
        hidden_states = residual + hidden_states

        # Fully Connected Block
        residual = hidden_states
        hidden_states = self.final_layer_norm(hidden_states)
        hidden_states = self.activation_fn(self.fc1(hidden_states))
        hidden_states = self.fc2(hidden_states)
        hidden_states = residual + hidden_states

        return hidden_states, cross_attn_weights


class WhisperAttention(nn.Module):
    def __init__(self, attn):
        super().__init__()
        self._original_mod = attn
        self.q_proj = attn.q_proj
        self.k_proj = attn.k_proj
        self.v_proj = attn.v_proj
        self.out_proj = attn.out_proj
        self.num_heads = attn.num_heads
        self.embed_dim = attn.embed_dim
        self.head_dim = attn.embed_dim // attn.num_heads
        self.scaling = self.head_dim**-0.5

    def _shape(self, tensor: torch.Tensor, seq_len: int, bsz: int) -> torch.Tensor:
        return tensor.view(bsz, seq_len, self.num_heads, self.head_dim).transpose(1, 2)


class WhisperSelfAttention(WhisperAttention):
    def _shape(self, tensor: torch.Tensor, seq_len: int, bsz: int) -> torch.Tensor:
        return tensor.view(bsz, seq_len, 1, self.num_heads, self.head_dim).transpose(1, 3)

    def forward(
        self,
        hidden_states: torch.Tensor,
        past_key_value: Optional[Tuple[torch.Tensor]] = None,
        attention_mask: Optional[torch.Tensor] = None,
        cache_position: Optional[torch.Tensor] = None,
        block_tables: Optional[torch.Tensor] = None,
    ) -> Tuple[torch.Tensor, Optional[torch.Tensor], Optional[Tuple[torch.Tensor]]]:
        bsz, tgt_len, _ = hidden_states.size()
        query_states = self._shape(self.q_proj(hidden_states), tgt_len, bsz)
        query_states = query_states * self.scaling

        key_states = self._shape(self.k_proj(hidden_states), -1, bsz)
        value_states = self._shape(self.v_proj(hidden_states), -1, bsz)
        block_size = past_key_value[0].shape[-2]

<<<<<<< HEAD
        attn_output = torch.ops.rbln_custom_ops.paged_add_softmax_attn_decode(
            q=query_states,
            k=key_states,
            v=value_states,
            mask=attention_mask.unsqueeze(2),
            kcache=past_key_value[0].view(bsz, self.num_heads, 1, -1, self.head_dim),
            vcache=past_key_value[1].view(bsz, self.num_heads, 1, -1, self.head_dim),
            seq=cache_position.expand(bsz, 1),
            scale=torch.tensor(1.0, dtype=torch.float32),
            block_table=block_tables,
            block_size=block_size,
        )
=======
        args = [
            query_states,
            key_states,
            value_states,
            past_key_value[0].view(bsz, self.num_heads, 1, -1, self.head_dim),
            past_key_value[1].view(bsz, self.num_heads, 1, -1, self.head_dim),
            cache_position,
            torch.tensor(1.0, dtype=torch.float32),  # scale
            block_tables,
            block_size,
        ]
        if attention_mask is not None:
            args.insert(3, attention_mask.unsqueeze(2))
            attn_output = torch.ops.rbln_custom_ops.paged_attn_decode(*args)
        else:
            attn_output = torch.ops.rbln_custom_ops.paged_causal_attn_decode(*args)
>>>>>>> 493f12ab

        attn_output = attn_output.view(bsz, self.num_heads, tgt_len, self.head_dim)
        attn_output = attn_output.transpose(1, 2)
        attn_output = attn_output.reshape(bsz, tgt_len, self.embed_dim)
        attn_output = self.out_proj(attn_output)

        return attn_output


class WhisperCrossAttention(WhisperAttention):
    def forward(
        self,
        hidden_states: torch.Tensor,
        past_key_value: Optional[Tuple[torch.Tensor]] = None,
    ) -> Tuple[torch.Tensor, Optional[torch.Tensor], Optional[Tuple[torch.Tensor]]]:
        batch_size, query_len, _ = hidden_states.size()
        query_states = self._shape(self.q_proj(hidden_states), query_len, batch_size)
        query_states = query_states * self.scaling

        key_states = past_key_value[0]
        value_states = past_key_value[1]

        attn_weights = torch.matmul(query_states, key_states.transpose(2, 3))
        attn_weights = nn.functional.softmax(attn_weights, dim=-1)

        attn_output = torch.matmul(attn_weights, value_states)
        attn_output = attn_output.view(batch_size, self.num_heads, query_len, self.head_dim)
        attn_output = attn_output.transpose(1, 2)
        attn_output = attn_output.reshape(batch_size, query_len, self.embed_dim)
        attn_output = self.out_proj(attn_output)

        return attn_output, attn_weights<|MERGE_RESOLUTION|>--- conflicted
+++ resolved
@@ -16,32 +16,15 @@
 
 import torch
 from torch import nn
-from transformers.modeling_outputs import (
-    BaseModelOutput,
-    Seq2SeqLMOutput,
-)
+from transformers.modeling_outputs import BaseModelOutput, Seq2SeqLMOutput
 from transformers.utils import logging
 
-<<<<<<< HEAD
-=======
-from ....ops import (
-    register_rbln_custom_cache_update,
-    register_rbln_custom_paged_attention,
-    register_rbln_custom_paged_causal_attention,
-)
-
->>>>>>> 493f12ab
 
 logger = logging.get_logger(__name__)
 
 
 class WhisperWrapper:
-<<<<<<< HEAD
-    def __init__(self, model, rbln_token_timestamps):
-=======
     def __init__(self, model, use_attention_mask, rbln_token_timestamps):
-        register_rbln_custom_cache_update()
->>>>>>> 493f12ab
         self.encoder = WhisperEncoderWrapper(model)
         self.decoder = WhisperDecoderWrapper(
             model, use_attention_mask=use_attention_mask, output_attentions=rbln_token_timestamps
@@ -86,19 +69,10 @@
         cross_kv = torch.stack(cross_kv, dim=0)
 
         # 3. update cross_attention's past_key_value to the device-dram for optimization.
-<<<<<<< HEAD
-        bidx = torch.tensor(0, dtype=torch.int16)
-        axis = torch.tensor(1, dtype=torch.int16)
+        batch_axis = torch.tensor(1, dtype=torch.int16)
         cross_key_values = torch.ops.rbln_custom_ops.rbln_cache_update(
-            cache=cross_key_values,
-            state=cross_kv,
-            position=bidx,
-            axis=axis,
-        )
-=======
-        batch_axis = torch.tensor(1, dtype=torch.int16)
-        enc_output = torch.ops.rbln_custom_ops.rbln_cache_update(cross_key_values, cross_kv, b_idx[0], batch_axis)
->>>>>>> 493f12ab
+            cross_key_values, cross_kv, b_idx[0], batch_axis
+        )
 
         return cross_key_values
 
@@ -118,11 +92,6 @@
         It is inspired by the BART architecture, but it is designed to be flexible and can be overridden
         by subclasses to modify or add custom attributes as necessary.
         """
-        if self.use_attention_mask:
-            register_rbln_custom_paged_attention()
-        else:
-            register_rbln_custom_paged_causal_attention()
-
         self.num_layers = self.config.decoder_layers
         self.decoder = self.convert_to_rbln_conditional_generation(model)
 
@@ -328,37 +297,23 @@
         value_states = self._shape(self.v_proj(hidden_states), -1, bsz)
         block_size = past_key_value[0].shape[-2]
 
-<<<<<<< HEAD
-        attn_output = torch.ops.rbln_custom_ops.paged_add_softmax_attn_decode(
-            q=query_states,
-            k=key_states,
-            v=value_states,
-            mask=attention_mask.unsqueeze(2),
-            kcache=past_key_value[0].view(bsz, self.num_heads, 1, -1, self.head_dim),
-            vcache=past_key_value[1].view(bsz, self.num_heads, 1, -1, self.head_dim),
-            seq=cache_position.expand(bsz, 1),
-            scale=torch.tensor(1.0, dtype=torch.float32),
-            block_table=block_tables,
-            block_size=block_size,
-        )
-=======
-        args = [
-            query_states,
-            key_states,
-            value_states,
-            past_key_value[0].view(bsz, self.num_heads, 1, -1, self.head_dim),
-            past_key_value[1].view(bsz, self.num_heads, 1, -1, self.head_dim),
-            cache_position,
-            torch.tensor(1.0, dtype=torch.float32),  # scale
-            block_tables,
-            block_size,
-        ]
+        args = {
+            "q": query_states,
+            "k": key_states,
+            "v": value_states,
+            "kcache": past_key_value[0].view(bsz, self.num_heads, 1, -1, self.head_dim),
+            "vcache": past_key_value[1].view(bsz, self.num_heads, 1, -1, self.head_dim),
+            "seq": cache_position.expand(bsz, 1),
+            "scale": torch.tensor(1.0, dtype=torch.float32),
+            "block_table": block_tables,
+            "block_size": block_size,
+        }
+
         if attention_mask is not None:
-            args.insert(3, attention_mask.unsqueeze(2))
-            attn_output = torch.ops.rbln_custom_ops.paged_attn_decode(*args)
+            args["mask"] = attention_mask.unsqueeze(2)
+            attn_output = torch.ops.rbln_custom_ops.paged_attn_decode(**args)
         else:
-            attn_output = torch.ops.rbln_custom_ops.paged_causal_attn_decode(*args)
->>>>>>> 493f12ab
+            attn_output = torch.ops.rbln_custom_ops.paged_causal_attn_decode(**args)
 
         attn_output = attn_output.view(bsz, self.num_heads, tgt_len, self.head_dim)
         attn_output = attn_output.transpose(1, 2)
