--- conflicted
+++ resolved
@@ -18,18 +18,15 @@
 
 
 _import_structure = {
-<<<<<<< HEAD
-    "autoencoders": ["RBLNAutoencoderKL", "RBLNAutoencoderKLTemporalDecoder"],
-    "unets": ["RBLNUNet2DConditionModel", "RBLNUNetSpatioTemporalConditionModel"],
-=======
     "autoencoders": [
         "RBLNAutoencoderKL",
         "RBLNVQModel",
+        "RBLNAutoencoderKLTemporalDecoder",
     ],
     "unets": [
         "RBLNUNet2DConditionModel",
+        "RBLNUNetSpatioTemporalConditionModel",
     ],
->>>>>>> 25a0bd2c
     "controlnet": ["RBLNControlNetModel"],
     "transformers": [
         "RBLNPriorTransformer",
@@ -38,14 +35,11 @@
 }
 
 if TYPE_CHECKING:
-<<<<<<< HEAD
-    from .autoencoders import RBLNAutoencoderKL, RBLNAutoencoderKLTemporalDecoder
-=======
     from .autoencoders import (
         RBLNAutoencoderKL,
         RBLNVQModel,
+        RBLNAutoencoderKLTemporalDecoder,
     )
->>>>>>> 25a0bd2c
     from .controlnet import RBLNControlNetModel
     from .transformers import (
         RBLNPriorTransformer,
