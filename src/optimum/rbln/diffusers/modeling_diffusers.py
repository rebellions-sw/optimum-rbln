--- conflicted
+++ resolved
@@ -67,53 +67,8 @@
     _connected_classes = {}
     _submodules = []
     _prefix = {}
-<<<<<<< HEAD
-
-    @classmethod
-    def is_img2img_pipeline(cls):
-        return "Img2Img" in cls.__name__
-
-    @classmethod
-    def is_inpaint_pipeline(cls):
-        return "Inpaint" in cls.__name__
-
-    @classmethod
-    def is_img2vid_pipeline(cls):
-        return "StableVideoDiffusion" in cls.__name__
-
-    @classmethod
-    def get_submodule_rbln_config(
-        cls, model: torch.nn.Module, submodule_name: str, rbln_config: Dict[str, Any]
-    ) -> Dict[str, Any]:
-        submodule = getattr(model, submodule_name)
-        submodule_class_name = submodule.__class__.__name__
-        if isinstance(submodule, torch.nn.Module):
-            if submodule_class_name == "MultiControlNetModel":
-                submodule_class_name = "ControlNetModel"
-
-            submodule_cls: RBLNModel = getattr(importlib.import_module("optimum.rbln"), f"RBLN{submodule_class_name}")
-
-            submodule_config = rbln_config.get(submodule_name, {})
-            submodule_config = copy.deepcopy(submodule_config)
-
-            pipe_global_config = {k: v for k, v in rbln_config.items() if k not in cls._submodules}
-
-            submodule_config.update({k: v for k, v in pipe_global_config.items() if k not in submodule_config})
-            submodule_config.update(
-                {
-                    "img2img_pipeline": cls.is_img2img_pipeline(),
-                    "inpaint_pipeline": cls.is_inpaint_pipeline(),
-                    "img2vid_pipeline": cls.is_img2vid_pipeline(),
-                }
-            )
-            submodule_config = submodule_cls.update_rbln_config_using_pipe(model, submodule_config)
-        else:
-            raise ValueError(f"submodule {submodule_name} isn't supported")
-        return submodule_config
-=======
     _rbln_config_class = None
     _hf_class = None
->>>>>>> 893812e8
 
     @staticmethod
     def _maybe_apply_and_fuse_lora(
@@ -455,16 +410,12 @@
 
         Example:
             ```python
-<<<<<<< HEAD
-            compiled_num_frames = self.unet.rbln_config.model_cfg.get("num_frames", None)
-=======
             if hasattr(self, "movq"):
                 compiled_image_size = self.movq.image_size
                 kwargs["height"] = compiled_image_size[0]
                 kwargs["width"] = compiled_image_size[1]
 
             compiled_num_frames = self.unet.rbln_config.num_frames
->>>>>>> 893812e8
             if compiled_num_frames is not None:
                 kwargs["num_frames"] = compiled_num_frames
             return kwargs
