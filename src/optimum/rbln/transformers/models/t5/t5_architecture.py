# Copyright 2025 Rebellions Inc. All rights reserved.

# Licensed under the Apache License, Version 2.0 (the "License");
# you may not use this file except in compliance with the License.
# You may obtain a copy of the License at:

#     http://www.apache.org/licenses/LICENSE-2.0

# Unless required by applicable law or agreed to in writing, software
# distributed under the License is distributed on an "AS IS" BASIS,
# WITHOUT WARRANTIES OR CONDITIONS OF ANY KIND, either express or implied.
# See the License for the specific language governing permissions and
# limitations under the License.

from typing import Tuple

import torch
from torch import nn
from transformers.utils import logging

<<<<<<< HEAD
=======
from ....ops import register_rbln_custom_paged_add_softmax_attention
>>>>>>> 559d2830
from ..seq2seq.seq2seq_architecture import (
    Seq2SeqDecoder,
    Seq2SeqDecoderLayer,
    Seq2SeqDecoderWrapper,
    Seq2SeqEncoderWrapper,
    Seq2SeqForConditionalGeneration,
    Seq2SeqSelfAttention,
)


logger = logging.get_logger(__name__)


class T5Wrapper:
    def __init__(self, model: nn.Module, enc_max_seq_len: int, dec_max_seq_len: int = None):
        self.encoder = T5EncoderWrapper(model, enc_max_seq_len)
        self.decoder = T5DecoderWrapper(model, dec_max_seq_len=dec_max_seq_len)


class T5EncoderWrapper(Seq2SeqEncoderWrapper):
    def __post_init__(self, model: nn.Module):
        self.n_layer = getattr(self.config, "num_layers")
        self.cross_k_projects, self.cross_v_projects = self._extract_cross_kv_projects(model.get_decoder().block)
        self.num_heads = self.config.num_heads
        self.d_kv = self.config.d_kv

    def _extract_cross_kv_projects(self, t5_block: nn.Module):
        return (
            # different from bart
            nn.ModuleList(t5_block[i].layer[1].EncDecAttention.k for i in range(self.n_layer)),
            nn.ModuleList(t5_block[i].layer[1].EncDecAttention.v for i in range(self.n_layer)),
        )


class T5DecoderWrapper(Seq2SeqDecoderWrapper):
    def __post_init__(self, model, dec_max_seq_len: int = None):
<<<<<<< HEAD
=======
        register_rbln_custom_paged_add_softmax_attention()
>>>>>>> 559d2830
        self.num_layers = self.config.num_layers
        self.conditional_generation = self.convert_to_rbln_conditional_generation(model, dec_max_seq_len)

    def convert_to_rbln_conditional_generation(self, model: nn.Module, dec_max_seq_len: int):
        new_blocks = []
        for block in model.get_decoder().block:
            self_attn = T5LayerSelfAttention(block.layer[0].SelfAttention)
            block = T5Block(block, self_attn)
            new_blocks.append(block)

        decoder_model = T5Decoder(model.get_decoder(), new_blocks, dec_max_seq_len=dec_max_seq_len)
        new_model = T5ForConditionalGeneration(model, decoder_model)

        return new_model

    def forward(
        self,
        input_ids,
        attention_mask,
        encoder_attention_mask,
        cache_position,
        block_tables,
        cross_kv_cache,
        *self_kv_cache,
    ) -> Tuple[torch.FloatTensor, Tuple[torch.FloatTensor]]:
        self_past_key_values = ()
        cross_past_key_values = ()

        for i in range(0, self.num_layers * 2, 2):
            self_past_key_values = self_past_key_values + ((self_kv_cache[i], self_kv_cache[i + 1]),)
            cross_past_key_values = cross_past_key_values + ((cross_kv_cache[i], cross_kv_cache[i + 1]),)

        # decode
        lm_logits = self.conditional_generation(
            input_ids=input_ids,
            attention_mask=attention_mask,
            encoder_attention_mask=encoder_attention_mask,
            self_past_key_values=self_past_key_values,
            cross_past_key_values=cross_past_key_values,
            cache_position=cache_position,
            block_tables=block_tables,
        )

        return lm_logits


class T5ForConditionalGeneration(Seq2SeqForConditionalGeneration):
    has_rescaling = True

    def __post_init__(self):
        self.scaling = self.config.d_model**-0.5


class T5Decoder(Seq2SeqDecoder):
    has_pos_emb = False

    def __post_init__(self, dec_max_seq_len: int = None):
        self.invert_attention_mask = self._original_mod.invert_attention_mask
        self._dec_position_bias = self.precompute_dec_position_bias(self._original_mod, dec_max_seq_len)

    def precompute_dec_position_bias(self, model, dec_max_length):
        attn_layer = model.block[0].layer[0].SelfAttention
        return attn_layer.compute_bias(dec_max_length, dec_max_length)

    def prepare_attn_mask(self, attention_mask, encoder_attention_mask, cache_position):
        attention_mask = self.invert_attention_mask(attention_mask)
        encoder_attention_mask = self.invert_attention_mask(encoder_attention_mask)

        b_size = attention_mask.shape[0]
        batch_decoder_position_bias = []
        for i in range(b_size):
            batch_position_bias = self._dec_position_bias[:, :, cache_position[i][0]].unsqueeze(2)
            batch_decoder_position_bias.append(batch_position_bias)
        position_bias = torch.cat(batch_decoder_position_bias, dim=0)

        attention_mask = position_bias + attention_mask

        return attention_mask, encoder_attention_mask


class T5Block(Seq2SeqDecoderLayer):
    def __post_init__(self):
        self.self_attn_layer_norm = self._original_mod.layer[0].layer_norm
        self.encoder_attn_layer_norm = self._original_mod.layer[1].layer_norm
        self.encoder_attn = T5CrossAttention(self._original_mod.layer[1].EncDecAttention)
        self.ff_layer = self._original_mod.layer[2]

    def pre_self_attn_layer_norm(self, hidden_states):
        return self.self_attn_layer_norm(hidden_states)

    def post_self_attn_layer_norm(self, hidden_states):
        return hidden_states

    def pre_cross_attn_layer_norm(self, hidden_states):
        return self.encoder_attn_layer_norm(hidden_states)

    def post_cross_attn_layer_norm(self, hidden_states):
        return hidden_states


class T5LayerSelfAttention(Seq2SeqSelfAttention):
    def __post_init__(self):
        self.q_proj = self._original_mod.q
        self.k_proj = self._original_mod.k
        self.v_proj = self._original_mod.v
        self.out_proj = self._original_mod.o
        self.num_heads = self._original_mod.n_heads
        self.head_dim = self._original_mod.key_value_proj_dim
        self.attn_decode = torch.ops.rbln_custom_ops.paged_add_softmax_attn_decode

    def projection(self, hidden_states) -> Tuple[torch.Tensor, torch.Tensor, torch.Tensor]:
        query_states = self.q_proj(hidden_states)
        key_states = self.k_proj(hidden_states)
        value_states = self.v_proj(hidden_states)
        return query_states, key_states, value_states

    def forward(
        self,
        hidden_states: torch.Tensor,
        past_key_value: Tuple[torch.Tensor],
        attention_mask: torch.Tensor,
        cache_position: torch.Tensor,
        block_tables: torch.Tensor,
        **kwargs,
    ) -> Tuple[torch.Tensor, Tuple[torch.Tensor]]:
        bsz, tgt_len, _ = hidden_states.size()

        query_states, key_states, value_states = self.projection(hidden_states=hidden_states)
        query_states = self._shape(query_states, tgt_len, bsz)
        key_states = self._shape(key_states, -1, bsz)
        value_states = self._shape(value_states, -1, bsz)

        block_size = past_key_value[0].shape[-2]
        attn_output = self.attn_decode(
            query_states,
            key_states,
            value_states,
            attention_mask.unsqueeze(
                2
            ),  # Unsqueeze group axis since CustomKernel expects it for group query attention
            past_key_value[0].view(bsz, self.num_heads, 1, -1, self.head_dim),
            past_key_value[1].view(bsz, self.num_heads, 1, -1, self.head_dim),
            cache_position,
            torch.tensor(1.0, dtype=torch.float32),  # scale
            block_tables,
            block_size,
        )

        attn_output = attn_output.view(bsz, self.num_heads, -1, self.head_dim).transpose(1, 2)
        attn_output = attn_output.reshape(bsz, -1, self.num_heads * self.head_dim)

        attn_output = self.out_proj(attn_output)
        return attn_output


class T5CrossAttention(nn.Module):
    def __init__(self, attn):
        super().__init__()
        self.attn = attn
        self.q = attn.q
        self.o = attn.o
        self.n_heads = attn.n_heads
        self.key_value_proj_dim = attn.key_value_proj_dim
        self.inner_dim = attn.inner_dim

    def forward(
        self,
        hidden_states: torch.Tensor = None,
        past_key_value: torch.Tensor = None,
        attention_mask: torch.Tensor = None,
        key_value_states: torch.Tensor = None,
    ):
        batch_size = hidden_states.shape[0]

        query_states = self.q(hidden_states)
        query_states = query_states.view(batch_size, -1, self.n_heads, self.key_value_proj_dim).transpose(1, 2)

        # reuse k,v, cross_attentions
        key_states = past_key_value[0]
        value_states = past_key_value[1]

        # compute scores, equivalent of torch.einsum("bnqd,bnkd->bnqk", query_states, key_states), compatible with onnx op>9
        scores = torch.matmul(query_states, key_states.transpose(3, 2))
        scores += attention_mask

        # (batch_size, n_heads, seq_length, key_length)
        attn_weights = nn.functional.softmax(scores.float(), dim=-1).type_as(scores)
        attn_output = torch.matmul(attn_weights, value_states)

        attn_output = attn_output.transpose(1, 2).contiguous()
        attn_output = attn_output.view(batch_size, -1, self.inner_dim)
        attn_output = self.o(attn_output)

        outputs = (attn_output, past_key_value)

        return outputs<|MERGE_RESOLUTION|>--- conflicted
+++ resolved
@@ -18,10 +18,6 @@
 from torch import nn
 from transformers.utils import logging
 
-<<<<<<< HEAD
-=======
-from ....ops import register_rbln_custom_paged_add_softmax_attention
->>>>>>> 559d2830
 from ..seq2seq.seq2seq_architecture import (
     Seq2SeqDecoder,
     Seq2SeqDecoderLayer,
@@ -58,10 +54,6 @@
 
 class T5DecoderWrapper(Seq2SeqDecoderWrapper):
     def __post_init__(self, model, dec_max_seq_len: int = None):
-<<<<<<< HEAD
-=======
-        register_rbln_custom_paged_add_softmax_attention()
->>>>>>> 559d2830
         self.num_layers = self.config.num_layers
         self.conditional_generation = self.convert_to_rbln_conditional_generation(model, dec_max_seq_len)
 
