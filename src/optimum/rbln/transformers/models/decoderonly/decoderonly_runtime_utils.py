--- conflicted
+++ resolved
@@ -389,19 +389,6 @@
             )
 
         # Initialize attention mask for chunked processing
-<<<<<<< HEAD
-        chunked_attention_mask = (
-            torch.zeros(
-                1,
-                1,
-                self.rbln_config.prefill_chunk_size,
-                self.rbln_config.max_seq_len,
-                dtype=self.rbln_config.dtype,
-            )
-            if self.rbln_config.use_attention_mask
-            else None
-        )
-=======
         if self.rbln_config.use_attention_mask:
             if self.rbln_config.use_position_ids:
                 chunked_attention_mask = torch.zeros(
@@ -413,11 +400,10 @@
                     1,
                     self.rbln_config.prefill_chunk_size,
                     self.rbln_config.max_seq_len,
-                    dtype=self.rbln_config.torch_dtype,
+                    dtype=self.rbln_config.dtype,
                 )
         else:
             chunked_attention_mask = None
->>>>>>> 3cdce49a
 
         cache_position = (
             torch.arange(query_length, dtype=torch.int32).unsqueeze(0) if cache_position is None else cache_position
