--- conflicted
+++ resolved
@@ -12,7 +12,6 @@
 # See the License for the specific language governing permissions and
 # limitations under the License.
 
-<<<<<<< HEAD
 # Portions of this software are licensed under the Apache License,
 # Version 2.0. See the NOTICE file distributed with this work for
 # additional information regarding copyright ownership.
@@ -22,7 +21,4 @@
 # copied, modified, or distributed without prior written permission
 # from Rebellions Inc.
 
-from .modeling_bert import RBLNBertForMaskedLM, RBLNBertModel
-=======
-from .modeling_bert import RBLNBertForQuestionAnswering, RBLNBertModel
->>>>>>> 2018fffa
+from .modeling_bert import RBLNBertForMaskedLM, RBLNBertForQuestionAnswering, RBLNBertModel