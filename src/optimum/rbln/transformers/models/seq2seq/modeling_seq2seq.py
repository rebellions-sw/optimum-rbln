--- conflicted
+++ resolved
@@ -58,16 +58,10 @@
         self.batch_size = batch_size
         self.dec_max_seq_len = dec_max_seq_len
         self.use_attention_mask = use_attention_mask
-<<<<<<< HEAD
         if support_paged_causal_attn:
             self.default_block_tables = torch.arange(0, self.batch_size, dtype=torch.int16).view(self.batch_size, 1)
         else:
             self.default_block_tables = None
-=======
-        self.support_paged_causal_attn = support_paged_causal_attn
-        if support_paged_causal_attn:
-            self.default_block_tables = torch.arange(0, self.batch_size, dtype=torch.int16).view(self.batch_size, 1)
->>>>>>> 1bff9f36
 
     def forward(
         self,
@@ -145,11 +139,7 @@
             batch_size=batch_size,
             dec_max_seq_len=dec_max_seq_len,
             support_paged_causal_attn=self.support_paged_causal_attn,
-<<<<<<< HEAD
             use_attention_mask=self.use_attention_mask,
-=======
-            use_attention_mask=self.use_attention_mask if self.support_paged_causal_attn else True,
->>>>>>> 1bff9f36
         )
 
     @classmethod
@@ -213,11 +203,8 @@
                 rbln_npu = rbln_kwargs.get("npu", None) or rebel.get_npu_name()
                 if rbln_npu == "RBLN-CA02":
                     rbln_use_attention_mask = True
-<<<<<<< HEAD
         else:
             rbln_use_attention_mask = True
-=======
->>>>>>> 1bff9f36
 
         n_layer = getattr(model_config, "decoder_layers", None) or getattr(model_config, "num_layers")
         n_head = getattr(model_config, "decoder_attention_heads", None) or getattr(model_config, "num_heads")
@@ -324,11 +311,7 @@
 
         if cls.support_paged_causal_attn:
             dec_input_info.insert(3, ("block_tables", [rbln_batch_size, 1], "int16"))
-<<<<<<< HEAD
         if rbln_use_attention_mask:
-=======
-        if (not cls.support_paged_causal_attn) or rbln_use_attention_mask:
->>>>>>> 1bff9f36
             dec_input_info.insert(1, ("attention_mask", [rbln_batch_size, rbln_dec_max_seq_len], "float32"))
 
         enc_compile_config = RBLNCompileConfig(compiled_model_name="encoder", input_info=enc_input_info)
