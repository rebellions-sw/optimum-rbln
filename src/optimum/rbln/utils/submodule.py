# Copyright 2025 Rebellions Inc. All rights reserved.

# Licensed under the Apache License, Version 2.0 (the "License");
# you may not use this file except in compliance with the License.
# You may obtain a copy of the License at:

#     http://www.apache.org/licenses/LICENSE-2.0

# Unless required by applicable law or agreed to in writing, software
# distributed under the License is distributed on an "AS IS" BASIS,
# WITHOUT WARRANTIES OR CONDITIONS OF ANY KIND, either express or implied.
# See the License for the specific language governing permissions and
# limitations under the License.

from pathlib import Path
from typing import TYPE_CHECKING, Any, Dict, List, Optional, Type, Union

from transformers import PretrainedConfig

from ..configuration_utils import RBLNModelConfig, get_rbln_config_class
from ..utils.model_utils import get_rbln_model_cls


if TYPE_CHECKING:
    from transformers import AutoFeatureExtractor, AutoProcessor, AutoTokenizer, PreTrainedModel

    from ..modeling import RBLNModel


class SubModulesMixin:
    """
    _rbln_submodules = [
        {"name": "vision_tower"},
        {"name": "language_model"},
    ]
    """

    _rbln_submodules: List[Dict[str, Any]] = []

    def __init__(self, *, rbln_submodules: List["RBLNModel"] = [], **kwargs) -> None:
        for submodule_meta, submodule in zip(self._rbln_submodules, rbln_submodules):
            setattr(self, submodule_meta["name"], submodule)

    @classmethod
<<<<<<< HEAD
=======
    def _get_submodule_config_class(
        cls, cls_name: str, submodule_rbln_config: Dict[str, Any]
    ) -> Type[RBLNModelConfig]:
        if isinstance(submodule_rbln_config, dict) and "cls_name" in submodule_rbln_config:
            config_cls_name = submodule_rbln_config["cls_name"]
            return get_rbln_config_class(config_cls_name)
        return get_rbln_config_class(f"RBLN{cls_name}Config")

    @classmethod
>>>>>>> e598ebdf
    def _update_submodule_config(
        cls,
        model: "PreTrainedModel",
        rbln_config: RBLNModelConfig,
        preprocessors: Optional[Union["AutoFeatureExtractor", "AutoProcessor", "AutoTokenizer"]],
    ):
        return rbln_config

    @classmethod
    def _export_submodules_from_model(
        cls, model: "PreTrainedModel", model_save_dir: str, rbln_config: RBLNModelConfig, **kwargs
    ) -> List["RBLNModel"]:
        rbln_submodules = []
        submodule_prefix = getattr(cls, "_rbln_submodule_prefix", None)
        preprocessors = kwargs.pop("preprocessors", [])

        for submodule in cls._rbln_submodules:
            submodule_name = submodule["name"]
            if submodule_prefix is not None:
                torch_submodule: PreTrainedModel = getattr(model, submodule_prefix)
                torch_submodule = getattr(torch_submodule, submodule_name)
            else:
                torch_submodule: PreTrainedModel = getattr(model, submodule_name)

            cls_name = torch_submodule.__class__.__name__
            submodule_cls: Type["RBLNModel"] = get_rbln_model_cls(f"RBLN{cls_name}")
            submodule_rbln_config = getattr(rbln_config, submodule_name) or {}
            submodule_config_cls = cls._get_submodule_config_class(cls_name, submodule_rbln_config)

            if isinstance(submodule_rbln_config, dict):
<<<<<<< HEAD
                submodule_rbln_config_class = submodule_cls.get_rbln_config_class()
                submodule_rbln_config = submodule_rbln_config_class(**submodule_rbln_config)
                setattr(rbln_config, submodule_name, submodule_rbln_config)

=======
                filtered_kwargs = rbln_config.filter_parameters(submodule_config_cls, submodule_rbln_config)
                filtered_kwargs["cls_name"] = submodule_config_cls.__name__
                submodule_rbln_config = submodule_config_cls(**filtered_kwargs)
            elif not isinstance(submodule_rbln_config, submodule_config_cls):
                config_dict = {k: v for k, v in submodule_rbln_config.__dict__.items() if not k.startswith("_")}
                filtered_kwargs = rbln_config.filter_parameters(submodule_config_cls, config_dict)
                filtered_kwargs["cls_name"] = submodule_config_cls.__name__
                submodule_rbln_config = submodule_config_cls(**filtered_kwargs)

            setattr(rbln_config, submodule_name, submodule_rbln_config)
>>>>>>> e598ebdf
            submodule_rbln_config = submodule_cls._update_submodule_config(model, submodule_rbln_config, preprocessors)

            rbln_submodule = submodule_cls.from_model(
                model=torch_submodule,
                config=torch_submodule.config,
                subfolder=submodule_name,
                model_save_dir=model_save_dir,
                rbln_config=submodule_rbln_config,
                **kwargs,
            )

            rbln_submodules.append(rbln_submodule)

        return rbln_submodules

    @classmethod
    def _load_submodules_from_compiled_models(cls, model_save_dir: str, rbln_config: RBLNModelConfig, **kwargs):
        rbln_submodules = []

        for submodule in cls._rbln_submodules:
            submodule_name = submodule["name"]

            # Get cls name for call the constructor of the rbln class
            submodule_rbln_config = getattr(rbln_config, submodule_name)

            # RBLNModelConfig -> RBLNModel
            submodule_cls = get_rbln_model_cls(submodule_rbln_config.rbln_model_cls_name)

            json_file_path = Path(model_save_dir) / submodule_name / "config.json"
            config = PretrainedConfig.from_json_file(json_file_path)

            rbln_submodule = submodule_cls._from_pretrained(
                model_id=model_save_dir,
                config=config,
                subfolder=submodule_name,
                rbln_config=submodule_rbln_config,
                **kwargs,
            )

            # update submodule's rbln_config since it is updated in the from_pretrained method
            setattr(rbln_config, submodule_name, rbln_submodule.rbln_config)
            rbln_submodules.append(rbln_submodule)

        return rbln_submodules

    @classmethod
    def _load_submodules(cls, model_save_dir, rbln_config: RBLNModelConfig, model=None, **kwargs):
        # Two ways :
        # 1. Compile from pytorch object
        # 2. Load from compiled file
        if model is not None:
            return cls._export_submodules_from_model(
                model=model, model_save_dir=model_save_dir, rbln_config=rbln_config, **kwargs
            )

        else:
            return cls._load_submodules_from_compiled_models(
                model_save_dir=model_save_dir, rbln_config=rbln_config, **kwargs
            )<|MERGE_RESOLUTION|>--- conflicted
+++ resolved
@@ -42,8 +42,6 @@
             setattr(self, submodule_meta["name"], submodule)
 
     @classmethod
-<<<<<<< HEAD
-=======
     def _get_submodule_config_class(
         cls, cls_name: str, submodule_rbln_config: Dict[str, Any]
     ) -> Type[RBLNModelConfig]:
@@ -53,7 +51,6 @@
         return get_rbln_config_class(f"RBLN{cls_name}Config")
 
     @classmethod
->>>>>>> e598ebdf
     def _update_submodule_config(
         cls,
         model: "PreTrainedModel",
@@ -84,12 +81,6 @@
             submodule_config_cls = cls._get_submodule_config_class(cls_name, submodule_rbln_config)
 
             if isinstance(submodule_rbln_config, dict):
-<<<<<<< HEAD
-                submodule_rbln_config_class = submodule_cls.get_rbln_config_class()
-                submodule_rbln_config = submodule_rbln_config_class(**submodule_rbln_config)
-                setattr(rbln_config, submodule_name, submodule_rbln_config)
-
-=======
                 filtered_kwargs = rbln_config.filter_parameters(submodule_config_cls, submodule_rbln_config)
                 filtered_kwargs["cls_name"] = submodule_config_cls.__name__
                 submodule_rbln_config = submodule_config_cls(**filtered_kwargs)
@@ -100,7 +91,6 @@
                 submodule_rbln_config = submodule_config_cls(**filtered_kwargs)
 
             setattr(rbln_config, submodule_name, submodule_rbln_config)
->>>>>>> e598ebdf
             submodule_rbln_config = submodule_cls._update_submodule_config(model, submodule_rbln_config, preprocessors)
 
             rbln_submodule = submodule_cls.from_model(
