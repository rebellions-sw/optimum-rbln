# Copyright 2025 Rebellions Inc. All rights reserved.

# Licensed under the Apache License, Version 2.0 (the "License");
# you may not use this file except in compliance with the License.
# You may obtain a copy of the License at:

#     http://www.apache.org/licenses/LICENSE-2.0

# Unless required by applicable law or agreed to in writing, software
# distributed under the License is distributed on an "AS IS" BASIS,
# WITHOUT WARRANTIES OR CONDITIONS OF ANY KIND, either express or implied.
# See the License for the specific language governing permissions and
# limitations under the License.

from typing import TYPE_CHECKING, Optional

<<<<<<< HEAD
=======
import torch
>>>>>>> 6f422a17
from transformers import AutoModelForAudioClassification
from transformers.modeling_outputs import SequenceClassifierOutput

from ....configuration_utils import RBLNCompileConfig
from ....modeling import RBLNModel
from .configuration_audio_spectrogram_transformer import RBLNASTForAudioClassificationConfig


if TYPE_CHECKING:
    from transformers import AutoFeatureExtractor, PretrainedConfig, PreTrainedModel


class RBLNASTForAudioClassification(RBLNModel):
    """
    Audio Spectrogram Transformer model with an audio classification head on top (a linear layer on top of the pooled output) e.g. for datasets like AudioSet, Speech Commands v2.
    This model inherits from [RBLNModelForAudioClassification]. Check the superclass documentation for the generic methods the library implements for all its models.

    A class to convert and run pre-trained transformer-based ASTForAudioClassification models on RBLN devices.
    It implements the methods to convert a pre-trained transformers ASTForAudioClassification model into a RBLN transformer model by:

    - transferring the checkpoint weights of the original into an optimized RBLN graph,
    - compiling the resulting graph using the RBLN Compiler.
    """

    auto_model_class = AutoModelForAudioClassification

    @classmethod
    def _update_rbln_config(
        cls,
        preprocessors: "AutoFeatureExtractor" = None,
        model: Optional["PreTrainedModel"] = None,
        model_config: "PretrainedConfig" = None,
        rbln_config: Optional[RBLNASTForAudioClassificationConfig] = None,
    ) -> RBLNASTForAudioClassificationConfig:
        num_mel_bins = getattr(model_config, "num_mel_bins", None)

        if rbln_config.max_length is None:
            rbln_config.max_length = getattr(model_config, "max_length", None)
            for feature_extractor in preprocessors:
                if hasattr(feature_extractor, "max_length"):
                    rbln_config.max_length = feature_extractor.max_length
                    break

        if rbln_config.max_length is None:
<<<<<<< HEAD
            raise ValueError("`max_length` should be specified!")
=======
            raise ValueError("max_length should be specified!")
>>>>>>> 6f422a17

        input_info = [
            (
                "input_values",
                [rbln_config.batch_size, rbln_config.max_length, num_mel_bins],
                "float32",
            ),
        ]

        rbln_config.set_compile_cfgs([RBLNCompileConfig(input_info=input_info)])
        return rbln_config

<<<<<<< HEAD
    def _prepare_output(self, output, return_dict):
        # ignore return_dict as transformers doesn't use it for this model
        return SequenceClassifierOutput(logits=output)
=======
    def forward(self, input_values: torch.Tensor, **kwargs) -> SequenceClassifierOutput:
        """
        Forward pass for the RBLN-optimized Audio Spectrogram Transformer model for audio classification.

        Args:
            input_values (torch.FloatTensor of shape (batch_size, max_length, num_mel_bins)):
                Float values mel features extracted from the raw audio waveform. Raw audio waveform can be obtained by
                loading a .flac or .wav audio file into an array of type list[float], a numpy.ndarray or a torch.Tensor, *e.g.* via
                the torchcodec library (pip install torchcodec) or the soundfile library (pip install soundfile).
                To prepare the array into input_features, the [AutoFeatureExtractor] should be used for extracting the
                mel features, padding and conversion into a tensor of type torch.FloatTensor.

        Returns:
            Returns a SequenceClassifierOutput object.
        """

        return super().forward(input_values, **kwargs)
>>>>>>> 6f422a17
<|MERGE_RESOLUTION|>--- conflicted
+++ resolved
@@ -14,10 +14,7 @@
 
 from typing import TYPE_CHECKING, Optional
 
-<<<<<<< HEAD
-=======
 import torch
->>>>>>> 6f422a17
 from transformers import AutoModelForAudioClassification
 from transformers.modeling_outputs import SequenceClassifierOutput
 
@@ -62,11 +59,7 @@
                     break
 
         if rbln_config.max_length is None:
-<<<<<<< HEAD
-            raise ValueError("`max_length` should be specified!")
-=======
             raise ValueError("max_length should be specified!")
->>>>>>> 6f422a17
 
         input_info = [
             (
@@ -79,11 +72,6 @@
         rbln_config.set_compile_cfgs([RBLNCompileConfig(input_info=input_info)])
         return rbln_config
 
-<<<<<<< HEAD
-    def _prepare_output(self, output, return_dict):
-        # ignore return_dict as transformers doesn't use it for this model
-        return SequenceClassifierOutput(logits=output)
-=======
     def forward(self, input_values: torch.Tensor, **kwargs) -> SequenceClassifierOutput:
         """
         Forward pass for the RBLN-optimized Audio Spectrogram Transformer model for audio classification.
@@ -100,5 +88,4 @@
             Returns a SequenceClassifierOutput object.
         """
 
-        return super().forward(input_values, **kwargs)
->>>>>>> 6f422a17
+        return super().forward(input_values, **kwargs)