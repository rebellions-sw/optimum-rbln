# Copyright 2025 Rebellions Inc. All rights reserved.

# Licensed under the Apache License, Version 2.0 (the "License");
# you may not use this file except in compliance with the License.
# You may obtain a copy of the License at:

#     http://www.apache.org/licenses/LICENSE-2.0

# Unless required by applicable law or agreed to in writing, software
# distributed under the License is distributed on an "AS IS" BASIS,
# WITHOUT WARRANTIES OR CONDITIONS OF ANY KIND, either express or implied.
# See the License for the specific language governing permissions and
# limitations under the License.

import inspect
import logging
from typing import TYPE_CHECKING, Any, Dict, Optional, Union

from transformers import PretrainedConfig

from ....modeling import RBLNModel
from ....modeling_config import RBLNCompileConfig, RBLNConfig
<<<<<<< HEAD
from ...modeling_alias import RBLNModelForMaskedLM
=======
from ...modeling_generic import RBLNModelForQuestionAnswering
>>>>>>> 2018fffa


logger = logging.getLogger(__name__)

if TYPE_CHECKING:
    from transformers import AutoFeatureExtractor, AutoProcessor, AutoTokenizer


class RBLNBertModel(RBLNModel):
    @classmethod
    def _get_rbln_config(
        cls,
        preprocessors: Optional[Union["AutoFeatureExtractor", "AutoProcessor", "AutoTokenizer"]],
        model_config: Optional["PretrainedConfig"] = None,
        rbln_kwargs: Dict[str, Any] = {},
    ) -> RBLNConfig:
        rbln_max_seq_len = rbln_kwargs.get("max_seq_len", None)
        rbln_batch_size = rbln_kwargs.get("batch_size", None)
        rbln_model_input_names = rbln_kwargs.get("model_input_names", None)

        max_position_embeddings = getattr(model_config, "max_position_embeddings", None)

        if rbln_max_seq_len is None:
            rbln_max_seq_len = max_position_embeddings
            if rbln_max_seq_len is None:
                for tokenizer in preprocessors:
                    if hasattr(tokenizer, "model_max_length"):
                        rbln_max_seq_len = tokenizer.model_max_length
                        break
                if rbln_max_seq_len is None:
                    raise ValueError("`rbln_max_seq_len` should be specified!")

        if max_position_embeddings is not None and rbln_max_seq_len > max_position_embeddings:
            raise ValueError("`rbln_max_seq_len` should be less or equal than max_position_embeddings!")

        signature_params = inspect.signature(cls.hf_class.forward).parameters.keys()

        if rbln_model_input_names is None:
            for tokenizer in preprocessors:
                if hasattr(tokenizer, "model_input_names"):
                    rbln_model_input_names = [name for name in signature_params if name in tokenizer.model_input_names]

                    invalid_params = set(rbln_model_input_names) - set(signature_params)
                    if invalid_params:
                        raise ValueError(f"Invalid model input names: {invalid_params}")
                    break
            if rbln_model_input_names is None and hasattr(cls, "rbln_model_input_names"):
                rbln_model_input_names = cls.rbln_model_input_names
            elif rbln_model_input_names is None and hasattr(cls, "rbln_model_input_names") is False:
                raise ValueError(
                    "Specify the model input names obtained by the tokenizer via `rbln_model_input_names`, "
                    f"and be sure to make the order of the inputs same as BertModel forward() arguments like ({list(signature_params)})"
                )
        else:
            invalid_params = set(rbln_model_input_names) - set(signature_params)
            if invalid_params:
                raise ValueError(f"Invalid model input names: {invalid_params}")
            rbln_model_input_names = [name for name in signature_params if name in rbln_model_input_names]

        if rbln_batch_size is None:
            rbln_batch_size = 1

        input_info = [
            (model_input_name, [rbln_batch_size, rbln_max_seq_len], "int64")
            for model_input_name in rbln_model_input_names
        ]

        rbln_compile_config = RBLNCompileConfig(input_info=input_info)

        rbln_config = RBLNConfig(
            rbln_cls=cls.__name__,
            compile_cfgs=[rbln_compile_config],
            rbln_kwargs=rbln_kwargs,
        )

        rbln_config.model_cfg.update({"max_seq_len": rbln_max_seq_len})
        return rbln_config


<<<<<<< HEAD
class RBLNBertForMaskedLM(RBLNModelForMaskedLM):
    pass
=======
class RBLNBertForQuestionAnswering(RBLNModelForQuestionAnswering):
    rbln_model_input_names = ["input_ids", "attention_mask", "token_type_ids"]
>>>>>>> 2018fffa
<|MERGE_RESOLUTION|>--- conflicted
+++ resolved
@@ -20,11 +20,7 @@
 
 from ....modeling import RBLNModel
 from ....modeling_config import RBLNCompileConfig, RBLNConfig
-<<<<<<< HEAD
-from ...modeling_alias import RBLNModelForMaskedLM
-=======
-from ...modeling_generic import RBLNModelForQuestionAnswering
->>>>>>> 2018fffa
+from ...modeling_generic import RBLNModelForMaskedLM, RBLNModelForQuestionAnswering
 
 
 logger = logging.getLogger(__name__)
@@ -104,10 +100,7 @@
         return rbln_config
 
 
-<<<<<<< HEAD
 class RBLNBertForMaskedLM(RBLNModelForMaskedLM):
-    pass
-=======
+    rbln_model_input_names = ["input_ids", "attention_mask", "token_type_ids"]
 class RBLNBertForQuestionAnswering(RBLNModelForQuestionAnswering):
-    rbln_model_input_names = ["input_ids", "attention_mask", "token_type_ids"]
->>>>>>> 2018fffa
+    rbln_model_input_names = ["input_ids", "attention_mask", "token_type_ids"]