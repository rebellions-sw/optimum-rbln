name: Optimum-rbln / PR / Pytest

on:
  workflow_call:
    inputs:
      ref:
        description: "ref to checkout"
        required: false
        type: string
      pr_number:
        description: "PR number to run"
        required: false
        type: string
      rebel_compiler_version:
        description: "rebel_compiler version to run"
        required: true
        type: string
      test_level:
        description: "Test level for OPTIMUM_RBLN_TEST_LEVEL (default, full, essential)"
        required: false
        type: string
        default: "default"

env:
  REBEL_PYPI_ENDPOINT: ${{ vars.REBEL_PYPI_INTERNAL_ENDPOINT }}
  REBEL_PYPI_USERNAME: ${{ secrets.REBEL_PYPI_USERNAME }}
  REBEL_PYPI_PASSWORD: ${{ secrets.REBEL_PYPI_PASSWORD }}

jobs:
  pytest:
    name: Pytest
    runs-on: vm-ci-0
    steps:
      - name: Checkout the optimum-rbln repository
        uses: actions/checkout@v4
        with:
          ref: ${{ inputs.pr_number && format('refs/pull/{0}/merge', inputs.pr_number) || inputs.ref }}
          submodules: recursive
          fetch-depth: 0

      - name: Get commit message if not provided
        id: get_commit_message
        if: ${{ inputs.commit_message == '' }}
        run: |
          COMMIT_MESSAGE=$(git log -1 --pretty=%B)
          echo "message=$COMMIT_MESSAGE" >> $GITHUB_OUTPUT

      - name: Setup uv
        uses: astral-sh/setup-uv@v3
        with:
          enable-cache: true
          cache-dependency-glob: "uv.lock"

      - name: Setup Python
        run: uv python install 3.9

      - name: Install optimum-rbln with tests group dependencies
        run: |
          uv sync --frozen --group tests --reinstall-package optimum-rbln

      - name: Install rebel-compiler
        run: |
          PYPI_URL=$(echo ${{ env.REBEL_PYPI_ENDPOINT }} | sed "s/\/\//\0${{ env.REBEL_PYPI_USERNAME}}:${{ env.REBEL_PYPI_PASSWORD}}@/")
          uv pip install --extra-index-url $PYPI_URL rebel-compiler==${{ inputs.rebel_compiler_version }}
<<<<<<< HEAD

      - name: Run pytest (config)
        env:
          OPTIMUM_RBLN_TEST_LEVEL: ${{ inputs.test_level }}
        run: |
          uv run --no-sync pytest tests/test_config.py

=======
      
>>>>>>> 559d2830
      - name: Run pytest (transformers)
        env:
          OPTIMUM_RBLN_TEST_LEVEL: ${{ inputs.test_level }}
        run: |
          echo 
          if ${{ !contains( steps.get_commit_message.outputs.message , '[skip-transformers]') }}; then
            uv run --no-sync pytest tests/test_transformers.py
          else
            echo "Found [skip-transformers] in commit message, skipping CI"
          fi

      - name: Run pytest (diffusers)
        env:
          OPTIMUM_RBLN_TEST_LEVEL: ${{ inputs.test_level }}
        run: |
          if ${{ !contains( steps.get_commit_message.outputs.message , '[skip-diffusers]') }}; then
            uv run --no-sync pytest tests/test_diffusers.py
          else
            echo "Found [skip-diffusers] in commit message, skipping CI"
          fi

      - name: Run pytest (llm)
        env:
          OPTIMUM_RBLN_TEST_LEVEL: ${{ inputs.test_level }}
        run: |
          if ${{ !contains( steps.get_commit_message.outputs.message , '[skip-llms]') }}; then
            uv run --no-sync pytest tests/test_llm.py
          else
            echo "Found [skip-llms] in commit message, skipping CI"
          fi<|MERGE_RESOLUTION|>--- conflicted
+++ resolved
@@ -62,7 +62,6 @@
         run: |
           PYPI_URL=$(echo ${{ env.REBEL_PYPI_ENDPOINT }} | sed "s/\/\//\0${{ env.REBEL_PYPI_USERNAME}}:${{ env.REBEL_PYPI_PASSWORD}}@/")
           uv pip install --extra-index-url $PYPI_URL rebel-compiler==${{ inputs.rebel_compiler_version }}
-<<<<<<< HEAD
 
       - name: Run pytest (config)
         env:
@@ -70,9 +69,6 @@
         run: |
           uv run --no-sync pytest tests/test_config.py
 
-=======
-      
->>>>>>> 559d2830
       - name: Run pytest (transformers)
         env:
           OPTIMUM_RBLN_TEST_LEVEL: ${{ inputs.test_level }}
