# Copyright 2025 Rebellions Inc. All rights reserved.

# Licensed under the Apache License, Version 2.0 (the "License");
# you may not use this file except in compliance with the License.
# You may obtain a copy of the License at:

#     http://www.apache.org/licenses/LICENSE-2.0

# Unless required by applicable law or agreed to in writing, software
# distributed under the License is distributed on an "AS IS" BASIS,
# WITHOUT WARRANTIES OR CONDITIONS OF ANY KIND, either express or implied.
# See the License for the specific language governing permissions and
# limitations under the License.

from typing import TYPE_CHECKING

from transformers.utils import _LazyModule


_import_structure = {
    "configuration_alias": [
        "RBLNASTForAudioClassificationConfig",
        "RBLNDistilBertForQuestionAnsweringConfig",
        "RBLNResNetForImageClassificationConfig",
        "RBLNXLMRobertaForSequenceClassificationConfig",
        "RBLNRobertaForSequenceClassificationConfig",
        "RBLNRobertaForMaskedLMConfig",
        "RBLNViTForImageClassificationConfig",
    ],
    "models": [
        "RBLNAutoModel",
        "RBLNAutoModelForAudioClassification",
        "RBLNAutoModelForCausalLM",
        "RBLNAutoModelForCTC",
        "RBLNAutoModelForDepthEstimation",
        "RBLNAutoModelForImageClassification",
        "RBLNAutoModelForMaskedLM",
        "RBLNAutoModelForQuestionAnswering",
        "RBLNAutoModelForSeq2SeqLM",
        "RBLNAutoModelForSequenceClassification",
        "RBLNAutoModelForSpeechSeq2Seq",
        "RBLNAutoModelForVision2Seq",
        "RBLNBartForConditionalGeneration",
        "RBLNBartForConditionalGenerationConfig",
        "RBLNBartModel",
        "RBLNBartModelConfig",
        "RBLNBertForMaskedLM",
        "RBLNBertForQuestionAnswering",
        "RBLNBertModel",
        "RBLNCLIPTextModel",
        "RBLNCLIPTextModelConfig",
        "RBLNCLIPTextModelWithProjection",
        "RBLNCLIPTextModelWithProjectionConfig",
        "RBLNCLIPVisionModel",
        "RBLNCLIPVisionModelConfig",
        "RBLNCLIPVisionModelWithProjection",
        "RBLNCLIPVisionModelWithProjectionConfig",
        "RBLNDecoderOnlyModelForCausalLM",
        "RBLNDecoderOnlyModelForCausalLMConfig",
        "RBLNDPTForDepthEstimation",
        "RBLNExaoneForCausalLM",
        "RBLNGemmaForCausalLM",
        "RBLNGPT2LMHeadModel",
        "RBLNLlamaForCausalLM",
        "RBLNLlamaForCausalLMConfig",
        "RBLNLlavaNextForConditionalGeneration",
        "RBLNLlavaNextForConditionalGenerationConfig",
        "RBLNMidmLMHeadModel",
        "RBLNMistralForCausalLM",
        "RBLNMistralForCausalLMConfig",
        "RBLNPhiForCausalLM",
        "RBLNQwen2ForCausalLM",
        "RBLNT5EncoderModel",
        "RBLNT5ForConditionalGeneration",
<<<<<<< HEAD
        "RBLNWav2Vec2ForCTC",
        "RBLNWhisperForConditionalGeneration",
=======
        "RBLNTimeSeriesTransformerForPrediction",
        "RBLNLlavaNextForConditionalGeneration",
        "RBLNMidmLMHeadModel",
>>>>>>> 164f1965
        "RBLNXLMRobertaModel",
    ],
    "modeling_alias": [
        "RBLNASTForAudioClassification",
        "RBLNDistilBertForQuestionAnswering",
        "RBLNResNetForImageClassification",
        "RBLNXLMRobertaForSequenceClassification",
        "RBLNRobertaForSequenceClassification",
        "RBLNRobertaForMaskedLM",
        "RBLNViTForImageClassification",
    ],
}

if TYPE_CHECKING:
    from .configuration_alias import (
        RBLNASTForAudioClassificationConfig,
        RBLNDistilBertForQuestionAnsweringConfig,
        RBLNResNetForImageClassificationConfig,
        RBLNRobertaForMaskedLMConfig,
        RBLNRobertaForSequenceClassificationConfig,
        RBLNViTForImageClassificationConfig,
        RBLNXLMRobertaForSequenceClassificationConfig,
    )
    from .modeling_alias import (
        RBLNASTForAudioClassification,
        RBLNDistilBertForQuestionAnswering,
        RBLNResNetForImageClassification,
        RBLNRobertaForMaskedLM,
        RBLNRobertaForSequenceClassification,
        RBLNViTForImageClassification,
        RBLNXLMRobertaForSequenceClassification,
    )
    from .models import (
        RBLNAutoModel,
        RBLNAutoModelForAudioClassification,
        RBLNAutoModelForCausalLM,
        RBLNAutoModelForCTC,
        RBLNAutoModelForDepthEstimation,
        RBLNAutoModelForImageClassification,
        RBLNAutoModelForMaskedLM,
        RBLNAutoModelForQuestionAnswering,
        RBLNAutoModelForSeq2SeqLM,
        RBLNAutoModelForSequenceClassification,
        RBLNAutoModelForSpeechSeq2Seq,
        RBLNAutoModelForVision2Seq,
        RBLNBartForConditionalGeneration,
        RBLNBartForConditionalGenerationConfig,
        RBLNBartModel,
        RBLNBartModelConfig,
        RBLNBertForMaskedLM,
        RBLNBertForQuestionAnswering,
        RBLNBertModel,
        RBLNCLIPTextModel,
        RBLNCLIPTextModelConfig,
        RBLNCLIPTextModelWithProjection,
        RBLNCLIPTextModelWithProjectionConfig,
        RBLNCLIPVisionModel,
        RBLNCLIPVisionModelConfig,
        RBLNCLIPVisionModelWithProjection,
        RBLNCLIPVisionModelWithProjectionConfig,
        RBLNDecoderOnlyModelForCausalLM,
        RBLNDecoderOnlyModelForCausalLMConfig,
        RBLNDPTForDepthEstimation,
        RBLNExaoneForCausalLM,
        RBLNGemmaForCausalLM,
        RBLNGPT2LMHeadModel,
        RBLNLlamaForCausalLM,
        RBLNLlamaForCausalLMConfig,
        RBLNLlavaNextForConditionalGeneration,
        RBLNLlavaNextForConditionalGenerationConfig,
        RBLNMidmLMHeadModel,
        RBLNMistralForCausalLM,
        RBLNMistralForCausalLMConfig,
        RBLNPhiForCausalLM,
        RBLNQwen2ForCausalLM,
        RBLNT5EncoderModel,
        RBLNT5ForConditionalGeneration,
        RBLNTimeSeriesTransformerForPrediction,
        RBLNWav2Vec2ForCTC,
        RBLNWhisperForConditionalGeneration,
        RBLNXLMRobertaModel,
    )
else:
    import sys

    sys.modules[__name__] = _LazyModule(
        __name__,
        globals()["__file__"],
        _import_structure,
        module_spec=__spec__,
    )<|MERGE_RESOLUTION|>--- conflicted
+++ resolved
@@ -72,14 +72,11 @@
         "RBLNQwen2ForCausalLM",
         "RBLNT5EncoderModel",
         "RBLNT5ForConditionalGeneration",
-<<<<<<< HEAD
         "RBLNWav2Vec2ForCTC",
         "RBLNWhisperForConditionalGeneration",
-=======
         "RBLNTimeSeriesTransformerForPrediction",
         "RBLNLlavaNextForConditionalGeneration",
         "RBLNMidmLMHeadModel",
->>>>>>> 164f1965
         "RBLNXLMRobertaModel",
     ],
     "modeling_alias": [
