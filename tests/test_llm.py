--- conflicted
+++ resolved
@@ -264,7 +264,6 @@
                 )
 
 
-<<<<<<< HEAD
 class TestLlavaForConditionalGeneration(LLMTest.TestLLM):
     RBLN_AUTO_CLASS = RBLNAutoModelForVision2Seq
     RBLN_CLASS = RBLNLlavaForConditionalGeneration
@@ -305,7 +304,6 @@
             rbln_config={"language_model": {"create_runtimes": False}},
             **self.HF_CONFIG_KWARGS,
         )
-=======
 class TestPegasusModel(LLMTest.TestLLM):
     RBLN_AUTO_CLASS = RBLNAutoModelForSeq2SeqLM
     RBLN_CLASS = RBLNPegasusForConditionalGeneration
@@ -336,7 +334,6 @@
             output[0], skip_special_tokens=True, clean_up_tokenization_spaces=True
         )
         return generated_text
->>>>>>> c5918c66
 
 
 class TestLlavaNextForConditionalGeneration(LLMTest.TestLLM):
