--- conflicted
+++ resolved
@@ -540,10 +540,7 @@
     def initialize_submodule_config(
         self,
         submodule_config: Optional[Union[Dict[str, Any], "RBLNModelConfig"]] = None,
-<<<<<<< HEAD
-=======
         force_kwargs: bool = False,
->>>>>>> e598ebdf
         **kwargs: Any,
     ) -> "RBLNModelConfig":
         if submodule_config is None:
