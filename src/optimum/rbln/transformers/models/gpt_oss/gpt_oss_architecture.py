--- conflicted
+++ resolved
@@ -123,24 +123,6 @@
     def forward(
         self, hidden_states: torch.Tensor, router_logits: torch.Tensor
     ) -> torch.Tensor:
-<<<<<<< HEAD
-        next_states = torch.ops.rbln_custom_ops.custom_moe_glu_mxfp4(
-            hidden_states,
-            self.gate_proj_blocks,
-            self.gate_proj_scales,
-            self.gate_proj_bias,
-            self.up_proj_blocks,
-            self.up_proj_scales,
-            self.up_proj_bias,
-            self.down_proj_blocks,
-            self.down_proj_scales,
-            self.down_proj_bias,
-            router_logits,
-            torch.tensor(self.alpha, dtype=hidden_states.dtype),
-            torch.tensor(self.limit, dtype=hidden_states.dtype),
-            k=self.k,
-        )
-=======
         if self._support_mxfp4:
             next_states = torch.ops.rbln_custom_ops.custom_moe_glu_mxfp4(
                 hidden_states,
@@ -153,10 +135,10 @@
                 self.down_proj_blocks,
                 self.down_proj_scales,
                 self.down_proj_bias,
-                routing_weights,
-                expert_select_count,
+                router_logits,
                 torch.tensor(self.alpha, dtype=hidden_states.dtype),
                 torch.tensor(self.limit, dtype=hidden_states.dtype),
+                k=self.k,
             )
         else:
             batch_size = hidden_states.shape[0]
@@ -178,7 +160,6 @@
             next_states = next_states.view(num_experts, batch_size, -1, self.hidden_size)
             next_states = next_states * routing_weights.transpose(0, 1).view(num_experts, batch_size, -1)[..., None]
             next_states = next_states.sum(dim=0)
->>>>>>> ebb01b7a
 
         return next_states
 
