--- conflicted
+++ resolved
@@ -49,13 +49,10 @@
         "RBLNUNetSpatioTemporalConditionModel",
         "RBLNControlNetModel",
         "RBLNSD3Transformer2DModel",
-<<<<<<< HEAD
         "RBLNAutoencoderKLTemporalDecoder",
         "RBLNUNetSpatioTemporalConditionModel",
-=======
         "RBLNPriorTransformer",
         "RBLNVQModel",
->>>>>>> 25a0bd2c
     ],
     "modeling_diffusers": [
         "RBLNDiffusionMixin",
@@ -71,11 +68,8 @@
         RBLNPriorTransformer,
         RBLNSD3Transformer2DModel,
         RBLNUNet2DConditionModel,
-<<<<<<< HEAD
         RBLNUNetSpatioTemporalConditionModel,
-=======
         RBLNVQModel,
->>>>>>> 25a0bd2c
     )
     from .pipelines import (
         RBLNKandinskyV22InpaintCombinedPipeline,
