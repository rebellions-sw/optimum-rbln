# Copyright 2024 Rebellions Inc.

# Licensed under the Apache License, Version 2.0 (the "License");
# you may not use this file except in compliance with the License.
# You may obtain a copy of the License at:

#     http://www.apache.org/licenses/LICENSE-2.0

# Unless required by applicable law or agreed to in writing, software
# distributed under the License is distributed on an "AS IS" BASIS,
# WITHOUT WARRANTIES OR CONDITIONS OF ANY KIND, either express or implied.
# See the License for the specific language governing permissions and
# limitations under the License.

# Portions of this software are licensed under the Apache License,
# Version 2.0. See the NOTICE file distributed with this work for
# additional information regarding copyright ownership.

# All other portions of this software, including proprietary code,
# are the intellectual property of Rebellions Inc. and may not be
# copied, modified, or distributed without prior written permission
# from Rebellions Inc.

import inspect
import logging
from pathlib import Path
from typing import TYPE_CHECKING, Any, Callable, Dict, Optional, Tuple, Union

import numpy as np
import torch
from transformers import (
    AutoModelForVision2Seq,
    LlavaNextForConditionalGeneration,
    PretrainedConfig,
    PreTrainedModel,
)
from transformers.modeling_outputs import BaseModelOutputWithPooling

from ....modeling import RBLNModel
from ....modeling_config import RBLNCompileConfig, RBLNConfig
from ..decoderonly.modeling_decoderonly import RBLNDecoderOnlyOutput


logger = logging.getLogger(__name__)

if TYPE_CHECKING:
    from transformers import (
        AutoFeatureExtractor,
        AutoProcessor,
        AutoTokenizer,
        PretrainedConfig,
    )


class LoopVisionTower:
    def __init__(self, vision_tower: RBLNModel) -> None:
        self.vision_tower = vision_tower

    def forward(self, *args, **kwargs):
        # Loop instead of batch
        # shape of pixel_values : [batch, num_patches, num_channel, height, width]
        pixel_values = args[0]

        batch_size = pixel_values.shape[0]
        outputs = []
        for i in range(batch_size):
            outputs.append(self.vision_tower.model[0](pixel_values[i : i + 1]))

        last_hidden_states = [output[0] for output in outputs]
        pooler_output = [output[1] for output in outputs]

        # FIXME:: This can be optimized using out= API of rbln runtime.
        last_hidden_states = torch.cat(last_hidden_states, dim=0)
        pooler_output = torch.cat(pooler_output, dim=0)

        hidden_states = [output[2:] for output in outputs]  # batch x (hidden x 1)

        hidden_states = tuple(
            torch.cat(tuple((hidden_states[n][i] for n in range(batch_size))), dim=0)
            for i in range(len(hidden_states[0]))
        )  # hidden x (batch,)

        return BaseModelOutputWithPooling(
            last_hidden_state=last_hidden_states,
            pooler_output=pooler_output,
            hidden_states=hidden_states,
        )

    def __call__(self, *args: Any, **kwds: Any) -> Any:
        return self.forward(*args, **kwds)

    def __repr__(self) -> str:
        return repr(self.vision_tower)


class LoopProjector:
    def __init__(self, multi_modal_projector) -> None:
        self.multi_modal_projector = multi_modal_projector

    def forward(self, *args, **kwargs):
        # Loop instead of batch
        image_feature = args[0]

        batch_size = image_feature.shape[0]
        outputs = []
        for i in range(batch_size):
            outputs.append(self.multi_modal_projector(image_feature[i : i + 1]))

        # FIXME:: This can be optimized using out= API of rbln runtime.
        outputs = torch.cat(outputs, dim=0)
        return outputs

    def __call__(self, *args: Any, **kwds: Any) -> Any:
        return self.forward(*args, **kwds)

    def __repr__(self) -> str:
        return repr(self.multi_modal_projector)


class RBLNLlavaNextForConditionalGeneration(RBLNModel):
    auto_model_class = AutoModelForVision2Seq
    _rbln_submodules = [
        {"name": "vision_tower"},
        {"name": "language_model"},
    ]

    def __getattr__(self, __name: str) -> Any:
        def redirect(func):
            return lambda *pargs, **kwargs: func(self, *pargs, **kwargs)

        val = getattr(LlavaNextForConditionalGeneration, __name)

        if isinstance(val, Callable) and "self" in set(inspect.signature(val).parameters):
            return redirect(val)
        return val

    def can_generate(self):
        return True

    @classmethod
    def save_torch_artifacts(
        cls,
        model: "LlavaNextForConditionalGeneration",
        save_dir_path: Path,
        subfolder: str,
        rbln_config: RBLNConfig,
    ):
        """
        If you are unavoidably running on a CPU rather than an RBLN device,
        store the torch tensor, weight, etc. in this function.
        """
        save_dict = {}
        save_dict["image_newline"] = model.image_newline
        torch.save(save_dict, save_dir_path / subfolder / "torch_artifacts.pth")

    def __post_init__(self, **kwargs):
        self.vision_tower = LoopVisionTower(self.rbln_submodules[0])
        self.language_model = self.rbln_submodules[1]
        self.multi_modal_projector = LoopProjector(self.model[0])

        artifacts = torch.load(self.model_save_dir / self.subfolder / "torch_artifacts.pth", weights_only=False)
        self.image_newline = artifacts["image_newline"]

        # Copied from the original class
        self.pad_token_id = self.config.pad_token_id if self.config.pad_token_id is not None else -1
        self._padding_side = "left"  # set it to left by default, user can use setter to change padding_sides
        return super().__post_init__(**kwargs)

    def get_input_embeddings(self):
        return self.language_model.get_input_embeddings()

    @classmethod
    def wrap_model_if_needed(cls, model: "PreTrainedModel", rbln_config: RBLNConfig):
        return model.multi_modal_projector

    @classmethod
    def _get_rbln_config(
        cls,
        preprocessors: Optional[Union["AutoFeatureExtractor", "AutoProcessor", "AutoTokenizer"]],
        model_config: Optional["PretrainedConfig"] = None,
        rbln_kwargs={},
    ) -> RBLNConfig:
        vision_feature_select_strategy = rbln_kwargs.get("vision_feature_select_strategy", None)

        # 1. Multi-modal projection layer
        batch_size = rbln_kwargs.get("rbln_batch_size", None)
        if batch_size is None:
            batch_size = 1

        feature_size = model_config.vision_config.hidden_size

        # See forward function to see more details.
        vision_feature_select_strategy = (
            vision_feature_select_strategy
            if vision_feature_select_strategy is not None
            else model_config.vision_feature_select_strategy
        )

        # Calculating `num_positions` : See CLIPVisionEmbeddings of transformers for more details.
        num_positions = (model_config.vision_config.image_size // model_config.vision_config.patch_size) ** 2 + 1
        if vision_feature_select_strategy == "default":
            selected_image_feature_dim = num_positions - 1
        else:
            selected_image_feature_dim = num_positions

        input_info = [("image_features", [batch_size, selected_image_feature_dim, feature_size], "float32")]
        rbln_compile_config = RBLNCompileConfig(input_info=input_info)
        rbln_config = RBLNConfig(rbln_cls=cls.__name__, compile_cfgs=[rbln_compile_config], rbln_kwargs=rbln_kwargs)
        return rbln_config

    def prepare_inputs_for_generation(
        self,
        input_ids,
        inputs_embeds=None,
        pixel_values=None,
        image_sizes=None,
        attention_mask=None,
        generate_idx=None,
        **kwargs,
    ):
        # Prepare HF generation
        is_prefill_phase = generate_idx is None
        batch_size = input_ids.shape[0]

        model_inputs = self.language_model.prepare_inputs_for_generation(
            input_ids=input_ids,
            inputs_embeds=inputs_embeds,
            generate_idx=generate_idx,  # Not affect
            attention_mask=attention_mask,
            **kwargs,
        )

        if is_prefill_phase:
            model_inputs["generate_idx"] = torch.zeros((batch_size, 1), dtype=torch.int32)
            model_inputs.update(
                {
                    "pixel_values": pixel_values,
                    "image_sizes": image_sizes,
                }
            )

        model_inputs["attention_mask"] = attention_mask
        return model_inputs

    def _update_model_kwargs_for_generation(
        self,
        outputs: RBLNDecoderOnlyOutput,
        model_kwargs: Dict[str, Any],
        **kwargs,
    ) -> Dict[str, Any]:
        # update generate_idx
        model_kwargs["generate_idx"] = outputs.generate_idx

        return model_kwargs

    def text_embedding(
        self,
        input_ids: torch.LongTensor,
    ) -> torch.Tensor:
        for_inputs_embeds_ids = input_ids.clone()
        for_inputs_embeds_ids[(input_ids == self.config.image_token_index)] = 0
        inputs_embeds = self.get_input_embeddings()(for_inputs_embeds_ids)

        return inputs_embeds

    def image_embedding(
        self,
        image_sizes: torch.Tensor,
        pixel_values: torch.FloatTensor,
        vision_feature_layer: int,
        vision_feature_select_strategy: str,
    ):
        vision_feature_layer = (
            vision_feature_layer if vision_feature_layer is not None else self.config.vision_feature_layer
        )
        vision_feature_select_strategy = (
            vision_feature_select_strategy
            if vision_feature_select_strategy is not None
            else self.config.vision_feature_select_strategy
        )

        """
        Obtains image last hidden states from the vision tower and apply multimodal projection.

        Args:
            pixel_values (`torch.FloatTensor]` of shape `(batch_size, num_patches, channels, height, width)`)
               The tensors corresponding to the input images.
            image_sizes (`torch.Tensor` of shape `(num_images, 2)`)
                Actual image size of each images (H, W).
            vision_feature_layer (`int`):
                The index of the layer to select the vision feature.
            vision_feature_select_strategy (`str`):
                The feature selection strategy used to select the vision feature from the vision backbone.
                Can be one of `"default"` or `"full"`
        Returns:
            image_features (List[`torch.Tensor`]): List of image feature tensor, each contains all the visual feature of all patches
            and are of shape `(num_patches, image_length, embed_dim)`).
        """
        # ! infer image_num_patches from image_sizes
        image_num_patches = [
            image_size_to_num_patches(
                image_size=imsize,
                grid_pinpoints=self.config.image_grid_pinpoints,
                patch_size=self.config.vision_config.image_size,
            )
            for imsize in image_sizes
        ]
        if pixel_values.dim() == 5:
            # stacked if input is (batch_size, num_patches, num_channels, height, width)
            _pixel_values_list = [pix_val[:num_patch] for pix_val, num_patch in zip(pixel_values, image_num_patches)]
            pixel_values = torch.cat(_pixel_values_list, dim=0)
        elif pixel_values.dim() != 4:
            # otherwise has to be stacked from list of (num_patches, num_channels, height, width)
            raise ValueError(f"pixel_values of shape {pixel_values.shape}, expect to be of 4 or 5 dimensions")

        image_features = self.vision_tower(pixel_values, output_hidden_states=True)
        selected_image_feature = image_features.hidden_states[vision_feature_layer]
        if vision_feature_select_strategy == "default":
            selected_image_feature = selected_image_feature[:, 1:]
        elif vision_feature_select_strategy == "full":
            selected_image_feature = selected_image_feature
        image_features = self.multi_modal_projector(selected_image_feature)
        image_features = torch.split(image_features, image_num_patches, dim=0)

        # NOTE we only support multimodal_patch_merge_type == "spatial_unpad"
        image_features, feature_lens = self.pack_image_features(
            image_features,
            image_sizes,
            vision_feature_select_strategy=vision_feature_select_strategy,
            image_newline=self.image_newline,
        )

        return image_features, feature_lens

    def forward(
        self,
        input_ids: torch.LongTensor = None,
        attention_mask: torch.LongTensor = None,
        pixel_values: torch.FloatTensor = None,
        image_sizes: Optional[torch.LongTensor] = None,
        inputs_embeds: Optional[torch.FloatTensor] = None,
        vision_feature_layer: Optional[int] = None,
        vision_feature_select_strategy: Optional[str] = None,
        cache_position: torch.Tensor = None,
        generate_idx: Optional[torch.Tensor] = None,
        batch_idx: Optional[int] = None,
        **kwargs,
<<<<<<< HEAD
    ) -> Union[Tuple, RBLNDecoderOnlyOutput]:
=======
    ) -> Union[Tuple, LlavaNextCausalLMOutputWithPast]:
        vision_feature_layer = (
            vision_feature_layer if vision_feature_layer is not None else self.config.vision_feature_layer
        )
        vision_feature_select_strategy = (
            vision_feature_select_strategy
            if vision_feature_select_strategy is not None
            else self.config.vision_feature_select_strategy
        )

>>>>>>> f3093485
        if inputs_embeds is not None:
            raise NotImplementedError("Specifying inputs_embeds is not supported.")
        inputs_embeds = self.get_input_embeddings()(input_ids)

        if pixel_values is not None and pixel_values.size(0) > 0:
            image_features, _ = self.image_embedding(
                pixel_values=pixel_values,
                image_sizes=image_sizes,
                vision_feature_layer=vision_feature_layer,
                vision_feature_select_strategy=vision_feature_select_strategy,
            )

            n_image_tokens = (input_ids == self.config.image_token_index).sum().item()
            n_image_features = image_features.shape[0]
            if n_image_tokens != n_image_features:
                raise ValueError(
                    f"Image features and image tokens do not match: tokens: {n_image_tokens}, features {n_image_features}"
                )
            special_image_mask = (input_ids == self.config.image_token_index).unsqueeze(-1)
            special_image_mask = special_image_mask.expand_as(inputs_embeds).to(inputs_embeds.device)
            image_features = image_features.to(inputs_embeds.device, inputs_embeds.dtype)
            inputs_embeds = inputs_embeds.masked_scatter(special_image_mask, image_features)

        is_prefill_phase = not generate_idx.bool().all()

        if is_prefill_phase:
            logits = []
<<<<<<< HEAD
            for b_idx in range(input_ids.shape[0]):
                # Get text_embeds from input_id
                input_id = input_ids[b_idx : b_idx + 1, attention_mask[b_idx].bool()]
                inputs_embed = self.text_embedding(input_id)

                # If any images in the prompt, get image_embeds and merge with text
                if num_special_image_tokens[b_idx] > 0:
                    image_features, feature_lens = self.image_embedding(
                        image_sizes[b_idx], pixel_values[b_idx], vision_feature_layer, vision_feature_select_strategy
                    )
                    if legacy_processing:
                        inputs_embed, _, _, _, _ = self._merge_input_ids_with_image_features(
                            image_features,
                            feature_lens,
                            inputs_embed.to(image_features.dtype),
                            input_id,
                            torch.ones_like(input_id, dtype=torch.long),
                        )
                    else:
                        special_image_mask = (
                            (input_id == self.config.image_token_index).unsqueeze(-1).expand_as(inputs_embed)
                        )
                        inputs_embed = inputs_embed.masked_scatter(special_image_mask, image_features)

                # Update generate_idx according to inputs_embed
                generate_idx[b_idx] = inputs_embed.shape[1]

                logit = self.language_model.prefill_decoder(
                    inputs_embeds=inputs_embed,
                    batch_idx=b_idx,
                    cache_position=torch.arange(0, generate_idx[b_idx].item(), dtype=torch.int32).unsqueeze(0),
=======
            batch_size = input_ids.shape[0]
            inputs_embeds = [inputs_embeds[i : i + 1, attention_mask[i].bool()] for i in range(batch_size)]
            for batch_idx in range(batch_size):
                generate_idx[batch_idx] = inputs_embeds[batch_idx].shape[-2]
                logit = self.language_model._forward_prefill(
                    inputs_embeds=inputs_embeds[batch_idx],
                    batch_idx=batch_idx,
                    cache_position=torch.arange(
                        0,
                        generate_idx[batch_idx].item(),
                        dtype=torch.int32,
                    ).unsqueeze(0),
>>>>>>> f3093485
                )

                logits.append(logit)
            logits = torch.cat(logits, dim=0)
<<<<<<< HEAD

        else:
            inputs_embeds = self.text_embedding(input_ids)

            logits = self.language_model.decoder(
=======
            outputs = RBLNDecoderOnlyOutput(logits=logits, generate_idx=generate_idx)
        else:
            outputs: RBLNDecoderOnlyOutput = self.language_model(
>>>>>>> f3093485
                inputs_embeds=inputs_embeds,
                cache_position=cache_position,
            )

        return RBLNDecoderOnlyOutput(logits=logits, generate_idx=generate_idx)

    # Almost copied from : https://github.com/huggingface/transformers/blob/6b550462139655d488d4c663086a63e98713c6b9/src/transformers/models/llava_next/modeling_llava_next.py
    def pack_image_features(self, image_features, image_sizes, vision_feature_select_strategy, image_newline=None):
        """
        Reshape, unpad and then pack each image_feature into a single image_features tensor containing all visual vectors.

        Args:
            image_features (`List[torch.Tensor]` of length num_images, each of shape `(num_patches, image_length, embed_dim)`)
                List of image feature tensor, each contains all the visual feature of all patches.
            image_sizes (`torch.Tensor` of shape `(num_images, 2)`)
                Actual image size of each images (H, W).
            vision_feature_select_strategy (`str`)
                The feature selection strategy used to select the vision feature from the vision backbone.
            image_newline (`torch.Tensor` of shape `(embed_dim)`)
                New line embedding vector.
        Returns:
            image_features (`torch.Tensor` of shape `(all_feat_len, embed_dim)`)
            feature_lens (`List[int]`)
                token length of each image in image_features
        """
        new_image_features = []
        feature_lens = []
        for image_idx, image_feature in enumerate(image_features):
            if image_feature.shape[0] > 1:
                base_image_feature = image_feature[0]
                image_feature = image_feature[1:]
                height = width = self.config.vision_config.image_size // self.config.vision_config.patch_size

                if vision_feature_select_strategy == "default":
                    expected_num_patches = height * width
                elif vision_feature_select_strategy == "full":
                    expected_num_patches = height * width + 1
                if expected_num_patches != base_image_feature.shape[0]:
                    raise ValueError("The number of patches is not consistent with the image size.")

                num_patch_height, num_patch_width = get_anyres_image_grid_shape(
                    image_sizes[image_idx],
                    self.config.image_grid_pinpoints,
                    self.config.vision_config.image_size,
                )
                image_feature = image_feature.view(num_patch_height, num_patch_width, height, width, -1)
                image_feature = image_feature.permute(4, 0, 2, 1, 3).contiguous()
                image_feature = image_feature.flatten(1, 2).flatten(2, 3)
                image_feature = unpad_image(image_feature, image_sizes[image_idx])
                if image_newline is not None:
                    image_feature = torch.cat(
                        (
                            image_feature,
                            image_newline[:, None, None]
                            .expand(*image_feature.shape[:-1], 1)
                            .to(image_feature.device, image_feature.dtype),
                        ),
                        dim=-1,
                    )
                image_feature = image_feature.flatten(1, 2).transpose(0, 1)
                image_feature = torch.cat((base_image_feature, image_feature), dim=0)
            else:
                image_feature = image_feature[0]
                if image_newline is not None:
                    image_feature = torch.cat((image_feature, image_newline[None].to(image_feature)), dim=0)
            new_image_features.append(image_feature)
            feature_lens.append(image_feature.size(0))
        image_features = torch.cat(new_image_features, dim=0)
        feature_lens = torch.tensor(feature_lens, dtype=torch.long, device=image_features.device)
        return image_features, feature_lens


# Almost copied from : https://github.com/huggingface/transformers/blob/5af7d41e49bbfc8319f462eb45253dcb3863dfb7/src/transformers/models/llava_next/modeling_llava_next.py
def get_anyres_image_grid_shape(image_size, grid_pinpoints, patch_size):
    """
    Calculate the shape of the image patch grid after the preprocessing for images of any resolution.

    Args:
        image_size (`tuple`):
            The size of the input image in the format (width, height).
        grid_pinpoints (`List`):
            A list containing possible resolutions. Each item in the list should be a tuple or list
            of the form `(height, width)`.
        patch_size (`int`):
            The size of each image patch.

    Returns:
        tuple: The shape of the image patch grid in the format (width, height).
    """
    if not isinstance(grid_pinpoints, list):
        raise TypeError("grid_pinpoints should be a list of tuples or lists")

    # ! VERY IMPORTANT if image_size is tensor, must convert to into tuple, otherwise it will cause wrong calculate
    if not isinstance(image_size, (list, tuple)):
        if not isinstance(image_size, (torch.Tensor, np.ndarray)):
            raise TypeError(
                f"image_size invalid type: {type(image_size)} not valid, should be either list, tuple, np.ndarray or tensor"
            )
        image_size = image_size.tolist()

    height, width = select_best_resolution(image_size, grid_pinpoints)
    return height // patch_size, width // patch_size


# Almost copied from : https://github.com/huggingface/transformers/blob/1feebb5b4150882deabddd190a541f336f3be817/src/transformers/models/llava_next/modeling_llava_next.py#L115C1-L152C1
def unpad_image(tensor, original_size):
    """
    Unpads a PyTorch tensor of a padded and resized image.

    Args:
        tensor (`torch.Tensor`):
            The image tensor, assumed to be of shape (num_channels, height, width).
        original_size (`tuple`):
            The original size of the image (height, width).

    Returns:
        `torch.Tensor`: The unpadded image tensor.
    """
    if not isinstance(original_size, (list, tuple)):
        if not isinstance(original_size, (torch.Tensor, np.ndarray)):
            raise TypeError(
                f"image_size invalid type: {type(original_size)} not valid, should be either list, tuple, np.ndarray or tensor"
            )
        original_size = original_size.tolist()
    original_height, original_width = original_size
    current_height, current_width = tensor.shape[1:]

    original_aspect_ratio = original_width / original_height
    current_aspect_ratio = current_width / current_height

    if original_aspect_ratio > current_aspect_ratio:
        scale_factor = current_width / original_width
        new_height = int(round(original_height * scale_factor, 7))
        padding = (current_height - new_height) // 2
        unpadded_tensor = tensor[:, padding : current_height - padding, :]
    else:
        scale_factor = current_height / original_height
        new_width = int(round(original_width * scale_factor, 7))
        padding = (current_width - new_width) // 2
        unpadded_tensor = tensor[:, :, padding : current_width - padding]

    return unpadded_tensor


# Almost copied from : https://github.com/huggingface/transformers/blob/5af7d41e49bbfc8319f462eb45253dcb3863dfb7/src/transformers/models/llava_next/modeling_llava_next.py
def select_best_resolution(original_size: tuple, possible_resolutions: list) -> tuple:
    """
    Selects the best resolution from a list of possible resolutions based on the original size.

    This is done by calculating the effective and wasted resolution for each possible resolution.

    The best fit resolution is the one that maximizes the effective resolution and minimizes the wasted resolution.

    Args:
        original_size (tuple):
            The original size of the image in the format (height, width).
        possible_resolutions (list):
            A list of possible resolutions in the format [(height1, width1), (height2, width2), ...].

    Returns:
        tuple: The best fit resolution in the format (height, width).
    """
    original_height, original_width = original_size
    best_fit = None
    max_effective_resolution = 0
    min_wasted_resolution = float("inf")

    for height, width in possible_resolutions:
        scale = min(width / original_width, height / original_height)
        downscaled_width, downscaled_height = int(original_width * scale), int(original_height * scale)
        effective_resolution = min(downscaled_width * downscaled_height, original_width * original_height)
        wasted_resolution = (width * height) - effective_resolution

        if effective_resolution > max_effective_resolution or (
            effective_resolution == max_effective_resolution and wasted_resolution < min_wasted_resolution
        ):
            max_effective_resolution = effective_resolution
            min_wasted_resolution = wasted_resolution
            best_fit = (height, width)

    return best_fit


# Almost copied from : https://github.com/huggingface/transformers/blob/5af7d41e49bbfc8319f462eb45253dcb3863dfb7/src/transformers/models/llava_next/modeling_llava_next.py
def image_size_to_num_patches(image_size, grid_pinpoints, patch_size: int):
    """
    Calculate the number of patches after the preprocessing for images of any resolution.

    Args:
        image_size (`torch.LongTensor` or `np.ndarray` or `Tuple[int, int]`):
            The size of the input image in the format (height, width). ?
        grid_pinpoints (`List`):
            A list containing possible resolutions. Each item in the list should be a tuple or list
            of the form `(height, width)`.
        patch_size (`int`):
            The size of each image patch.

    Returns:
        int: the number of patches
    """
    if not isinstance(grid_pinpoints, list):
        raise TypeError("grid_pinpoints should be a list of tuples or lists")

    # ! VERY IMPORTANT if image_size is tensor, must convert to into tuple, otherwise it will cause wrong calculate
    if not isinstance(image_size, (list, tuple)):
        if not isinstance(image_size, (torch.Tensor, np.ndarray)):
            raise TypeError(f"image_size invalid type {type(image_size)} with value {image_size}")
        image_size = image_size.tolist()

    best_resolution = select_best_resolution(image_size, grid_pinpoints)
    height, width = best_resolution
    num_patches = 0
    # consider change to ceil(height/patch_size)*ceil(width/patch_size) + 1
    for i in range(0, height, patch_size):
        for j in range(0, width, patch_size):
            num_patches += 1
    # add the base patch
    num_patches += 1
    return num_patches<|MERGE_RESOLUTION|>--- conflicted
+++ resolved
@@ -345,10 +345,7 @@
         generate_idx: Optional[torch.Tensor] = None,
         batch_idx: Optional[int] = None,
         **kwargs,
-<<<<<<< HEAD
     ) -> Union[Tuple, RBLNDecoderOnlyOutput]:
-=======
-    ) -> Union[Tuple, LlavaNextCausalLMOutputWithPast]:
         vision_feature_layer = (
             vision_feature_layer if vision_feature_layer is not None else self.config.vision_feature_layer
         )
@@ -358,7 +355,6 @@
             else self.config.vision_feature_select_strategy
         )
 
->>>>>>> f3093485
         if inputs_embeds is not None:
             raise NotImplementedError("Specifying inputs_embeds is not supported.")
         inputs_embeds = self.get_input_embeddings()(input_ids)
@@ -386,44 +382,11 @@
 
         if is_prefill_phase:
             logits = []
-<<<<<<< HEAD
-            for b_idx in range(input_ids.shape[0]):
-                # Get text_embeds from input_id
-                input_id = input_ids[b_idx : b_idx + 1, attention_mask[b_idx].bool()]
-                inputs_embed = self.text_embedding(input_id)
-
-                # If any images in the prompt, get image_embeds and merge with text
-                if num_special_image_tokens[b_idx] > 0:
-                    image_features, feature_lens = self.image_embedding(
-                        image_sizes[b_idx], pixel_values[b_idx], vision_feature_layer, vision_feature_select_strategy
-                    )
-                    if legacy_processing:
-                        inputs_embed, _, _, _, _ = self._merge_input_ids_with_image_features(
-                            image_features,
-                            feature_lens,
-                            inputs_embed.to(image_features.dtype),
-                            input_id,
-                            torch.ones_like(input_id, dtype=torch.long),
-                        )
-                    else:
-                        special_image_mask = (
-                            (input_id == self.config.image_token_index).unsqueeze(-1).expand_as(inputs_embed)
-                        )
-                        inputs_embed = inputs_embed.masked_scatter(special_image_mask, image_features)
-
-                # Update generate_idx according to inputs_embed
-                generate_idx[b_idx] = inputs_embed.shape[1]
-
-                logit = self.language_model.prefill_decoder(
-                    inputs_embeds=inputs_embed,
-                    batch_idx=b_idx,
-                    cache_position=torch.arange(0, generate_idx[b_idx].item(), dtype=torch.int32).unsqueeze(0),
-=======
             batch_size = input_ids.shape[0]
             inputs_embeds = [inputs_embeds[i : i + 1, attention_mask[i].bool()] for i in range(batch_size)]
             for batch_idx in range(batch_size):
                 generate_idx[batch_idx] = inputs_embeds[batch_idx].shape[-2]
-                logit = self.language_model._forward_prefill(
+                logit = self.language_model.prefill_decoder(
                     inputs_embeds=inputs_embeds[batch_idx],
                     batch_idx=batch_idx,
                     cache_position=torch.arange(
@@ -431,22 +394,13 @@
                         generate_idx[batch_idx].item(),
                         dtype=torch.int32,
                     ).unsqueeze(0),
->>>>>>> f3093485
                 )
 
                 logits.append(logit)
             logits = torch.cat(logits, dim=0)
-<<<<<<< HEAD
-
-        else:
-            inputs_embeds = self.text_embedding(input_ids)
-
-            logits = self.language_model.decoder(
-=======
             outputs = RBLNDecoderOnlyOutput(logits=logits, generate_idx=generate_idx)
         else:
-            outputs: RBLNDecoderOnlyOutput = self.language_model(
->>>>>>> f3093485
+            outputs: RBLNDecoderOnlyOutput = self.language_model.decoder(
                 inputs_embeds=inputs_embeds,
                 cache_position=cache_position,
             )
