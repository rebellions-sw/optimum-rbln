# Copyright 2025 Rebellions Inc. All rights reserved.

# Licensed under the Apache License, Version 2.0 (the "License");
# you may not use this file except in compliance with the License.
# You may obtain a copy of the License at:

#     http://www.apache.org/licenses/LICENSE-2.0

# Unless required by applicable law or agreed to in writing, software
# distributed under the License is distributed on an "AS IS" BASIS,
# WITHOUT WARRANTIES OR CONDITIONS OF ANY KIND, either express or implied.
# See the License for the specific language governing permissions and
# limitations under the License.

<<<<<<< HEAD
from .configuration_decoderonly import RBLNDecoderOnlyModelForCausalLMConfig
=======
from ....ops import (
    paged_attn_decode,
    paged_attn_prefill,
    paged_causal_attn_decode,
    paged_causal_attn_prefill,
    paged_flash_attn_decode,
    paged_flash_attn_prefill,
    paged_flash_causal_attn_decode,
    paged_flash_causal_attn_prefill,
)
>>>>>>> 2d5df3e3
from .modeling_decoderonly import RBLNDecoderOnlyModelForCausalLM<|MERGE_RESOLUTION|>--- conflicted
+++ resolved
@@ -12,9 +12,6 @@
 # See the License for the specific language governing permissions and
 # limitations under the License.
 
-<<<<<<< HEAD
-from .configuration_decoderonly import RBLNDecoderOnlyModelForCausalLMConfig
-=======
 from ....ops import (
     paged_attn_decode,
     paged_attn_prefill,
@@ -25,5 +22,5 @@
     paged_flash_causal_attn_decode,
     paged_flash_causal_attn_prefill,
 )
->>>>>>> 2d5df3e3
+from .configuration_decoderonly import RBLNDecoderOnlyModelForCausalLMConfig
 from .modeling_decoderonly import RBLNDecoderOnlyModelForCausalLM