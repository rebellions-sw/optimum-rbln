--- conflicted
+++ resolved
@@ -88,8 +88,4 @@
             Returns a SequenceClassifierOutput object.
         """
 
-<<<<<<< HEAD
-        return SequenceClassifierOutput(logits=super().forward(input_values, **kwargs))
-=======
-        return super().forward(input_values, **kwargs)
->>>>>>> 3d8c6418
+        return super().forward(input_values, **kwargs)