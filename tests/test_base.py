--- conflicted
+++ resolved
@@ -12,10 +12,6 @@
 from diffusers import DiffusionPipeline
 from transformers import AutoConfig, CLIPConfig
 
-<<<<<<< HEAD
-from optimum.rbln.configuration_utils import ContextRblnConfig
-
-=======
 from optimum.rbln import __version__
 from optimum.rbln.configuration_utils import ContextRblnConfig
 
@@ -23,7 +19,6 @@
 def test_version_is_str():
     assert isinstance(__version__, str)
 
->>>>>>> 22ffe70d
 
 class TestLevel(Enum):
     ESSENTIAL = 1
