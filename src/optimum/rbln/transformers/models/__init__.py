--- conflicted
+++ resolved
@@ -67,6 +67,7 @@
     "exaone": ["RBLNExaoneForCausalLM", "RBLNExaoneForCausalLMConfig"],
     "gemma": ["RBLNGemmaForCausalLM", "RBLNGemmaForCausalLMConfig"],
     "gpt2": ["RBLNGPT2LMHeadModel", "RBLNGPT2LMHeadModelConfig"],
+    "idefics3": ["RBLNIdefics3VisionTransformer", "RBLNIdefics3ForConditionalGeneration"],
     "llama": ["RBLNLlamaForCausalLM", "RBLNLlamaForCausalLMConfig"],
     "llava_next": ["RBLNLlavaNextForConditionalGeneration", "RBLNLlavaNextForConditionalGenerationConfig"],
     "midm": ["RBLNMidmLMHeadModel", "RBLNMidmForCausalLMConfig"],
@@ -83,28 +84,9 @@
         "RBLNT5EncoderModelConfig",
         "RBLNT5ForConditionalGenerationConfig",
     ],
-<<<<<<< HEAD
-    "dpt": ["RBLNDPTForDepthEstimation"],
-    "exaone": ["RBLNExaoneForCausalLM"],
-    "gemma": ["RBLNGemmaForCausalLM"],
-    "gpt2": ["RBLNGPT2LMHeadModel"],
-    "idefics3": ["RBLNIdefics3VisionTransformer", "RBLNIdefics3ForConditionalGeneration"],
-    "llama": ["RBLNLlamaForCausalLM"],
-    "llava_next": ["RBLNLlavaNextForConditionalGeneration"],
-    "midm": ["RBLNMidmLMHeadModel"],
-    "mistral": ["RBLNMistralForCausalLM"],
-    "phi": ["RBLNPhiForCausalLM"],
-    "qwen2": ["RBLNQwen2ForCausalLM"],
-    "time_series_transformers": ["RBLNTimeSeriesTransformerForPrediction"],
-    "t5": ["RBLNT5EncoderModel", "RBLNT5ForConditionalGeneration"],
-    "wav2vec2": ["RBLNWav2Vec2ForCTC"],
-    "whisper": ["RBLNWhisperForConditionalGeneration"],
-    "xlm_roberta": ["RBLNXLMRobertaModel"],
-=======
     "wav2vec2": ["RBLNWav2Vec2ForCTC", "RBLNWav2Vec2ForCTCConfig"],
     "whisper": ["RBLNWhisperForConditionalGeneration", "RBLNWhisperForConditionalGenerationConfig"],
     "xlm_roberta": ["RBLNXLMRobertaModel", "RBLNXLMRobertaModelConfig"],
->>>>>>> 1c9ae663
 }
 
 if TYPE_CHECKING:
@@ -157,6 +139,7 @@
     from .exaone import RBLNExaoneForCausalLM, RBLNExaoneForCausalLMConfig
     from .gemma import RBLNGemmaForCausalLM, RBLNGemmaForCausalLMConfig
     from .gpt2 import RBLNGPT2LMHeadModel, RBLNGPT2LMHeadModelConfig
+    from .idefics3 import RBLNIdefics3ForConditionalGeneration, RBLNIdefics3VisionTransformer
     from .llama import RBLNLlamaForCausalLM, RBLNLlamaForCausalLMConfig
     from .llava_next import RBLNLlavaNextForConditionalGeneration, RBLNLlavaNextForConditionalGenerationConfig
     from .midm import RBLNMidmForCausalLMConfig, RBLNMidmLMHeadModel
@@ -173,28 +156,9 @@
         RBLNTimeSeriesTransformerForPrediction,
         RBLNTimeSeriesTransformerForPredictionConfig,
     )
-<<<<<<< HEAD
-    from .dpt import RBLNDPTForDepthEstimation
-    from .exaone import RBLNExaoneForCausalLM
-    from .gemma import RBLNGemmaForCausalLM
-    from .gpt2 import RBLNGPT2LMHeadModel
-    from .idefics3 import RBLNIdefics3ForConditionalGeneration, RBLNIdefics3VisionTransformer
-    from .llama import RBLNLlamaForCausalLM
-    from .llava_next import RBLNLlavaNextForConditionalGeneration
-    from .midm import RBLNMidmLMHeadModel
-    from .mistral import RBLNMistralForCausalLM
-    from .phi import RBLNPhiForCausalLM
-    from .qwen2 import RBLNQwen2ForCausalLM
-    from .t5 import RBLNT5EncoderModel, RBLNT5ForConditionalGeneration
-    from .time_series_transformers import RBLNTimeSeriesTransformerForPrediction
-    from .wav2vec2 import RBLNWav2Vec2ForCTC
-    from .whisper import RBLNWhisperForConditionalGeneration
-    from .xlm_roberta import RBLNXLMRobertaModel
-=======
     from .wav2vec2 import RBLNWav2Vec2ForCTC, RBLNWav2Vec2ForCTCConfig
     from .whisper import RBLNWhisperForConditionalGeneration, RBLNWhisperForConditionalGenerationConfig
     from .xlm_roberta import RBLNXLMRobertaModel, RBLNXLMRobertaModelConfig
->>>>>>> 1c9ae663
 
 else:
     import sys
