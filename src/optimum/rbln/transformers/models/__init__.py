--- conflicted
+++ resolved
@@ -112,10 +112,7 @@
         "RBLNGemma3ForConditionalGeneration",
         "RBLNGemma3ForConditionalGenerationConfig",
     ],
-<<<<<<< HEAD
     "gpt_oss": ["RBLNGptOssForCausalLM", "RBLNGptOssForCausalLMConfig"],
-=======
->>>>>>> e598ebdf
     "gpt2": ["RBLNGPT2LMHeadModel", "RBLNGPT2LMHeadModelConfig", "RBLNGPT2Model", "RBLNGPT2ModelConfig"],
     "idefics3": [
         "RBLNIdefics3VisionTransformer",
@@ -134,11 +131,8 @@
     ],
     "llava_next": ["RBLNLlavaNextForConditionalGeneration", "RBLNLlavaNextForConditionalGenerationConfig"],
     "midm": ["RBLNMidmLMHeadModel", "RBLNMidmLMHeadModelConfig"],
-<<<<<<< HEAD
     "qwen2_moe": ["RBLNQwen2MoeForCausalLM", "RBLNQwen2MoeForCausalLMConfig"],
     "qwen3_moe": ["RBLNQwen3MoeForCausalLM", "RBLNQwen3MoeForCausalLMConfig"],
-=======
->>>>>>> e598ebdf
     "pixtral": ["RBLNPixtralVisionModel", "RBLNPixtralVisionModelConfig"],
     "mistral": [
         "RBLNMistralForCausalLM",
@@ -265,10 +259,7 @@
         RBLNGemma3ForConditionalGenerationConfig,
     )
     from .gpt2 import RBLNGPT2LMHeadModel, RBLNGPT2LMHeadModelConfig, RBLNGPT2Model, RBLNGPT2ModelConfig
-<<<<<<< HEAD
     from .gpt_oss import RBLNGptOssForCausalLM, RBLNGptOssForCausalLMConfig
-=======
->>>>>>> e598ebdf
     from .grounding_dino import (
         RBLNGroundingDinoDecoder,
         RBLNGroundingDinoDecoderConfig,
@@ -304,16 +295,13 @@
         RBLNQwen2_5_VLForConditionalGeneration,
         RBLNQwen2_5_VLForConditionalGenerationConfig,
     )
-<<<<<<< HEAD
     from .qwen2_moe import RBLNQwen2MoeForCausalLM, RBLNQwen2MoeForCausalLMConfig
-=======
     from .qwen2_vl import (
         RBLNQwen2VisionTransformerPretrainedModel,
         RBLNQwen2VisionTransformerPretrainedModelConfig,
         RBLNQwen2VLForConditionalGeneration,
         RBLNQwen2VLForConditionalGenerationConfig,
     )
->>>>>>> e598ebdf
     from .qwen3 import RBLNQwen3ForCausalLM, RBLNQwen3ForCausalLMConfig, RBLNQwen3Model, RBLNQwen3ModelConfig
     from .qwen3_moe import RBLNQwen3MoeForCausalLM, RBLNQwen3MoeForCausalLMConfig
     from .resnet import RBLNResNetForImageClassification, RBLNResNetForImageClassificationConfig
