# Copyright 2025 Rebellions Inc. All rights reserved.

# Licensed under the Apache License, Version 2.0 (the "License");
# you may not use this file except in compliance with the License.
# You may obtain a copy of the License at:

#     http://www.apache.org/licenses/LICENSE-2.0

# Unless required by applicable law or agreed to in writing, software
# distributed under the License is distributed on an "AS IS" BASIS,
# WITHOUT WARRANTIES OR CONDITIONS OF ANY KIND, either express or implied.
# See the License for the specific language governing permissions and
# limitations under the License.

from typing import TYPE_CHECKING

from transformers.utils import _LazyModule


_import_structure = {
    "controlnet": [
        "RBLNMultiControlNetModel",
        "RBLNStableDiffusionControlNetImg2ImgPipeline",
        "RBLNStableDiffusionControlNetPipeline",
        "RBLNStableDiffusionXLControlNetImg2ImgPipeline",
        "RBLNStableDiffusionXLControlNetPipeline",
    ],
    "cosmos": [
        "RBLNCosmosTextToWorldPipeline",
        "RBLNCosmosVideoToWorldPipeline",
        "RBLNCosmosSafetyChecker",
    ],
    "kandinsky2_2": [
        "RBLNKandinskyV22CombinedPipeline",
        "RBLNKandinskyV22Img2ImgCombinedPipeline",
        "RBLNKandinskyV22InpaintCombinedPipeline",
        "RBLNKandinskyV22InpaintPipeline",
        "RBLNKandinskyV22Img2ImgPipeline",
        "RBLNKandinskyV22PriorPipeline",
        "RBLNKandinskyV22Pipeline",
    ],
    "stable_diffusion": [
        "RBLNStableDiffusionImg2ImgPipeline",
        "RBLNStableDiffusionPipeline",
        "RBLNStableDiffusionInpaintPipeline",
    ],
    "stable_diffusion_xl": [
        "RBLNStableDiffusionXLImg2ImgPipeline",
        "RBLNStableDiffusionXLPipeline",
        "RBLNStableDiffusionXLInpaintPipeline",
    ],
    "stable_diffusion_3": [
        "RBLNStableDiffusion3Pipeline",
        "RBLNStableDiffusion3Img2ImgPipeline",
        "RBLNStableDiffusion3InpaintPipeline",
    ],
}
if TYPE_CHECKING:
    from .controlnet import (
        RBLNMultiControlNetModel,
        RBLNStableDiffusionControlNetImg2ImgPipeline,
        RBLNStableDiffusionControlNetPipeline,
        RBLNStableDiffusionXLControlNetImg2ImgPipeline,
        RBLNStableDiffusionXLControlNetPipeline,
    )
    from .cosmos import (
        RBLNCosmosSafetyChecker,
        RBLNCosmosTextToWorldPipeline,
<<<<<<< HEAD
=======
        RBLNCosmosVideoToWorldPipeline,
>>>>>>> a2e0860a
    )
    from .kandinsky2_2 import (
        RBLNKandinskyV22CombinedPipeline,
        RBLNKandinskyV22Img2ImgCombinedPipeline,
        RBLNKandinskyV22Img2ImgPipeline,
        RBLNKandinskyV22InpaintCombinedPipeline,
        RBLNKandinskyV22InpaintPipeline,
        RBLNKandinskyV22Pipeline,
        RBLNKandinskyV22PriorPipeline,
    )
    from .stable_diffusion import (
        RBLNStableDiffusionImg2ImgPipeline,
        RBLNStableDiffusionInpaintPipeline,
        RBLNStableDiffusionPipeline,
    )
    from .stable_diffusion_3 import (
        RBLNStableDiffusion3Img2ImgPipeline,
        RBLNStableDiffusion3InpaintPipeline,
        RBLNStableDiffusion3Pipeline,
    )
    from .stable_diffusion_xl import (
        RBLNStableDiffusionXLImg2ImgPipeline,
        RBLNStableDiffusionXLInpaintPipeline,
        RBLNStableDiffusionXLPipeline,
    )
else:
    import sys

    sys.modules[__name__] = _LazyModule(
        __name__,
        globals()["__file__"],
        _import_structure,
        module_spec=__spec__,
    )<|MERGE_RESOLUTION|>--- conflicted
+++ resolved
@@ -66,10 +66,7 @@
     from .cosmos import (
         RBLNCosmosSafetyChecker,
         RBLNCosmosTextToWorldPipeline,
-<<<<<<< HEAD
-=======
         RBLNCosmosVideoToWorldPipeline,
->>>>>>> a2e0860a
     )
     from .kandinsky2_2 import (
         RBLNKandinskyV22CombinedPipeline,
