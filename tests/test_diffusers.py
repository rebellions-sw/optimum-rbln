import unittest

import torch
from diffusers import ControlNetModel

from optimum.rbln import (
    RBLNKandinskyV22CombinedPipeline,
    RBLNKandinskyV22Img2ImgCombinedPipeline,
    RBLNStableDiffusion3Img2ImgPipeline,
    RBLNStableDiffusion3Pipeline,
    RBLNStableDiffusionControlNetPipeline,
    RBLNStableDiffusionImg2ImgPipeline,
    RBLNStableDiffusionPipeline,
    RBLNStableDiffusionXLControlNetPipeline,
    RBLNStableDiffusionXLPipeline,
    RBLNStableVideoDiffusionPipeline,
)

from .test_base import BaseTest


class TestSDModel(BaseTest.TestModel):
    RBLN_CLASS = RBLNStableDiffusionPipeline
    HF_MODEL_ID = "hf-internal-testing/tiny-sd-pipe"
    GENERATION_KWARGS = {
        "prompt": "an illustration of a cute white cat riding a black horse on mars",
        "num_inference_steps": 3,
        "generator": torch.manual_seed(42),
    }
    # Fix incorrect tiny-sd-pipe's vae config.json sample_size
    RBLN_CLASS_KWARGS = {
        "rbln_config": {
            "vae": {
                "sample_size": (64, 64),
            },
            "unet": {
                "batch_size": 2,
            },
        }
    }


class TestSDModelBatch(BaseTest.TestModel):
    RBLN_CLASS = RBLNStableDiffusionPipeline
    HF_MODEL_ID = "hf-internal-testing/tiny-sd-pipe"
    GENERATION_KWARGS = {
        "prompt": ["an illustration of a cute white cat riding a black horse on mars"] * 2,
        "num_inference_steps": 3,
        "generator": torch.manual_seed(42),
        "guidance_scale": 0.0,
    }
    # Fix incorrect tiny-sd-pipe's vae config.json sample_size
    RBLN_CLASS_KWARGS = {
        "rbln_batch_size": 2,
        "rbln_config": {
            "vae": {
                "sample_size": (64, 64),
            },
        },
        "rbln_guidance_scale": 0.0,
    }


class TestSDXLModel(BaseTest.TestModel):
    RBLN_CLASS = RBLNStableDiffusionXLPipeline
    HF_MODEL_ID = "hf-internal-testing/tiny-sdxl-pipe"
    GENERATION_KWARGS = {
        "prompt": "an illustration of a cute white cat riding a black horse on mars",
        "num_inference_steps": 3,
        "generator": torch.manual_seed(42),
    }
    # Fix incorrect tiny-sd-pipe-xl's vae config.json sample_size
    RBLN_CLASS_KWARGS = {
        "rbln_config": {
            "unet": {"batch_size": 2},
            "vae": {
                "sample_size": (64, 64),
            },
        }
    }


class TestSDImg2ImgModel(BaseTest.TestModel):
    RBLN_CLASS = RBLNStableDiffusionImg2ImgPipeline
    HF_MODEL_ID = "hf-internal-testing/tiny-sd-pipe"
    GENERATION_KWARGS = {
        "prompt": "an illustration of a cute white cat riding a black horse on mars",
        "num_inference_steps": 3,
        "strength": 0.75,
        "generator": torch.manual_seed(42),
        "image": torch.randn(1, 3, 64, 64, generator=torch.manual_seed(42)).clamp(0, 1),
    }
    # Fix incorrect tiny-sd-pipe's vae config.json sample_size
    RBLN_CLASS_KWARGS = {
        "rbln_config": {
            "vae": {
                "sample_size": (64, 64),
            },
            "unet": {
                "batch_size": 2,
            },
        },
        "rbln_img_width": 64,
        "rbln_img_height": 64,
    }


class TestSDControlNetModel(BaseTest.TestModel):
    RBLN_CLASS = RBLNStableDiffusionControlNetPipeline
    HF_MODEL_ID = "hf-internal-testing/tiny-stable-diffusion-torch"
    CONTROLNET_ID = "hf-internal-testing/tiny-controlnet"

    GENERATION_KWARGS = {
        "prompt": "the mona lisa",
        "image": torch.randn(1, 3, 64, 64, generator=torch.manual_seed(42)),
    }
    RBLN_CLASS_KWARGS = {
        "rbln_img_width": 64,
        "rbln_img_height": 64,
        "rbln_config": {
            "controlnet": {
                "batch_size": 2,
            },
            "unet": {
                "batch_size": 2,
            },
        },
    }

    @classmethod
    def setUpClass(cls):
        controlnet = ControlNetModel.from_pretrained(cls.CONTROLNET_ID)
        cls.RBLN_CLASS_KWARGS["controlnet"] = controlnet
        return super().setUpClass()


class TestSDXLControlNetModel(BaseTest.TestModel):
    RBLN_CLASS = RBLNStableDiffusionXLControlNetPipeline
    HF_MODEL_ID = "hf-internal-testing/tiny-sdxl-pipe"
    CONTROLNET_ID = "hf-internal-testing/tiny-controlnet-sdxl"

    GENERATION_KWARGS = {
        "prompt": "aerial view, a futuristic research complex in a bright foggy jungle, hard lighting",
        "image": torch.randn(1, 3, 64, 64, generator=torch.manual_seed(42)),
        "controlnet_conditioning_scale": 0.5,
    }
    RBLN_CLASS_KWARGS = {
        "rbln_img_width": 64,
        "rbln_img_height": 64,
        "rbln_config": {
            "unet": {
                "batch_size": 2,
            },
            "controlnet": {
                "batch_size": 2,
            },
        },
    }

    @classmethod
    def setUpClass(cls):
        controlnet = ControlNetModel.from_pretrained(cls.CONTROLNET_ID)
        cls.RBLN_CLASS_KWARGS["controlnet"] = controlnet
        return super().setUpClass()


class TestSD3Model(BaseTest.TestModel):
    RBLN_CLASS = RBLNStableDiffusion3Pipeline
    HF_MODEL_ID = "hf-internal-testing/tiny-sd3-pipe"
    GENERATION_KWARGS = {
        "prompt": "Astronaut in a jungle, cold color palette, muted colors, detailed, 8k",
        "num_inference_steps": 3,
        "generator": torch.manual_seed(42),
    }
    RBLN_CLASS_KWARGS = {
        "rbln_config": {
            "transformer": {
                "batch_size": 2,
            }
        }
    }


class TestSD3Img2ImgModel(BaseTest.TestModel):
    RBLN_CLASS = RBLNStableDiffusion3Img2ImgPipeline
    HF_MODEL_ID = "hf-internal-testing/tiny-sd3-pipe"
    GENERATION_KWARGS = {
        "prompt": "Astronaut in a jungle, cold color palette, muted colors, detailed, 8k",
        "generator": torch.manual_seed(42),
        "strength": 0.95,
        "image": torch.randn(1, 3, 64, 64, generator=torch.manual_seed(42)),
    }
    RBLN_CLASS_KWARGS = {
        "rbln_config": {
            "image_size": (64, 64),
            "transformer": {"batch_size": 2},
        },
    }


class TestSDMultiControlNetModel(BaseTest.TestModel):
    RBLN_CLASS = RBLNStableDiffusionControlNetPipeline
    HF_MODEL_ID = "hf-internal-testing/tiny-stable-diffusion-torch"
    CONTROLNET_ID = "hf-internal-testing/tiny-controlnet"

    GENERATION_KWARGS = {
        "prompt": "the mona lisa",
        "image": [
            torch.randn(1, 3, 64, 64, generator=torch.manual_seed(42)),
            torch.randn(1, 3, 64, 64, generator=torch.manual_seed(42)),
        ],
        "controlnet_conditioning_scale": [1.0, 0.8],
        "negative_prompt": "monochrome, lowres, bad anatomy, worst quality, low quality",
    }
    RBLN_CLASS_KWARGS = {
        "rbln_img_width": 64,
        "rbln_img_height": 64,
        "rbln_config": {
            "controlnet": {
                "batch_size": 2,
            },
            "unet": {
                "batch_size": 2,
            },
        },
    }

    @classmethod
    def setUpClass(cls):
        controlnet = ControlNetModel.from_pretrained(cls.CONTROLNET_ID)
        controlnet_1 = ControlNetModel.from_pretrained(cls.CONTROLNET_ID)
        controlnets = [controlnet, controlnet_1]
        cls.RBLN_CLASS_KWARGS["controlnet"] = controlnets
        return super().setUpClass()


class TestKandinskyV22Model(BaseTest.TestModel):
    RBLN_CLASS = RBLNKandinskyV22CombinedPipeline
    HF_MODEL_ID = "hf-internal-testing/tiny-random-kandinsky-v22-decoder"
    GENERATION_KWARGS = {
        "prompt": "red cat, 4k photo",
        "generator": torch.manual_seed(42),
        "num_inference_steps": 3,
    }
    RBLN_CLASS_KWARGS = {
        "rbln_img_width": 64,
        "rbln_img_height": 64,
        "rbln_config": {
            "prior_pipe": {"prior": {"batch_size": 2}},
            "decoder_pipe": {"unet": {"batch_size": 2}},
        },
    }

    def test_complicate_config(self):
        rbln_config = {
            "prior_pipe": {
                "text_encoder": {
                    "batch_size": 2,
                },
            },
            "prior_prior": {
                "batch_size": 4,
            },
            "unet": {
                "batch_size": 2,
            },
            "batch_size": 1,
        }
        rbln_class_kwargs_copy = self.RBLN_CLASS_KWARGS.copy()
        rbln_class_kwargs_copy["rbln_config"] = rbln_config
        with self.subTest():
            _ = self.RBLN_CLASS.from_pretrained(
                model_id=self.HF_MODEL_ID,
                export=True,
                **rbln_class_kwargs_copy,
            )
        with self.subTest():
            self.assertEqual(_.prior_text_encoder.rbln_config.batch_size, 2)
            self.assertEqual(_.prior_prior.rbln_config.batch_size, 4)
            self.assertEqual(_.unet.rbln_config.batch_size, 2)


<<<<<<< HEAD
class TestSVDImg2VidModel(BaseTest.TestModel):
    RBLN_CLASS = RBLNStableVideoDiffusionPipeline
    HF_MODEL_ID = "stabilityai/stable-video-diffusion-img2vid"

    GENERATION_KWARGS = {
        "num_inference_steps": 2,
        "generator": torch.manual_seed(42),
        "image": torch.randn(1, 3, 32, 32, generator=torch.manual_seed(42)).uniform_(0, 1),
        "num_frames": 2,
        "decode_chunk_size": 2,
        "output_type": "pt",
        "height": 32,
        "width": 32,
    }
    RBLN_CLASS_KWARGS = {
        "rbln_img_width": 32,
        "rbln_img_height": 32,
        "rbln_num_frames": 2,
        "rbln_decode_chunk_size": 2,
        "rbln_config": {
            "image_encoder": {"device": 0},
            "unet": {"device": 0},
            "vae": {"device": -1},
        },
    }

    @classmethod
    # ref: https://github.com/huggingface/diffusers/blob/b88fef47851059ce32f161d17f00cd16d94af96a/tests/pipelines/stable_video_diffusion/test_stable_video_diffusion.py#L64
    def get_dummy_components(cls):
        from diffusers import (
            AutoencoderKLTemporalDecoder,
            EulerDiscreteScheduler,
            UNetSpatioTemporalConditionModel,
        )
        from transformers import (
            CLIPImageProcessor,
            CLIPVisionConfig,
            CLIPVisionModelWithProjection,
        )

        torch.manual_seed(42)
        unet = UNetSpatioTemporalConditionModel(
            block_out_channels=(32, 64),
            layers_per_block=2,
            sample_size=32,
            in_channels=8,
            out_channels=4,
            down_block_types=(
                "CrossAttnDownBlockSpatioTemporal",
                "DownBlockSpatioTemporal",
            ),
            up_block_types=("UpBlockSpatioTemporal", "CrossAttnUpBlockSpatioTemporal"),
            cross_attention_dim=32,
            num_attention_heads=8,
            projection_class_embeddings_input_dim=96,
            addition_time_embed_dim=32,
        )
        scheduler = EulerDiscreteScheduler(
            beta_start=0.00085,
            beta_end=0.012,
            beta_schedule="scaled_linear",
            interpolation_type="linear",
            num_train_timesteps=1000,
            prediction_type="v_prediction",
            sigma_max=700.0,
            sigma_min=0.002,
            steps_offset=1,
            timestep_spacing="leading",
            timestep_type="continuous",
            trained_betas=None,
            use_karras_sigmas=True,
        )

        torch.manual_seed(42)
        vae = AutoencoderKLTemporalDecoder(
            block_out_channels=[32, 64],
            in_channels=3,
            out_channels=3,
            down_block_types=["DownEncoderBlock2D", "DownEncoderBlock2D"],
            latent_channels=4,
        )

        torch.manual_seed(42)
        config = CLIPVisionConfig(
            hidden_size=32,
            projection_dim=32,
            num_hidden_layers=5,
            num_attention_heads=4,
            image_size=32,
            intermediate_size=37,
            patch_size=1,
        )
        image_encoder = CLIPVisionModelWithProjection(config)

        torch.manual_seed(42)
        feature_extractor = CLIPImageProcessor(crop_size=32, size=32)
        components = {
            "unet": unet,
            "image_encoder": image_encoder,
            "scheduler": scheduler,
            "vae": vae,
            "feature_extractor": feature_extractor,
        }
        return components

    @classmethod
    def setUpClass(cls):
        components = cls.get_dummy_components()
        cls.model = cls.RBLN_CLASS.from_pretrained(
            cls.HF_MODEL_ID,
            export=True,
            model_save_dir=cls.get_rbln_local_dir(),
            rbln_device=cls.DEVICE,
            **cls.RBLN_CLASS_KWARGS,
            **cls.HF_CONFIG_KWARGS,
            **components,
        )

    def test_generate(self):
        inputs = self.get_inputs()
        output = self.model(**inputs).frames[0]
        output = self.postprocess(inputs, output)
        if self.EXPECTED_OUTPUT:
            self.assertEqual(output, self.EXPECTED_OUTPUT)

=======
class TestKandinskyV22Img2ImgModel(BaseTest.TestModel):
    RBLN_CLASS = RBLNKandinskyV22Img2ImgCombinedPipeline
    HF_MODEL_ID = "hf-internal-testing/tiny-random-kandinsky-v22-decoder"

    from torchvision.transforms.functional import to_pil_image

    image = torch.randn(3, 64, 64)
    image = to_pil_image(image)
    GENERATION_KWARGS = {
        "prompt": "A red cartoon frog, 4k",
        "generator": torch.manual_seed(42),
        "prior_num_inference_steps": 10,
        "num_inference_steps": 10,
        "image": image,
    }
    RBLN_CLASS_KWARGS = {
        "rbln_img_width": 64,
        "rbln_img_height": 64,
        "rbln_config": {
            "prior_pipe": {"prior": {"batch_size": 2}},
            "decoder_pipe": {"unet": {"batch_size": 2}},
        },
    }

>>>>>>> 437ef8e0

if __name__ == "__main__":
    unittest.main()<|MERGE_RESOLUTION|>--- conflicted
+++ resolved
@@ -280,7 +280,31 @@
             self.assertEqual(_.unet.rbln_config.batch_size, 2)
 
 
-<<<<<<< HEAD
+class TestKandinskyV22Img2ImgModel(BaseTest.TestModel):
+    RBLN_CLASS = RBLNKandinskyV22Img2ImgCombinedPipeline
+    HF_MODEL_ID = "hf-internal-testing/tiny-random-kandinsky-v22-decoder"
+
+    from torchvision.transforms.functional import to_pil_image
+
+    image = torch.randn(3, 64, 64)
+    image = to_pil_image(image)
+    GENERATION_KWARGS = {
+        "prompt": "A red cartoon frog, 4k",
+        "generator": torch.manual_seed(42),
+        "prior_num_inference_steps": 10,
+        "num_inference_steps": 10,
+        "image": image,
+    }
+    RBLN_CLASS_KWARGS = {
+        "rbln_img_width": 64,
+        "rbln_img_height": 64,
+        "rbln_config": {
+            "prior_pipe": {"prior": {"batch_size": 2}},
+            "decoder_pipe": {"unet": {"batch_size": 2}},
+        },
+    }
+
+
 class TestSVDImg2VidModel(BaseTest.TestModel):
     RBLN_CLASS = RBLNStableVideoDiffusionPipeline
     HF_MODEL_ID = "stabilityai/stable-video-diffusion-img2vid"
@@ -406,32 +430,6 @@
         if self.EXPECTED_OUTPUT:
             self.assertEqual(output, self.EXPECTED_OUTPUT)
 
-=======
-class TestKandinskyV22Img2ImgModel(BaseTest.TestModel):
-    RBLN_CLASS = RBLNKandinskyV22Img2ImgCombinedPipeline
-    HF_MODEL_ID = "hf-internal-testing/tiny-random-kandinsky-v22-decoder"
-
-    from torchvision.transforms.functional import to_pil_image
-
-    image = torch.randn(3, 64, 64)
-    image = to_pil_image(image)
-    GENERATION_KWARGS = {
-        "prompt": "A red cartoon frog, 4k",
-        "generator": torch.manual_seed(42),
-        "prior_num_inference_steps": 10,
-        "num_inference_steps": 10,
-        "image": image,
-    }
-    RBLN_CLASS_KWARGS = {
-        "rbln_img_width": 64,
-        "rbln_img_height": 64,
-        "rbln_config": {
-            "prior_pipe": {"prior": {"batch_size": 2}},
-            "decoder_pipe": {"unet": {"batch_size": 2}},
-        },
-    }
-
->>>>>>> 437ef8e0
 
 if __name__ == "__main__":
     unittest.main()