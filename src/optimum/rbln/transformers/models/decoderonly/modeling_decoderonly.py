--- conflicted
+++ resolved
@@ -322,18 +322,14 @@
         *args,
         rbln_config: Optional[RBLNDecoderOnlyModelConfig] = None,
         num_hidden_layers: Optional[int] = None,
-<<<<<<< HEAD
         trust_remote_code: Optional[bool] = None,
         torch_dtype: Optional[torch.dtype] = None,
         dtype: Optional[torch.dtype] = None,
-=======
->>>>>>> b9f7aa7f
         **kwargs,
     ) -> PreTrainedModel:
         if rbln_config and rbln_config.quantization:
             model = cls.get_quantized_model(model_id, *args, rbln_config=rbln_config, **kwargs)
         else:
-<<<<<<< HEAD
             # TODO : resolve how to control PreTrainedConfig for hf_kwargs
             if num_hidden_layers is not None:
                 config, kwargs = AutoConfig.from_pretrained(
@@ -342,26 +338,14 @@
                     trust_remote_code=trust_remote_code,
                     num_hidden_layers=num_hidden_layers,
                     **kwargs,
-=======
-            if num_hidden_layers is not None:
-                trust_remote_code = kwargs.get("trust_remote_code", None)
-                config, kwargs = AutoConfig.from_pretrained(
-                    model_id, return_unused_kwargs=True, num_hidden_layers=num_hidden_layers, **kwargs
->>>>>>> b9f7aa7f
                 )
                 if hasattr(config, "layer_types"):
                     config.layer_types = config.layer_types[:num_hidden_layers]
                 kwargs["config"] = config
-<<<<<<< HEAD
 
             model = super().get_pytorch_model(
                 model_id, *args, trust_remote_code=trust_remote_code, torch_dtype=torch_dtype, dtype=dtype, **kwargs
             )
-=======
-                kwargs["trust_remote_code"] = trust_remote_code
-
-            model = super().get_pytorch_model(model_id, *args, **kwargs)
->>>>>>> b9f7aa7f
 
         return model
 
