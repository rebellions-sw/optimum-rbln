[project]
name = "optimum-rbln"
description = """
Optimum RBLN is the interface between the HuggingFace Transformers and Diffusers libraries and RBLN accelerators.
It provides a set of tools enabling easy model loading and inference on single and multiple rbln device settings for different downstream tasks.
"""
authors = [
    {name = "Rebellions Inc.", email = "support@rebellions.ai"},
]
requires-python = ">=3.9,<3.14"
readme = "README.md"
license = "Apache-2.0"
license-files = ["LICENSE"]
dynamic = ["version"]
classifiers = [
    "Development Status :: 2 - Pre-Alpha",
    "License :: OSI Approved :: Apache Software License",
    "Intended Audience :: Developers",
    "Intended Audience :: Education",
    "Intended Audience :: Science/Research",
    "Operating System :: POSIX :: Linux",
    "Programming Language :: Python :: 3 :: Only",
    "Programming Language :: Python :: 3.9",
    "Programming Language :: Python :: 3.10",
    "Programming Language :: Python :: 3.11",
    "Programming Language :: Python :: 3.12",
    "Programming Language :: Python :: 3.13",
    "Topic :: Scientific/Engineering :: Artificial Intelligence",
]
keywords = ["transformers", "diffusers", "inference", "rbln", "atom", "rebel"]
dependencies = [
    "torch==2.7.0",
    "torchaudio<=2.7.0",
    "torchvision<=0.22.0",
    "accelerate>=1.0.1",
    "transformers==4.53.1",
    "diffusers==0.35.1",
    "packaging>=24.1",
]

[project.urls]
Homepage = "https://rebellions.ai"
Documentation = "https://docs.rbln.ai"
Repository = "https://github.com/rebellions-sw/optimum-rbln"

[dependency-groups]
tests = [
    "pytest>=8.1.1",
    "psutil>=5.9.8",
    "parameterized>=0.9.0",
    "GitPython>=3.1.42",
    "sentencepiece>=0.2.0",
    "datasets>=2.18.0",
    "sacremoses>=0.1.1",
    "safetensors>=0.4.2",
    "protobuf>=5.27.2",
    "soundfile>=0.13.1",
    "librosa>=0.11.0",
    "simphile>=1.0.2",
<<<<<<< HEAD
=======
    "torchcodec==0.5",
>>>>>>> e598ebdf
]
quality = [
    "ruff>=0.3.3",
    "isort>=5.13.2",
    "hf-doc-builder>=0.5.0",
]
deploy = [
    "twine>=6.0.1",
]

[build-system]
requires = ["hatchling", "hatch-vcs"]
build-backend = "hatchling.build"

[tool.hatch.version]
source = "vcs"

[tool.hatch.build.hooks.vcs]
version-file = "src/optimum/rbln/__version__.py"

[tool.hatch.build.targets.wheel]
packages = ["src/optimum"]

[tool.hatch.metadata]
allow-direct-references = true

[tool.uv]
environments = [
    "sys_platform == 'linux'"
]
cache-keys = [{ git = { commit = true } }]

[tool.uv.sources]
torch = { index = "pytorch-cpu", marker = "platform_system != 'Darwin'" }
torchaudio = { index = "pytorch-cpu", marker = "platform_system != 'Darwin'" }
torchvision = { index = "pytorch-cpu", marker = "platform_system != 'Darwin'" }

[[tool.uv.index]]
name = "pytorch-cpu"
url = "https://download.pytorch.org/whl/cpu"
explicit = true

[tool.isort]
default_section = "FIRSTPARTY"
ensure_newline_before_comments = true
force_grid_wrap = 0
include_trailing_comma = true
known_first_party = "optimum.rbln"
line_length = 119
lines_after_imports = 2
multi_line_output = 3
use_parentheses = true

[tool.pytest.ini_options]
doctest_optionflags = "NUMBER NORMALIZE_WHITESPACE ELLIPSIS"

[tool.ruff]
line-length = 119

[tool.ruff.lint]
# Never enforce `E501` (line length violations).
ignore = ["C901", "E501", "E741", "W605"]
select = ["C", "E", "F", "I", "W"]

[tool.ruff.lint.isort]
lines-after-imports = 2
known-first-party = ["optimum.rbln"]
known-third-party = ["optimum"]

[tool.ruff.lint.per-file-ignores]
# Ignore import violations in all `__init__.py` files.
"__init__.py" = ["E402", "F401", "F403", "F811"]<|MERGE_RESOLUTION|>--- conflicted
+++ resolved
@@ -57,10 +57,7 @@
     "soundfile>=0.13.1",
     "librosa>=0.11.0",
     "simphile>=1.0.2",
-<<<<<<< HEAD
-=======
     "torchcodec==0.5",
->>>>>>> e598ebdf
 ]
 quality = [
     "ruff>=0.3.3",
