--- conflicted
+++ resolved
@@ -176,7 +176,7 @@
         self.create_runtimes = create_runtimes
         self.optimize_host_mem = optimize_host_mem
         self.activate_profiler = activate_profiler
-<<<<<<< HEAD
+        self.timeout = timeout
         self._previous_context = None
 
     def __enter__(self):
@@ -186,6 +186,7 @@
             "create_runtimes": getattr(self._local, "create_runtimes", None),
             "optimize_host_memory": getattr(self._local, "optimize_host_memory", None),
             "activate_profiler": getattr(self._local, "activate_profiler", None),
+            "timeout": getattr(self._local, "timeout", None),
         }
 
         if self.device is not None:
@@ -198,6 +199,8 @@
             self._local.optimize_host_memory = self.optimize_host_mem
         if self.activate_profiler is not None:
             self._local.activate_profiler = self.activate_profiler
+        if self.timeout is not None:
+            self._local.timeout = self.timeout
         return self
 
     def __exit__(self, exc_type, exc_val, exc_tb):
@@ -207,26 +210,7 @@
             self._local.create_runtimes = self._previous_context["create_runtimes"]
             self._local.optimize_host_memory = self._previous_context["optimize_host_memory"]
             self._local.activate_profiler = self._previous_context["activate_profiler"]
-=======
-        self.timeout = timeout
-
-    def __enter__(self):
-        self._local.device = self.device
-        self._local.device_map = self.device_map
-        self._local.create_runtimes = self.create_runtimes
-        self._local.optimize_host_memory = self.optimize_host_mem
-        self._local.activate_profiler = self.activate_profiler
-        self._local.timeout = self.timeout
-        return self
-
-    def __exit__(self, exc_type, exc_val, exc_tb):
-        self._local.device = None
-        self._local.device_map = None
-        self._local.create_runtimes = None
-        self._local.optimize_host_memory = None
-        self._local.activate_profiler = None
-        self._local.timeout = None
->>>>>>> b8843fd5
+            self._local.timeout = self._previous_context["timeout"]
 
     @classmethod
     def get_current_context(cls):
