--- conflicted
+++ resolved
@@ -14,20 +14,14 @@
 
 from typing import TYPE_CHECKING, List, Union
 
-<<<<<<< HEAD
 import torch  # noqa: I001
-from diffusers import AutoencoderKL, AutoencoderKLTemporalDecoder, VQModel
-from diffusers.models.autoencoders.vae import DiagonalGaussianDistribution
-=======
-import torch
 from diffusers.models.autoencoders.vae import DiagonalGaussianDistribution, IdentityDistribution
->>>>>>> 3bc78939
 
 from ....utils.runtime_utils import RBLNPytorchRuntime
 
 
 if TYPE_CHECKING:
-    from diffusers import AutoencoderKL, AutoencoderKLCosmos, VQModel
+    from diffusers import AutoencoderKL, AutoencoderKLTemporalDecoder, AutoencoderKLCosmos, VQModel
 
 
 class RBLNRuntimeVAEEncoder(RBLNPytorchRuntime):
