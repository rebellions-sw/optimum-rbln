--- conflicted
+++ resolved
@@ -12,18 +12,5 @@
 # See the License for the specific language governing permissions and
 # limitations under the License.
 
-<<<<<<< HEAD
-# Portions of this software are licensed under the Apache License,
-# Version 2.0. See the NOTICE file distributed with this work for
-# additional information regarding copyright ownership.
-
-# All other portions of this software, including proprietary code,
-# are the intellectual property of Rebellions Inc. and may not be
-# copied, modified, or distributed without prior written permission
-# from Rebellions Inc.
-
 from .autoencoder_kl import RBLNAutoencoderKL
-from .autoencoder_kl_temporal_decoder import RBLNAutoencoderKLTemporalDecoder
-=======
-from .autoencoder_kl import RBLNAutoencoderKL
->>>>>>> 7236728d
+from .autoencoder_kl_temporal_decoder import RBLNAutoencoderKLTemporalDecoder