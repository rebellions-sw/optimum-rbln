import inspect
import os
import random
import shutil
import tempfile
import unittest
from enum import Enum

import transformers
from diffusers import DiffusionPipeline
from transformers import AutoConfig, CLIPConfig

from optimum.rbln import __version__
from optimum.rbln.configuration_utils import ContextRblnConfig


def test_version_is_str():
    assert isinstance(__version__, str)


class TestLevel(Enum):
    ESSENTIAL = 1
    DEFAULT = 2
    FULL = 3
    UNKNOWN = -1


def require_hf_user_id(test_case):
    """
    Decorator marking a test that requires huggingface hub user id.
    """
    user_id = os.environ.get("HF_USER_ID", None)
    if not user_id:
        return unittest.skip("test requires hf token as `HF_USER_ID` environment variable")(test_case)
    else:
        return test_case


def require_hf_token(test_case):
    """
    Decorator marking a test that requires huggingface hub token.
    """
    use_auth_token = os.environ.get("HF_AUTH_TOKEN", None)
    if not use_auth_token:
        return unittest.skip("test requires hf token as `HF_AUTH_TOKEN` environment variable")(test_case)
    else:
        return test_case


class BaseHubTest:
    class TestHub(unittest.TestCase):
        @require_hf_token
        @require_hf_user_id
        def test_push_to_hub(self):
            """
            "HF_AUTH_TOKEN" should be set to execute this.
            """
            with tempfile.TemporaryDirectory() as tmpdirname:
                # create remote hash to check if file was updated.

                remote_hash = random.getrandbits(128)
                HF_AUTH_TOKEN = os.environ.get("HF_AUTH_TOKEN", None)
                HF_USER_ID = os.environ.get("HF_USER_ID", None)

                self.assertTrue(HF_AUTH_TOKEN)
                self.assertTrue(HF_USER_ID)
                TOKEN_KEY = "token"
                REPO_KEY = "repo_id"

                if self.is_diffuser():
                    self.model.text_encoder.config.from_local = remote_hash
                else:
                    self.model.config.from_local = remote_hash

                self.model.save_pretrained(
                    tmpdirname,
                    push_to_hub=True,
                    private=True,
                    **{
                        TOKEN_KEY: HF_AUTH_TOKEN,
                        REPO_KEY: f"{HF_USER_ID}/{self.get_hf_remote_dir()}",
                    },
                )

                # If our tests were moved to a public rather than a private repository,
                # this logic could be as simple as downloading the config file directly
                # and comparing it.
                if self.is_diffuser():
                    cfg = CLIPConfig.from_pretrained(
                        f"{HF_USER_ID}/{self.get_hf_remote_dir()}",
                        subfolder="text_encoder",
                        private=True,
                        **{TOKEN_KEY: HF_AUTH_TOKEN},
                    )
                else:
                    cfg = AutoConfig.from_pretrained(
                        f"{HF_USER_ID}/{self.get_hf_remote_dir()}",
                        private=True,
                        **{TOKEN_KEY: HF_AUTH_TOKEN},
                    )

                self.assertEqual(remote_hash, cfg.from_local)

        @require_hf_token
        @require_hf_user_id
        def test_pull_compiled_model_from_hub(self):
            HF_AUTH_TOKEN = os.environ.get("HF_AUTH_TOKEN", None)
            HF_USER_ID = os.environ.get("HF_USER_ID", None)

            _ = self.RBLN_CLASS.from_pretrained(
                f"{HF_USER_ID}/{self.get_hf_remote_dir()}",
                export=False,
                **self.HF_CONFIG_KWARGS,
                rbln_device=self.DEVICE,
                token=HF_AUTH_TOKEN,
            )


class BaseTest:
    """
    Base Class for other models.

    You should specify class attributes : RBLN_CLASS, HF_MODEL_ID
    """

    class TestModel(unittest.TestCase):
        RBLN_AUTO_CLASS = None
        RBLN_CLASS = None
        HF_MODEL_ID = None
        RBLN_CLASS_KWARGS = {}
        GENERATION_KWARGS = {}
        HF_CONFIG_KWARGS = {}
        EXPECTED_OUTPUT = None
        TEST_LEVEL = TestLevel.DEFAULT
        DEVICE = -1  # -1 indicates dummy device

        @classmethod
        def setUpClass(cls):
            env_coverage = os.environ.get("OPTIMUM_RBLN_TEST_LEVEL", "default")
            env_coverage = TestLevel[env_coverage.upper()]
            if env_coverage.value < cls.TEST_LEVEL.value:
                raise unittest.SkipTest(f"Skipped test : Test Coverage {env_coverage.name} < {cls.TEST_LEVEL.name}")

            if os.path.exists(cls.get_rbln_local_dir()):
                shutil.rmtree(cls.get_rbln_local_dir())

            cls.model = cls.RBLN_CLASS.from_pretrained(
                cls.HF_MODEL_ID,
                export=True,
                model_save_dir=cls.get_rbln_local_dir(),
                rbln_device=cls.DEVICE,
                **cls.RBLN_CLASS_KWARGS,
                **cls.HF_CONFIG_KWARGS,
            )

        @classmethod
        def get_rbln_local_dir(cls):
            return os.path.basename(cls.HF_MODEL_ID) + "-local"

        @classmethod
        def get_hf_auto_class(cls):
            if cls.RBLN_AUTO_CLASS is not None:
                return getattr(transformers, cls.RBLN_AUTO_CLASS.__name__[4:])
            return None

        @classmethod
        def get_hf_remote_dir(cls):
            return "rbln-" + os.path.basename(cls.HF_MODEL_ID)

        def is_diffuser(self):
            # Note that This is only True when it is a pipeline, not model (i.e. AutoEncoderKL)
            return isinstance(self.model, DiffusionPipeline)

        @classmethod
        def tearDownClass(cls):
            if os.path.exists(cls.get_rbln_local_dir()):
                shutil.rmtree(cls.get_rbln_local_dir())

        def test_model_save_dir(self):
            self.assertTrue(os.path.exists(self.get_rbln_local_dir()), "model_save_dir does not work.")

        def get_inputs(self):
            return self.GENERATION_KWARGS

        def postprocess(self, inputs, output):
            return output

        def test_generate(self):
            inputs = self.get_inputs()
            if self.is_diffuser():
                output = self.model(**inputs)[0]
            else:
                if self.model.can_generate():
                    output = self.model.generate(**inputs)
                else:
                    # encoder-only, resnet, etc..
                    output = self.model(**inputs)[0]

            output = self.postprocess(inputs, output)
            if self.EXPECTED_OUTPUT:
                self.assertEqual(output, self.EXPECTED_OUTPUT)

        def _inner_test_save_load(self, tmpdir):
            with ContextRblnConfig(create_runtimes=False):
                with self.subTest():
                    self.model.save_pretrained(tmpdir)
                    config_path = os.path.join(tmpdir, self.RBLN_CLASS.config_name)
                    self.assertTrue(os.path.exists(config_path), "save_pretrained does not work.")

                with self.subTest():
                    # Test load
                    _ = self.RBLN_CLASS.from_pretrained(
                        tmpdir,
                        export=False,
                        **self.HF_CONFIG_KWARGS,
                    )

                with self.subTest():
                    # Test saving from exported pipe
                    self.model.save_pretrained(tmpdir)
                    _ = self.RBLN_CLASS.from_pretrained(
                        tmpdir,
                        export=False,
                        rbln_create_runtimes=False,
                        **self.HF_CONFIG_KWARGS,
                    )

        def test_save_load(self):
            with tempfile.TemporaryDirectory() as tmpdir:
                self._inner_test_save_load(tmpdir)

        def test_model_save_dir_load(self):
            with ContextRblnConfig(create_runtimes=False):
                # Test model_save_dir
                _ = self.RBLN_CLASS.from_pretrained(
                    self.get_rbln_local_dir(),
                    export=False,
                    rbln_create_runtimes=False,
                    **self.HF_CONFIG_KWARGS,
                )

        def test_automap(self):
            if self.RBLN_AUTO_CLASS is None:
                self.skipTest("Skipping test because RBLN_AUTO_CLASS is None")
            assert self.RBLN_CLASS == self.RBLN_AUTO_CLASS.get_rbln_cls(
                self.HF_MODEL_ID,
                **self.RBLN_CLASS_KWARGS,
                **self.HF_CONFIG_KWARGS,
            )

        # check if this use a pipeline
        def test_infer_framework(self):
            class_hierarchy = inspect.getmro(self.model.__class__)

            is_valid_framework = (
                any(base_class.__name__ == "PreTrainedModel" for base_class in class_hierarchy)
                if any("transformers" in str(base_class) for base_class in class_hierarchy)
                else True
            )

            assert is_valid_framework, "Model does not inherit from PreTrainedModel."

<<<<<<< HEAD
=======
        @require_hf_token
        @require_hf_user_id
        def test_pull_compiled_model_from_hub(self):
            HF_AUTH_TOKEN = os.environ.get("HF_AUTH_TOKEN", None)
            HF_USER_ID = os.environ.get("HF_USER_ID", None)

            pull_model_dir = self.RBLN_CLASS._load_compiled_model_dir(
                f"{HF_USER_ID}/{self.get_hf_remote_dir()}",
                HF_AUTH_TOKEN,
            )

            path = Path(self.get_rbln_local_dir())
            num_files = sum(1 for _ in path.rglob("*") if _.is_file())

            assert len(filecmp.dircmp(pull_model_dir, self.get_rbln_local_dir()).common) == num_files

        def test_get_rbln_config_class(self):
            assert self.RBLN_CLASS.get_rbln_config_class() is not None
            rbln_config_class_name = self.RBLN_CLASS.get_rbln_config_class().__name__
            assert self.RBLN_CLASS.__name__ == rbln_config_class_name[:-6]

>>>>>>> 20e2a751

class DisallowedTestBase:
    class DisallowedTest(unittest.TestCase):
        RBLN_CLASS = None
        HF_MODEL_ID = None
        RBLN_CLASS_KWARGS = {}
        GENERATION_KWARGS = {}
        HF_CONFIG_KWARGS = {}
        TEST_LEVEL = TestLevel.DEFAULT

        @classmethod
        def setUpClass(cls):
            env_coverage = os.environ.get("OPTIMUM_RBLN_TEST_LEVEL", "default")
            env_coverage = TestLevel[env_coverage.upper()]
            if env_coverage.value < cls.TEST_LEVEL.value:
                raise unittest.SkipTest(f"Skipped test : Test Coverage {env_coverage.name} < {cls.TEST_LEVEL.name}")

        def test_load(self):
            try:
                _ = self.RBLN_CLASS.from_pretrained(
                    self.HF_MODEL_ID,
                    export=True,
                    model_save_dir=self.get_rbln_local_dir(),
                    **self.RBLN_CLASS_KWARGS,
                    **self.HF_CONFIG_KWARGS,
                )

                self.assertTrue(False, "This should be disallowed.")

            except ValueError:
                pass

            finally:
                if os.path.exists(self.get_rbln_local_dir()):
                    shutil.rmtree(self.get_rbln_local_dir())

        @classmethod
        def get_rbln_local_dir(cls):
            return os.path.basename(cls.HF_MODEL_ID) + "-local"<|MERGE_RESOLUTION|>--- conflicted
+++ resolved
@@ -260,30 +260,11 @@
 
             assert is_valid_framework, "Model does not inherit from PreTrainedModel."
 
-<<<<<<< HEAD
-=======
-        @require_hf_token
-        @require_hf_user_id
-        def test_pull_compiled_model_from_hub(self):
-            HF_AUTH_TOKEN = os.environ.get("HF_AUTH_TOKEN", None)
-            HF_USER_ID = os.environ.get("HF_USER_ID", None)
-
-            pull_model_dir = self.RBLN_CLASS._load_compiled_model_dir(
-                f"{HF_USER_ID}/{self.get_hf_remote_dir()}",
-                HF_AUTH_TOKEN,
-            )
-
-            path = Path(self.get_rbln_local_dir())
-            num_files = sum(1 for _ in path.rglob("*") if _.is_file())
-
-            assert len(filecmp.dircmp(pull_model_dir, self.get_rbln_local_dir()).common) == num_files
-
         def test_get_rbln_config_class(self):
             assert self.RBLN_CLASS.get_rbln_config_class() is not None
             rbln_config_class_name = self.RBLN_CLASS.get_rbln_config_class().__name__
             assert self.RBLN_CLASS.__name__ == rbln_config_class_name[:-6]
 
->>>>>>> 20e2a751
 
 class DisallowedTestBase:
     class DisallowedTest(unittest.TestCase):
