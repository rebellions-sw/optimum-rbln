--- conflicted
+++ resolved
@@ -26,13 +26,8 @@
         rbln_config: RBLNQwen2VisionTransformerPretrainedModelConfig,
     ):
         wrapped_blocks = []
-<<<<<<< HEAD
-        for i, block in enumerate(blocks):
-            wrapped_blocks.append(Qwen2VLVisionBlock(block, rbln_config))
-=======
         for _, block in enumerate(blocks):
             wrapped_blocks.append(Qwen2VLVisionBlock(block))
->>>>>>> 126fc7bf
         return nn.ModuleList(wrapped_blocks)
 
     def forward(
