import os
import shutil
import unittest

import torch
from transformers import T5EncoderModel

from optimum.rbln import (
    RBLNASTForAudioClassification,
    RBLNBartModel,
    RBLNBertForMaskedLM,
    RBLNBertForQuestionAnswering,
    RBLNCLIPTextModel,
    RBLNDPTForDepthEstimation,
    RBLNResNetForImageClassification,
    RBLNT5EncoderModel,
    RBLNTimeSeriesTransformerForPrediction,
    RBLNWav2Vec2ForCTC,
    RBLNWhisperForConditionalGeneration,
    RBLNXLMRobertaForSequenceClassification,
    RBLNXLMRobertaModel,
)
from optimum.rbln.transformers.models.auto.modeling_auto import (
    RBLNAutoModel,
    RBLNAutoModelForAudioClassification,
    RBLNAutoModelForCTC,
    RBLNAutoModelForDepthEstimation,
    RBLNAutoModelForImageClassification,
    RBLNAutoModelForMaskedLM,
    RBLNAutoModelForQuestionAnswering,
    RBLNAutoModelForSequenceClassification,
    RBLNAutoModelForSpeechSeq2Seq,
)
from optimum.rbln.utils.runtime_utils import ContextRblnConfig
from optimum.rbln.utils.save_utils import maybe_load_preprocessors

from .test_base import BaseTest, TestLevel


RANDOM_INPUT_IDS = torch.randint(low=0, high=50, size=(1, 512), generator=torch.manual_seed(42), dtype=torch.int64)
RANDOM_ATTN_MASK = torch.randint(low=0, high=2, size=(1, 512), generator=torch.manual_seed(42), dtype=torch.int64)
RANDOM_TOKEN_TYPE_IDS = torch.randint(low=0, high=3, size=(1, 512), generator=torch.manual_seed(84), dtype=torch.int64)
RANDOM_AUDIO = torch.randn(size=(1, 160005), generator=torch.manual_seed(42), dtype=torch.float32)


class TestASTModel(BaseTest.TestModel):
    RBLN_AUTO_CLASS = RBLNAutoModelForAudioClassification
    RBLN_CLASS = RBLNASTForAudioClassification
    # HF_MODEL_ID = "hf-internal-testing/tiny-random-ASTForAudioClassification"

    # FIXME:: Update to internal once enabled tiny model
    HF_MODEL_ID = "MIT/ast-finetuned-audioset-10-10-0.4593"
    GENERATION_KWARGS = {
        "input_values": torch.randn(size=(1, 1024, 128), generator=torch.manual_seed(42), dtype=torch.float32)
    }
    HF_CONFIG_KWARGS = {
        "num_hidden_layers": 1,
    }


class TestResNetModel(BaseTest.TestModel):
    RBLN_AUTO_CLASS = RBLNAutoModelForImageClassification
    RBLN_CLASS = RBLNResNetForImageClassification
    HF_MODEL_ID = "hf-internal-testing/tiny-random-ResNetForImageClassification"
    GENERATION_KWARGS = {"pixel_values": torch.randn(1, 3, 224, 224, generator=torch.manual_seed(42))}
    TEST_LEVEL = TestLevel.ESSENTIAL

    def test_compile_from_model(self):
        if self.is_diffuser:
            pass  # TODO(diffuser from model)
        else:
            HF_CLASS = self.HF_AUTO_CLASS or self.HF_CLASS
            with ContextRblnConfig(device=self.DEVICE):
                preprocessors = maybe_load_preprocessors(self.HF_MODEL_ID)
                model = HF_CLASS.from_pretrained(
                    self.HF_MODEL_ID,
                    **self.HF_CONFIG_KWARGS,
                    **{
                        "torchscript": True,
                        "return_dict": False,
                    },
                )
                _ = self.RBLN_CLASS.from_model(
                    model,
                    **self.RBLN_CLASS_KWARGS,
                    **self.HF_CONFIG_KWARGS,
                    preprocessors=preprocessors,  # For image_classification
                )


class TestBertModel(BaseTest.TestModel):
    RBLN_AUTO_CLASS = RBLNAutoModelForQuestionAnswering
    RBLN_CLASS = RBLNBertForQuestionAnswering
    HF_MODEL_ID = "hf-internal-testing/tiny-random-BertForQuestionAnswering"
    GENERATION_KWARGS = {
        "input_ids": RANDOM_INPUT_IDS,
        "attention_mask": RANDOM_ATTN_MASK,
        "token_type_ids": RANDOM_TOKEN_TYPE_IDS,
    }


class TestBertForMaskedLM(BaseTest.TestModel):
    RBLN_AUTO_CLASS = RBLNAutoModelForMaskedLM
    RBLN_CLASS = RBLNBertForMaskedLM
    HF_MODEL_ID = "hf-internal-testing/tiny-random-BertForMaskedLM"
    GENERATION_KWARGS = {
        "input_ids": RANDOM_INPUT_IDS,
        "attention_mask": RANDOM_ATTN_MASK,
        "token_type_ids": RANDOM_TOKEN_TYPE_IDS,
    }


class TestDPTModel(BaseTest.TestModel):
    RBLN_AUTO_CLASS = RBLNAutoModelForDepthEstimation
    RBLN_CLASS = RBLNDPTForDepthEstimation
    HF_MODEL_ID = "hf-internal-testing/tiny-random-DPTForDepthEstimation"
    GENERATION_KWARGS = {"pixel_values": torch.randn(1, 3, 32, 32, generator=torch.manual_seed(42))}


class TestT5EncoderModel(BaseTest.TestModel):
    RBLN_AUTO_CLASS = None
    RBLN_CLASS = RBLNT5EncoderModel

    HF_MODEL_ID = "t5-small"
    GENERATION_KWARGS = {
        "input_ids": RANDOM_INPUT_IDS,
        "attention_mask": RANDOM_ATTN_MASK,
    }
    HF_CONFIG_KWARGS = {
        "num_layers": 1,
    }

    @classmethod
    def setUpClass(cls):
        if os.path.exists(cls.get_rbln_local_dir()):
            shutil.rmtree(cls.get_rbln_local_dir())

        t5_encoder_model = T5EncoderModel.from_pretrained(cls.HF_MODEL_ID, return_dict=False, **cls.HF_CONFIG_KWARGS)
        cls.model = cls.RBLN_CLASS.from_model(
            model=t5_encoder_model,
            model_save_dir=cls.get_rbln_local_dir(),
            rbln_device=-1,
            **cls.RBLN_CLASS_KWARGS,
        )


class TestWhisperModel(BaseTest.TestModel):
    RBLN_AUTO_CLASS = RBLNAutoModelForSpeechSeq2Seq
    RBLN_CLASS = RBLNWhisperForConditionalGeneration
    HF_MODEL_ID = "openai/whisper-tiny"

    GENERATION_KWARGS = {
        "input_features": torch.randint(
            low=0, high=50, size=(2, 80, 3000), generator=torch.manual_seed(42), dtype=torch.float32
        ),
        "max_new_tokens": 10,
    }
    HF_CONFIG_KWARGS = {
        "num_hidden_layers": 1,
        "encoder_layers": 1,
        "decoder_layers": 4,
    }
    RBLN_CLASS_KWARGS = {
        "rbln_token_timestamps": False,
        "rbln_batch_size": 2,
    }

    def test_generate(self):
        inputs = self.get_inputs()
        output = self.model.generate(**inputs)

        if self.EXPECTED_OUTPUT is not None:
            self.assertEqual(output, self.EXPECTED_OUTPUT)
        else:
            self.EXPECTED_OUTPUT = output

    def test_generate_language(self):
        inputs = self.get_inputs()
        output = self.model.generate(**inputs, language="en")

        if self.EXPECTED_OUTPUT is not None:
            self.assertEqual(output, self.EXPECTED_OUTPUT)
        else:
            self.EXPECTED_OUTPUT = output

    def test_long_form_generate(self):
        inputs = self.get_inputs()

        inputs["input_features"] = torch.randint(
            low=0, high=50, size=(2, 80, 3001), generator=torch.manual_seed(42), dtype=torch.float32
        )
        inputs["attention_mask"] = torch.ones(2, 3002, dtype=torch.int64)

        _ = self.model.generate(**inputs, temperature=0.0, return_timestamps=True)

    def test_pipeline(self):
        import numpy as np
        from transformers import AutoProcessor, pipeline

        processor = AutoProcessor.from_pretrained(self.HF_MODEL_ID)

        pipe = pipeline(
            "automatic-speech-recognition",
            model=self.model,
            tokenizer=processor.tokenizer,
            feature_extractor=processor.feature_extractor,
            chunk_length_s=30,
            return_timestamps=True,
            batch_size=2,
        )

        data = [np.random.rand(5000), np.random.rand(5000)]

        with torch.no_grad():
            _ = pipe(
                data,
                generate_kwargs={
                    "repetition_penalty": 1.3,
                },
                batch_size=2,
            )


class TestWhisperModel_TokenTimestamps(BaseTest.TestModel):
    RBLN_AUTO_CLASS = RBLNAutoModelForSpeechSeq2Seq
    RBLN_CLASS = RBLNWhisperForConditionalGeneration
    HF_MODEL_ID = "openai/whisper-tiny"

    GENERATION_KWARGS = {
        "input_features": torch.randint(
            low=0, high=50, size=(2, 80, 3000), generator=torch.manual_seed(42), dtype=torch.float32
        ),
        "max_new_tokens": 1,
        "return_token_timestamps": True,
        "return_timestamps": True,
    }

    HF_CONFIG_KWARGS = {
        "num_hidden_layers": 1,
        "encoder_layers": 1,
        "decoder_layers": 4,
    }

    RBLN_CLASS_KWARGS = {
        "rbln_token_timestamps": True,
        "rbln_batch_size": 2,
    }

    def test_generate(self):
        inputs = self.get_inputs()
        _ = self.model.generate(**inputs)

    def test_long_form_generate(self):
        inputs = self.get_inputs()

        inputs["input_features"] = torch.randint(
            low=0, high=50, size=(2, 80, 3001), generator=torch.manual_seed(42), dtype=torch.float32
        )
        inputs["attention_mask"] = torch.ones(2, 3002, dtype=torch.int64)

        _ = self.model.generate(**inputs, temperature=0.0)


class TestRBLNXLMRobertaForSequenceClassification(BaseTest.TestModel):
    RBLN_AUTO_CLASS = RBLNAutoModelForSequenceClassification
    RBLN_CLASS = RBLNXLMRobertaForSequenceClassification

    # FIXME:: Update to internal once enabled tiny model
    HF_MODEL_ID = "BAAI/bge-reranker-v2-m3"
    RBLN_CLASS_KWARGS = {"rbln_max_seq_len": 128}
    GENERATION_KWARGS = {
        "input_ids": torch.randint(low=0, high=50, size=(1, 128), generator=torch.manual_seed(42), dtype=torch.int64),
        "attention_mask": torch.randint(
            low=0, high=2, size=(1, 128), generator=torch.manual_seed(42), dtype=torch.int64
        ),
    }
    HF_CONFIG_KWARGS = {
        "num_hidden_layers": 1,
    }


class TestXLMRobertaModel(BaseTest.TestModel):
    RBLN_AUTO_CLASS = RBLNAutoModel
    RBLN_CLASS = RBLNXLMRobertaModel
    TEST_LEVEL = TestLevel.FULL
    # HF_MODEL_ID = "hf-internal-testing/tiny-xlm-roberta"

    # FIXME:: Update to internal once enabled tiny model
    HF_MODEL_ID = "BAAI/bge-m3"
    RBLN_CLASS_KWARGS = {"rbln_max_seq_len": 128}
    GENERATION_KWARGS = {
        "input_ids": torch.randint(low=0, high=50, size=(1, 128), generator=torch.manual_seed(42), dtype=torch.int64),
        "attention_mask": torch.randint(
            low=0, high=2, size=(1, 128), generator=torch.manual_seed(42), dtype=torch.int64
        ),
    }
    HF_CONFIG_KWARGS = {
        "num_hidden_layers": 1,
        "vocab_size": 1024,
        "ignore_mismatched_sizes": True,
    }


class TestCLIPModel(BaseTest.TestModel):
    RBLN_CLASS = RBLNCLIPTextModel
    HF_MODEL_ID = "hf-internal-testing/tiny-random-CLIPModel"
    GENERATION_KWARGS = {
        "input_ids": RANDOM_INPUT_IDS,
        "attention_mask": RANDOM_ATTN_MASK,
    }


class TestWav2VecModel(BaseTest.TestModel):
    RBLN_AUTO_CLASS = RBLNAutoModelForCTC
    RBLN_CLASS = RBLNWav2Vec2ForCTC
    HF_MODEL_ID = "hf-internal-testing/tiny-random-Wav2Vec2ForCTC"
    GENERATION_KWARGS = {"input_values": RANDOM_AUDIO}
    RBLN_CLASS_KWARGS = {"rbln_max_seq_len": 160005}


<<<<<<< HEAD
class TestTimeSeriesTransformerForPrediction(BaseTest.TestModel):
    RBLN_AUTO_CLASS = None
    RBLN_CLASS = RBLNTimeSeriesTransformerForPrediction
    HF_MODEL_ID = "huggingface/time-series-transformer-tourism-monthly"
    GENERATION_KWARGS = {
        "static_categorical_features": torch.ones(1, 1, dtype=torch.long),
        "static_real_features": torch.ones(1, 1, dtype=torch.float),
        "past_time_features": torch.randn(1, 61, 2),
        "past_values": torch.randn(1, 61),
        "past_observed_mask": torch.ones(1, 61, dtype=torch.long),
        "future_time_features": torch.randn(1, 24, 2),
    }
    RBLN_CLASS_KWARGS = {"rbln_batch_size": 1, "rbln_num_parallel_samples": 100}

    def test_generate(self):
        inputs = self.get_inputs()
        _ = self.model.generate(**inputs)
=======
class TestRBLNBartModel(BaseTest.TestModel):
    RBLN_CLASS = RBLNBartModel
    HF_MODEL_ID = "hf-internal-testing/tiny-random-BartModel"
    RBLN_CLASS_KWARGS = {"rbln_max_seq_len": 100}
    GENERATION_KWARGS = {
        "input_ids": torch.randint(low=0, high=50, size=(1, 100), generator=torch.manual_seed(42), dtype=torch.int64),
        "attention_mask": torch.randint(
            low=0, high=2, size=(1, 100), generator=torch.manual_seed(42), dtype=torch.int64
        ),
    }
>>>>>>> f7345d12


if __name__ == "__main__":
    unittest.main()<|MERGE_RESOLUTION|>--- conflicted
+++ resolved
@@ -318,7 +318,6 @@
     RBLN_CLASS_KWARGS = {"rbln_max_seq_len": 160005}
 
 
-<<<<<<< HEAD
 class TestTimeSeriesTransformerForPrediction(BaseTest.TestModel):
     RBLN_AUTO_CLASS = None
     RBLN_CLASS = RBLNTimeSeriesTransformerForPrediction
@@ -336,7 +335,7 @@
     def test_generate(self):
         inputs = self.get_inputs()
         _ = self.model.generate(**inputs)
-=======
+
 class TestRBLNBartModel(BaseTest.TestModel):
     RBLN_CLASS = RBLNBartModel
     HF_MODEL_ID = "hf-internal-testing/tiny-random-BartModel"
@@ -347,7 +346,6 @@
             low=0, high=2, size=(1, 100), generator=torch.manual_seed(42), dtype=torch.int64
         ),
     }
->>>>>>> f7345d12
 
 
 if __name__ == "__main__":
