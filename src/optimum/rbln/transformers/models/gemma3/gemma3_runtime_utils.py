--- conflicted
+++ resolved
@@ -210,82 +210,8 @@
             self.dec_attn_mask[batch_idx : batch_idx + 1] = chunked_attention_mask
 
         return RBLNGemma3ForCausalLMOutput(
-<<<<<<< HEAD
-            logits=logits, padded_cache_lengths=padded_cache_lengths, attention_mask=chunked_attention_mask
-        )
-=======
             logits=output_logits,
             padded_cache_lengths=padded_cache_lengths,
             attention_mask=chunked_attention_mask,
             hidden_states=all_hidden_states,
-        )
-
-    def decode_forward(
-        self,
-        inputs: torch.Tensor,
-        cache_position: torch.Tensor = None,
-        block_tables: torch.Tensor = None,
-        is_external_block_tables: bool = None,
-        attention_mask: Optional[torch.Tensor] = None,
-        position_embed: Optional[torch.Tensor] = None,
-        position_ids: Optional[torch.Tensor] = None,
-        local_block_tables: Optional[torch.Tensor] = None,
-        lora_int_ids: Optional[torch.Tensor] = None,
-    ) -> torch.FloatTensor:
-        if self.rbln_config.use_lora and lora_int_ids is None:
-            if self.lora_int_ids is None:
-                raise ValueError(
-                    "lora_int_id is required when using LoRA. "
-                    "You should call set_lora_int_ids() before forward() or pass lora_int_id to forward()."
-                )
-
-            lora_int_ids = self.lora_int_ids
-
-        if lora_int_ids is not None and lora_int_ids.shape[0] != self.batch_size:
-            raise ValueError(f"lora_int_ids size mismatch: got {lora_int_ids.shape[0]}, expected {self.batch_size}.")
-
-        batch_size = inputs.shape[0]
-        if batch_size != self.batch_size:
-            raise RuntimeError(
-                f"Batch size mismatch: got {batch_size}, expected {self.batch_size} (compiled batch size)."
-            )
-
-        if batch_size != cache_position.shape[0]:
-            raise RuntimeError(f"Cache position size mismatch: got {cache_position.shape[0]}, expected {batch_size}.")
-
-        # FIXME(taehoon): how to handle pos_attn_mask with external block tables
-        if is_external_block_tables:
-            if attention_mask is None:
-                raise ValueError("attention_mask should be provided with external block tables.")
-            if local_block_tables is None:
-                raise ValueError("local_block_tables should be provided with external block tables.")
-        else:
-            local_block_tables = (
-                local_block_tables
-                if local_block_tables is not None
-                else torch.arange(0, self.batch_size, dtype=torch.int16).view(self.batch_size, -1)
-            )
-            if self.rbln_config.use_attention_mask and attention_mask is None:
-                for b_idx in range(batch_size):
-                    decoding_step = cache_position[b_idx].item()
-                    if not (0 <= decoding_step < self.dec_attn_mask.shape[-1]):
-                        raise ValueError(
-                            f"Decoding step {decoding_step} out of bounds for attention mask with shape {self.dec_attn_mask.shape}."
-                        )
-                    self.dec_attn_mask[b_idx, decoding_step] = 1
-
-                attention_mask = self.dec_attn_mask
-
-        if self.batch_size < block_tables.shape[0]:
-            block_tables = block_tables[: self.batch_size]
-
-        if attention_mask is not None and self.batch_size < attention_mask.shape[0]:
-            attention_mask = attention_mask[: self.batch_size]
-
-        outputs = self.decode(inputs, cache_position, block_tables, local_block_tables, attention_mask, position_ids)
-
-        if self.rbln_config.output_hidden_states:
-            return RBLNDecoderOnlyOutput(logits=outputs[0], hidden_states=tuple(outputs[1:]))
-        else:
-            return RBLNDecoderOnlyOutput(logits=outputs, hidden_states=None)
->>>>>>> 126fc7bf
+        )