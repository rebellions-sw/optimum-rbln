name: Optimum-rbln / PR

on:
  pull_request:
    branches:
      - main

env:
  REBEL_PYPI_ENDPOINT: ${{ vars.REBEL_PYPI_INTERNAL_ENDPOINT }}
  REBEL_PYPI_USERNAME: ${{ secrets.REBEL_PYPI_USERNAME }}
  REBEL_PYPI_PASSWORD: ${{ secrets.REBEL_PYPI_PASSWORD }}
<<<<<<< HEAD
  REBEL_COMPILER_VERSION: 0.7.3.dev150+g305d8758
=======
>>>>>>> be851059

jobs:
  check-skip-ci:
    runs-on: rebel-k8s-runner
    outputs:
      should_skip: ${{ contains(github.event.pull_request.head.commit.message, '[skip ci]') }}
    steps:
      - name: Check if [skip ci] is in commit message
        run: |
          if ${{ contains(github.event.pull_request.head.commit.message, '[skip ci]') }}; then
            echo "Found [skip ci] in commit message, skipping CI"
          else
            echo "No [skip ci] found, continuing with CI"
          fi

  load-version:
    runs-on: rebel-k8s-runner
    needs: check-skip-ci
    if: ${{ needs.check-skip-ci.outputs.should_skip != 'true' }}
    outputs:
      compiler_version: ${{ steps.get_version.outputs.compiler_version }}
    steps:
      - name: Checkout code
        uses: actions/checkout@v3
      
      - name: Get compiler version
        id: get_version
        run: |
          VERSION=$(grep rebel_compiler_version .github/version.yaml | cut -d ':' -f2 | tr -d ' ')
          echo "compiler_version=$VERSION" >> $GITHUB_OUTPUT

  check-compiler:
    needs: [check-skip-ci, load-version]
    if: ${{ needs.check-skip-ci.outputs.should_skip != 'true' }}
    uses: ./.github/workflows/rbln_check_compiler.yaml
    with:
      compiler_version: ${{ needs.load-version.outputs.compiler_version }}
    secrets: inherit

  check-team-member:
    runs-on: rebel-k8s-runner
    needs: [check-skip-ci, check-compiler]
    if: ${{ needs.check-skip-ci.outputs.should_skip != 'true' && needs.check-compiler.outputs.is_deploy_version == 'true' }}
    outputs:
      is_team_member: ${{ steps.check_member.outputs.IS_TEAM_MEMBER }}
    steps:
      - name: Fetch team members
        id: fetch_team
        run: |
          response=$(curl -s -H "Authorization: Bearer ${{ secrets.GIT_PAT }}" \
            -H "Content-Type: application/json" \
            -d '{"query":"query { organization(login: \"rebellions-sw\") { team(slug: \"rebel-sw-team\") { members(first: 100) { nodes { login } } } } }"}' \
            https://api.github.com/graphql)
          echo "$response" | jq -r '.data.organization.team.members.nodes[].login' > team_members.txt

      - name: Check if PR author is a team member
        id: check_member
        run: |
          pr_author=${{ github.event.pull_request.user.login }}
          if grep -qx "$pr_author" team_members.txt; then
            echo "IS_TEAM_MEMBER=true" >> $GITHUB_OUTPUT
          else
            echo "IS_TEAM_MEMBER=false" >> $GITHUB_OUTPUT
          fi

  optimum-rbln-pytest:
    needs: [check-skip-ci, check-compiler, check-team-member]
    if: ${{ needs.check-skip-ci.outputs.should_skip != 'true' && needs.check-team-member.outputs.is_team_member == 'true' }}
    uses: ./.github/workflows/rbln_optimum_pytest.yaml
    with:
      ref: ${{ github.event.pull_request.head.sha }}
      rebel_compiler_version: ${{ needs.check-compiler.outputs.compiler_version }}
      test_level: "default"
    secrets: inherit

  optimum-rbln-inference-test:
    needs: [check-skip-ci, check-compiler, check-team-member]
    if: ${{ needs.check-skip-ci.outputs.should_skip != 'true' && needs.check-team-member.outputs.is_team_member == 'true' }}
    uses: ./.github/workflows/rbln_optimum_inference_test.yaml
    with:
      ref: ${{ github.event.pull_request.head.sha }}
      rebel_compiler_version: ${{ needs.check-compiler.outputs.compiler_version }}
    secrets: inherit<|MERGE_RESOLUTION|>--- conflicted
+++ resolved
@@ -9,10 +9,6 @@
   REBEL_PYPI_ENDPOINT: ${{ vars.REBEL_PYPI_INTERNAL_ENDPOINT }}
   REBEL_PYPI_USERNAME: ${{ secrets.REBEL_PYPI_USERNAME }}
   REBEL_PYPI_PASSWORD: ${{ secrets.REBEL_PYPI_PASSWORD }}
-<<<<<<< HEAD
-  REBEL_COMPILER_VERSION: 0.7.3.dev150+g305d8758
-=======
->>>>>>> be851059
 
 jobs:
   check-skip-ci:
