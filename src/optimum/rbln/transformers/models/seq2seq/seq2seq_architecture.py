--- conflicted
+++ resolved
@@ -104,25 +104,15 @@
             cross_kv.append(past_v)
 
         # 3. update the cross_attention's past_key_value direct to the device-dram for optimization.
-<<<<<<< HEAD
         batch_axis = torch.tensor(0, dtype=torch.int16)
-        enc_outputs = []
+        cross_key_values = []
         for i in range(self.n_layer * 2):
-            enc_output = torch.ops.rbln_custom_ops.rbln_cache_update(
+            cross_key_value = torch.ops.rbln_custom_ops.rbln_cache_update(
                 cross_key_values[i], cross_kv[i], b_idx[0], batch_axis
             )
-            enc_outputs.append(enc_output)
-
-        return enc_outputs
-=======
-        batch_axis = torch.tensor(1, dtype=torch.int16)
-        cross_key_values = torch.ops.rbln_custom_ops.rbln_cache_update(
-            cross_key_values, cross_kv, b_idx[0], batch_axis
-        )
+            cross_key_values.append(cross_key_value)
 
         return cross_key_values
->>>>>>> 00d86f78
-
 
 class Seq2SeqDecoderWrapper(nn.Module):
     """
