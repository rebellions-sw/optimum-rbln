# Copyright 2025 Rebellions Inc. All rights reserved.

# Licensed under the Apache License, Version 2.0 (the "License");
# you may not use this file except in compliance with the License.
# You may obtain a copy of the License at:

#     http://www.apache.org/licenses/LICENSE-2.0

# Unless required by applicable law or agreed to in writing, software
# distributed under the License is distributed on an "AS IS" BASIS,
# WITHOUT WARRANTIES OR CONDITIONS OF ANY KIND, either express or implied.
# See the License for the specific language governing permissions and
# limitations under the License.

import inspect
from dataclasses import dataclass
from pathlib import Path
from typing import TYPE_CHECKING, Any, Callable, Dict, List, Optional, Tuple, Union

import rebel
import torch
from rebel.compile_context import CompileContext
from transformers import AutoConfig, AutoModelForCausalLM, PretrainedConfig, PreTrainedModel
from transformers.modeling_utils import no_init_weights
from transformers.utils import ModelOutput

from ....modeling import RBLNModel
from ....modeling_config import RBLNCompileConfig, RBLNConfig
from ....utils.logging import get_logger
from ....utils.runtime_utils import RBLNPytorchRuntime
from ...utils.rbln_quantization import QuantizationManager
from .decoderonly_architecture import (
    DecoderOnlyWrapper,
    validate_attention_method,
)


logger = get_logger()

if TYPE_CHECKING:
    from transformers import AutoFeatureExtractor, AutoProcessor, AutoTokenizer


class RBLNRuntimeModel(RBLNPytorchRuntime):
    mandatory_members = ["main_input_name", "embed_tokens"]

    def __init__(
        self,
        runtime: rebel.Runtime,
        phase: str,
        batch_size: int,
        dec_attn_mask: torch.Tensor,
        use_attention_mask: bool,
        **kwargs: Any,
    ) -> None:
        super().__init__(runtime, **kwargs)
        self.phase = phase
        self.batch_size = batch_size

        self.use_attention_mask = use_attention_mask

        # shared tensor between prefill and decode phase
        self.dec_attn_mask = dec_attn_mask

        if self.phase == "prefill":
            vocab_size = kwargs.pop("vocab_size")
            self.max_seq_len = kwargs.pop("max_seq_len")
            self.prefill_chunk_size = kwargs.pop("prefill_chunk_size")
            self.output_size = [1, 1, vocab_size]
            self.causal_mask = 1 - torch.triu(
                torch.ones(1, 1, self.prefill_chunk_size, self.prefill_chunk_size), diagonal=1
            )

    def forward(
        self,
        input_ids: Optional[torch.LongTensor] = None,
        inputs_embeds: Optional[torch.Tensor] = None,
        cache_position: torch.Tensor = None,
        attention_mask: Optional[torch.Tensor] = None,
        batch_idx: Optional[int] = None,
    ):
        if input_ids is None and inputs_embeds is None:
            raise ValueError("Either `input_ids` or `inputs_embeds` must be provided.")

        if inputs_embeds is None:
            inputs = input_ids
            if self.embed_tokens is not None:
                inputs = self.embed_tokens(inputs)
        else:
            inputs = inputs_embeds

        if self.phase == "decode":
            return self.decode_forward(
                inputs,
                cache_position,
                attention_mask=attention_mask,
            )
        else:
            return self.prefill_forward(inputs, cache_position, attention_mask, batch_idx)

    def decode_forward(
        self,
        inputs: torch.Tensor,
        cache_position: torch.Tensor = None,
        attention_mask: Optional[torch.Tensor] = None,
    ) -> torch.FloatTensor:
        batch_size = inputs.shape[0]
        if batch_size != self.batch_size:
            raise RuntimeError(
                f"Batch size mismatch: got {batch_size}, expected {self.batch_size} (compiled batch size)."
            )

        if batch_size != cache_position.shape[0]:
            raise RuntimeError(f"Cache position size mismatch: got {cache_position.shape[0]}, expected {batch_size}.")

        if self.use_attention_mask and attention_mask is None:
            for b_idx in range(batch_size):
                decoding_step = cache_position[b_idx].item()
                if not (0 <= decoding_step < self.dec_attn_mask.shape[-1]):
                    raise ValueError(
                        f"Decoding step {decoding_step} out of bounds for attention mask with shape {self.dec_attn_mask.shape}."
                    )
                self.dec_attn_mask[b_idx, :, :, decoding_step] = 1

            attention_mask = self.dec_attn_mask

        logits = super().forward(
            inputs,
            cache_position,
<<<<<<< HEAD
            attention_mask if self.use_use_attn_mask else None,
=======
            attention_mask if self.use_attention_mask else None,
>>>>>>> a2997de4
        )

        return logits

    def prefill_forward(
        self,
        inputs: torch.Tensor,
        cache_position: torch.Tensor = None,
        attention_mask: Optional[torch.Tensor] = None,
        batch_idx: int = None,
    ) -> torch.FloatTensor:
        """
        Performs chunked prefill for efficient KV-cache updates and memory optimization.
        Instead of processing the entire sequence at once, the input is divided into chunks of size `prefill_chunk_size`,
        and each chunk is processed sequentially. This allows for better memory utilization and compatibility with continuous batching.
        """

        if batch_idx is None or batch_idx >= self.batch_size:
            raise RuntimeError(
                f"Invalid batch_idx ({batch_idx}). It must be a non-null value less than the batch size ({self.batch_size})."
            )

        # Handle continuous batching in a compiled graph by extracting valid inputs
        # If an attention mask is provided, select only the valid (non-masked) inputs
        inputs = inputs[:, attention_mask.bool()] if attention_mask is not None else inputs

        query_length = inputs.shape[1]
        if query_length > self.max_seq_len:
            raise ValueError(
                f"Input length ({query_length}) exceeds the maximum allowed sequence length ({self.max_seq_len})."
            )

        # Initialize attention mask for chunked processing
        if self.use_attention_mask:
            chunked_attention_mask = torch.zeros(1, 1, self.prefill_chunk_size, self.max_seq_len, dtype=torch.float32)

        # Buffer for storing output logits
        out_buffers = [
            torch.empty(
                size=self.output_size,
                dtype=torch.float32,
                device="cpu",
            )
        ]

        # Process input in chunks of size `prefill_chunk_size`
        for step in range(0, query_length, self.prefill_chunk_size):
            # Pad input and cache_position if the last chunk is smaller than `prefill_chunk_size`
            if (step + self.prefill_chunk_size) > query_length:
                padding_size = step + self.prefill_chunk_size - query_length
                # inputs_embeds
                if inputs.dim() == 3:
                    inputs = torch.nn.functional.pad(inputs, (0, 0, 0, padding_size))
                # inputs_ids
                else:
                    inputs = torch.nn.functional.pad(inputs, (0, padding_size))

                cache_position = torch.cat(
                    [
                        cache_position,
                        torch.arange(
                            query_length,
                            step + self.prefill_chunk_size,
                            dtype=torch.int32,
                        ).unsqueeze(0),
                    ],
                    dim=-1,
                )

            # Extract the current chunk of inputs and cache positions
            input_chunk = inputs[:, step : step + self.prefill_chunk_size]
            cache_pos_chunk = cache_position[:, step : step + self.prefill_chunk_size]

            if self.use_attention_mask:
                # Update attention mask to ensure proper causal behavior
                if step >= self.prefill_chunk_size:
                    chunked_attention_mask[:, :, :, step - self.prefill_chunk_size : step] = 1
                chunked_attention_mask[:, :, :, step : step + self.prefill_chunk_size] = self.causal_mask

            # Define batch position and query position
            batch_position = torch.tensor(batch_idx, dtype=torch.int16)
            query_position = torch.tensor((query_length - 1) % self.prefill_chunk_size, dtype=torch.int16)

            if self.use_attention_mask:
                args = (
                    input_chunk,
                    cache_pos_chunk,
                    chunked_attention_mask,
                    batch_position,
                    query_position,
                )
            else:
                args = (
                    input_chunk,
                    cache_pos_chunk,
                    batch_position,
                    query_position,
                )
            # Forward pass for the current chunk
            logits = super().forward(
                *args,
                out=out_buffers,
            )

        if self.use_attention_mask:
            # Update decoder attention mask with processed KV-cache length from prefill phase
            self.dec_attn_mask[batch_idx].fill_(0)
            self.dec_attn_mask[batch_idx, :, :, :query_length] = 1

        return logits


@dataclass
class RBLNDecoderOnlyOutput(ModelOutput):
    logits: torch.FloatTensor = None
    generate_idx: torch.Tensor = None


class RBLNDecoderOnlyModelForCausalLM(RBLNModel):
    """
    A base class for decoder-only transformer models optimized for causal language modeling tasks on RBLN devices.
    This class serves as the foundation for various decoder-only architectures like GPT, LLaMA, etc.

    The class provides core functionality for:
    1. Converting pre-trained transformer models to RBLN-optimized format
    2. Handling the compilation process for RBLN devices
    3. Managing inference operations for causal language modeling

    This class inherits from RBLNModel and implements specific methods required for
    decoder-only architectures and causal language modeling tasks.

    Note:
        - This class is designed to be subclassed by specific model implementations
          (e.g., RBLNLlamaForCausalLM, RBLNGPT2LMHeadModel)
        - Subclasses should implement model-specific conversion logic.
        - The class handles RBLN-specific optimizations automatically during compilation
    """

    main_input_name = "input_ids"
    auto_model_class = AutoModelForCausalLM
    _decoder_wrapper_cls = DecoderOnlyWrapper
    _use_rotary_emb = True

    def __post_init__(self, **kwargs):
        self.batch_size = self.rbln_config.model_cfg["batch_size"]
        self.max_seq_len = self.rbln_config.model_cfg["max_seq_len"]
        self.prefill_chunk_size = self.rbln_config.model_cfg["prefill_chunk_size"]
        self.use_attention_mask = self.rbln_config.model_cfg["use_attention_mask"]

        main_input_name = self.main_input_name
        if self.rbln_config.model_cfg["use_inputs_embeds"]:
            main_input_name = "inputs_embeds"
            artifacts = torch.load(self.model_save_dir / self.subfolder / "torch_artifacts.pth", weights_only=False)
            with no_init_weights():
                self.embed_tokens = torch.nn.Embedding(
                    self.config.vocab_size,
                    self.config.hidden_size,
                    self.config.pad_token_id,
                )
            self.embed_tokens.load_state_dict(artifacts["embed_tokens"])
        else:
            self.embed_tokens = None

        dec_attn_mask = torch.zeros(self.batch_size, 1, 1, self.max_seq_len, dtype=torch.float32)
        self.prefill_decoder = RBLNRuntimeModel(
            runtime=self.model[0],
            main_input_name=main_input_name,
            embed_tokens=self.embed_tokens,
            phase="prefill",
            batch_size=self.batch_size,
            dec_attn_mask=dec_attn_mask,
            vocab_size=self.config.vocab_size,
            max_seq_len=self.max_seq_len,
            prefill_chunk_size=self.prefill_chunk_size,
            use_attention_mask=self.use_attention_mask,
        )
        self.decoder = RBLNRuntimeModel(
            runtime=self.model[1],
            main_input_name=main_input_name,
            embed_tokens=self.embed_tokens,
            phase="decode",
            batch_size=self.batch_size,
            dec_attn_mask=dec_attn_mask,
            use_attention_mask=self.use_attention_mask,
        )

    @classmethod
    def save_torch_artifacts(
        cls,
        model: "PreTrainedModel",
        save_dir_path: Path,
        subfolder: str,
        rbln_config: RBLNConfig,
    ):
        """
        If you are unavoidably running on a CPU rather than an RBLN device,
        store the torch tensor, weight, etc. in this function.
        """
        if rbln_config.model_cfg["use_inputs_embeds"]:
            save_dict = {}
            save_dict["embed_tokens"] = model.get_input_embeddings().state_dict()
            torch.save(save_dict, save_dir_path / subfolder / "torch_artifacts.pth")

    def get_input_embeddings(self):
        return self.embed_tokens

    @classmethod
    def get_quantized_model(
        cls,
        model_id: str,
        config: Optional["PretrainedConfig"] = None,
        use_auth_token: Optional[Union[bool, str]] = None,
        revision: Optional[str] = None,
        force_download: bool = False,
        cache_dir: Optional[str] = None,
        subfolder: str = "",
        local_files_only: bool = False,
        trust_remote_code: bool = False,
        **kwargs,
    ):
        from ...utils.rbln_quantization import prepare_model_for_quantization

        kwargs = cls.update_kwargs(kwargs)

        if config is None:
            config = AutoConfig.from_pretrained(
                model_id,
                use_auth_token=use_auth_token,
                revision=revision,
                force_download=force_download,
                cache_dir=cache_dir,
                trust_remote_code=trust_remote_code,
                **kwargs,
            )

        with no_init_weights():
            model = AutoModelForCausalLM.from_config(config)

        prepare_model_for_quantization(model, model_id, kwargs.get("num_hidden_layers"))

        return model

    def __getattr__(self, __name: str) -> Any:
        """
        Special method to delegate attribute access to the original Huggingface LM class.
        This method is called when an attribute is not found in the current instance's dictionary.
        It enables transparent access to the original model's attributes and methods while maintaining
        proper method binding.

        The method implements a delegation pattern that:
        1. For methods: Creates a wrapper that properly binds 'self' to method calls
        2. For other attributes: Returns them directly from the original class
        """

        def redirect(func):
            return lambda *pargs, **kwargs: func(self, *pargs, **kwargs)

        val = getattr(self.get_hf_class(), __name, None) or getattr(PreTrainedModel, __name)
        if isinstance(val, Callable) and "self" in set(inspect.signature(val).parameters):
            return redirect(val)
        return val

    @classmethod
    def get_pytorch_model(cls, *args, **kwargs) -> "PreTrainedModel":
        logger.debug("Loading the LLM model to the CPU.")  # TODO(jongho): Remove.

        rbln_kwargs = kwargs.get("rbln_kwargs", {})
        rbln_quantization = rbln_kwargs.get("quantization", None)
        if rbln_quantization is not None and rbln_quantization["format"] == "rbln":
            model = cls.get_quantized_model(*args, **kwargs)
        else:
            model = super().get_pytorch_model(*args, **kwargs)

        logger.debug("Loaded the LLM model to the CPU.")
        return model

    @classmethod
    def wrap_model_if_needed(cls, model: "PreTrainedModel", rbln_config: "RBLNConfig"):
        wrapper_cfg = {"max_seq_len": rbln_config.model_cfg["max_seq_len"]}
        wrapper_cfg["attn_impl"] = rbln_config.model_cfg.get("attn_impl")
        wrapper_cfg["kvcache_partition_len"] = rbln_config.model_cfg.get("kvcache_partition_len")
        wrapper_cfg["use_rotary_emb"] = cls._use_rotary_emb
        wrapper_cfg["use_attention_mask"] = rbln_config.model_cfg.get("use_attention_mask")

        return cls._decoder_wrapper_cls(model, **wrapper_cfg).eval()

    @classmethod
    @torch.inference_mode()
    def get_compiled_model(cls, model: "PreTrainedModel", rbln_config: RBLNConfig):
        wrapped_model = cls.wrap_model_if_needed(model, rbln_config)

        rbln_compile_configs = rbln_config.compile_cfgs
        prefill_compile_config = rbln_compile_configs[0]
        dec_compile_config = rbln_compile_configs[1]

        context = CompileContext(use_weight_sharing=True)

        # Here we use meta tensor, for the memory efficiency.
        meta_tensor_names = [name for name, _, _ in prefill_compile_config.input_info if "past_key_values" in name]
        prefill_example_inputs = prefill_compile_config.get_dummy_inputs(fill=0, meta_tensor_names=meta_tensor_names)

        # Mark static tensors (self kv states)
        static_tensors = {}
        for (name, _, _), tensor in zip(prefill_compile_config.input_info, prefill_example_inputs):
            if "past_key_values" in name:
                static_tensors[name] = tensor
                context.mark_static_address(tensor)

        dec_example_inputs = dec_compile_config.get_dummy_inputs(fill=0, static_tensors=static_tensors)

        quantize_config = rbln_config.model_cfg.get("quantization", None)

        @QuantizationManager.with_quantization_env
        def compile_model(*args, **kwargs):
            wrapped_model.phase = "prefill"
            compiled_prefill = RBLNModel.compile(
                wrapped_model,
                prefill_compile_config,
                example_inputs=prefill_example_inputs,
                compile_context=context,
            )

            wrapped_model.phase = "decode"
            compiled_decoder = RBLNModel.compile(
                wrapped_model,
                dec_compile_config,
                example_inputs=dec_example_inputs,
                compile_context=context,
            )
            return {"prefill": compiled_prefill, "decoder": compiled_decoder}

        return compile_model(quantize_config=quantize_config)

    @classmethod
    def _get_rbln_config(
        cls,
        preprocessors: Union["AutoFeatureExtractor", "AutoProcessor", "AutoTokenizer"],
        model_config: "PretrainedConfig",
        rbln_kwargs: Dict[str, Any] = {},
    ) -> RBLNConfig:
        rbln_max_seq_len = rbln_kwargs.get("max_seq_len", None)
        rbln_batch_size = rbln_kwargs.get("batch_size", None)
        rbln_use_inputs_embeds = rbln_kwargs.get("use_inputs_embeds", None)
<<<<<<< HEAD
        rbln_use_attention_mask = rbln_kwargs.get("use_attention_mask", True)
=======
        rbln_use_attention_mask = rbln_kwargs.get("use_attention_mask", None)
>>>>>>> a2997de4
        rbln_attn_impl = rbln_kwargs.get("attn_impl", None)
        rbln_kvcache_partition_len = rbln_kwargs.get("kvcache_partition_len", None)
        rbln_quantization = QuantizationManager.validate_quantization_config(rbln_kwargs.get("quantization", None))
        rbln_prefill_chunk_size = rbln_kwargs.get("prefill_chunk_size", None)

        if rbln_use_attention_mask is None:
            rbln_use_attention_mask = False
            rbln_npu = rbln_kwargs.get("npu", None) or rebel.get_npu_name()
            if rbln_npu == "RBLN-CA02":
                rbln_use_attention_mask = True

        if rbln_prefill_chunk_size is None:
            rbln_prefill_chunk_size = 128
        elif rbln_prefill_chunk_size % 64 != 0 or rbln_prefill_chunk_size == 0:
            raise ValueError(
                f"Invalid rbln_prefill_chunk_size: {rbln_prefill_chunk_size}. It must be a nonzero multiple of 64."
            )

        if rbln_max_seq_len is None:
            rbln_max_seq_len = getattr(model_config, "max_position_embeddings", None) or getattr(
                model_config, "n_positions", None
            )
        if rbln_max_seq_len is None:
            raise ValueError("`rbln_max_seq_len` should be specified.")

        rbln_batch_size = 1 if rbln_batch_size is None else rbln_batch_size
        rbln_use_inputs_embeds = False if rbln_use_inputs_embeds is None else rbln_use_inputs_embeds

        rbln_attn_impl, rbln_kvcache_partition_len = validate_attention_method(
            rbln_attn_impl=rbln_attn_impl,
            rbln_kvcache_partition_len=rbln_kvcache_partition_len,
            rbln_max_seq_len=rbln_max_seq_len,
        )

        num_attention_heads = getattr(model_config, "n_head", None) or getattr(model_config, "num_attention_heads")
        num_key_value_heads = getattr(model_config, "num_key_value_heads", None) or num_attention_heads
        num_hidden_layers = getattr(model_config, "n_layer", None) or getattr(model_config, "num_hidden_layers")
        head_dim = getattr(model_config, "head_dim", None) or model_config.hidden_size // num_attention_heads
        hidden_size = getattr(model_config, "n_embd", None) or getattr(model_config, "hidden_size")

        def get_input_info(
            batch_size,
            query_length,
            use_inputs_embeds,
            hidden_size,
        ):
            if use_inputs_embeds:
                main_input = ("inputs_embeds", [batch_size, query_length, hidden_size], "float32")
            else:
                main_input = ("input_ids", [batch_size, query_length], "int64")

            input_info = [
                main_input,
                (
                    "cache_position",
                    [batch_size, query_length],
                    "int32",
                ),
            ]

            if rbln_use_attention_mask:
                input_info.extend(
                    [
                        ("attention_mask", [batch_size, 1, query_length, rbln_max_seq_len], "float32"),
                    ]
                )

            if query_length > 1:
                input_info.extend(
                    [
                        ("batch_position", [], "int16"),
                        ("query_position", [], "int16"),
                    ]
                )

            input_info.extend(
                [
                    (
                        f"past_key_values_{i}",
                        [
                            rbln_batch_size,
                            num_key_value_heads,
                            rbln_max_seq_len,
                            head_dim,
                        ],
                        "float32",
                    )
                    for i in range(num_hidden_layers * 2)
                ]
            )

            return input_info

        prefill_input_info = get_input_info(
            batch_size=1,
            query_length=rbln_prefill_chunk_size,
            use_inputs_embeds=rbln_use_inputs_embeds,
            hidden_size=hidden_size,
        )
        dec_input_info = get_input_info(
            batch_size=rbln_batch_size,
            query_length=1,
            use_inputs_embeds=rbln_use_inputs_embeds,
            hidden_size=hidden_size,
        )

        prefill_compile_config = RBLNCompileConfig(compiled_model_name="prefill", input_info=prefill_input_info)
        dec_compile_config = RBLNCompileConfig(compiled_model_name="decoder", input_info=dec_input_info)

        rbln_config = RBLNConfig(
            rbln_cls=cls.__name__,
            compile_cfgs=[prefill_compile_config, dec_compile_config],
            rbln_kwargs=rbln_kwargs,
        )

        rbln_config.model_cfg.update(
            {
                "max_seq_len": rbln_max_seq_len,
                "batch_size": rbln_batch_size,
                "prefill_chunk_size": rbln_prefill_chunk_size,
                "use_attention_mask": rbln_use_attention_mask,
                "use_inputs_embeds": rbln_use_inputs_embeds,
                "kvcache_partition_len": rbln_kvcache_partition_len,
                "attn_impl": rbln_attn_impl,
            }
        )

        if rbln_quantization is not None:
            rbln_config.model_cfg.update({"quantization": rbln_quantization})

        return rbln_config

    @classmethod
    def _create_runtimes(
        cls,
        compiled_models: List[rebel.RBLNCompiledModel],
        rbln_device_map: Dict[str, int],
        activate_profiler: Optional[bool] = None,
    ) -> List[rebel.Runtime]:
        if any(model_name not in rbln_device_map for model_name in ["prefill", "decoder"]):
            cls._raise_missing_compiled_file_error(["prefill", "decoder"])

        return [
            compiled_models[0].create_runtime(
                tensor_type="pt", device=rbln_device_map["prefill"], activate_profiler=activate_profiler
            ),
            compiled_models[1].create_runtime(
                tensor_type="pt", device=rbln_device_map["decoder"], activate_profiler=activate_profiler
            ),
        ]

    def get_decoder(self):
        return self.decoder

    def can_generate(self):
        return True

    def _reorder_cache(self, past_key_values, beam_idx):
        raise NotImplementedError

    def prepare_inputs_for_generation(
        self,
        input_ids: torch.LongTensor,
        generate_idx: Optional[torch.Tensor] = None,
        attention_mask: Optional[torch.LongTensor] = None,
        inputs_embeds: Optional[torch.Tensor] = None,
        **kwargs,
    ):
        model_inputs = {}
        is_prefill_phase = generate_idx is None

        if is_prefill_phase:
            generate_idx = attention_mask.sum(dim=-1, keepdim=True).int()
            cache_position = None
        else:
            if inputs_embeds is not None:
                raise NotImplementedError("Specifying inputs_embeds in decoder phase is not supported.")

            input_ids = input_ids[:, -1:]
            cache_position = generate_idx
            generate_idx = generate_idx + 1
            model_inputs.update({"input_ids": input_ids})

        if inputs_embeds is not None:
            if self.rbln_config.model_cfg["use_inputs_embeds"]:
                model_inputs.update({"inputs_embeds": inputs_embeds})
            else:
                raise ValueError(
                    "The specifying inputs_embedst is only supported when using a compiled RBLN model with 'rbln_use_inputs_embeds' set to True."
                )
        else:
            model_inputs.update({"input_ids": input_ids})

        model_inputs.update(
            {
                "attention_mask": attention_mask,
                "cache_position": cache_position,
                "generate_idx": generate_idx,
            }
        )

        return model_inputs

    def _update_model_kwargs_for_generation(
        self,
        outputs: RBLNDecoderOnlyOutput,
        model_kwargs: Dict[str, Any],
        **kwargs,
    ) -> Dict[str, Any]:
        # update generate_idx
        model_kwargs["generate_idx"] = outputs.generate_idx

        return model_kwargs

    def forward(
        self,
        input_ids: Optional[torch.LongTensor] = None,
        inputs_embeds: Optional[torch.Tensor] = None,
        cache_position: Optional[torch.Tensor] = None,
        attention_mask: Optional[torch.LongTensor] = None,
        generate_idx: Optional[torch.Tensor] = None,
        **kwargs,
    ) -> Tuple[torch.FloatTensor]:
        """
        Forward method for the RBLN-optimized model, designed for integration with the HuggingFace generate API.
        For continuous batching, the prefill stage processes one batch at a time and updates the KV cache using batch_idx.
        A for-loop ensures synchronization with the HuggingFace generate API.
        The decoder stage operates as usual, processing inputs in batch mode.
        """
        # Prefll
        if cache_position is None:
            logits = []
            inputs = inputs_embeds if inputs_embeds is not None else input_ids
            batch_size = inputs.shape[0]

            for b_idx in range(batch_size):
                cache_position = torch.arange(0, generate_idx[b_idx].item(), dtype=torch.int32).unsqueeze(0)
                logit = self.prefill_decoder(
                    input_ids=inputs[b_idx : b_idx + 1] if inputs_embeds is None else None,
                    inputs_embeds=inputs[b_idx : b_idx + 1] if inputs_embeds is not None else None,
                    attention_mask=attention_mask[b_idx] if attention_mask is not None else None,
                    cache_position=cache_position,
                    batch_idx=b_idx,
                )
                logits.append(logit)

            logits = torch.cat(logits, dim=0)
        # Decoder
        else:
            logits = self.decoder(
                input_ids=input_ids,
                inputs_embeds=inputs_embeds,
                cache_position=cache_position,
            )

        return RBLNDecoderOnlyOutput(
            logits=logits,
            generate_idx=generate_idx,
        )<|MERGE_RESOLUTION|>--- conflicted
+++ resolved
@@ -127,11 +127,7 @@
         logits = super().forward(
             inputs,
             cache_position,
-<<<<<<< HEAD
-            attention_mask if self.use_use_attn_mask else None,
-=======
             attention_mask if self.use_attention_mask else None,
->>>>>>> a2997de4
         )
 
         return logits
@@ -475,11 +471,7 @@
         rbln_max_seq_len = rbln_kwargs.get("max_seq_len", None)
         rbln_batch_size = rbln_kwargs.get("batch_size", None)
         rbln_use_inputs_embeds = rbln_kwargs.get("use_inputs_embeds", None)
-<<<<<<< HEAD
-        rbln_use_attention_mask = rbln_kwargs.get("use_attention_mask", True)
-=======
         rbln_use_attention_mask = rbln_kwargs.get("use_attention_mask", None)
->>>>>>> a2997de4
         rbln_attn_impl = rbln_kwargs.get("attn_impl", None)
         rbln_kvcache_partition_len = rbln_kwargs.get("kvcache_partition_len", None)
         rbln_quantization = QuantizationManager.validate_quantization_config(rbln_kwargs.get("quantization", None))
