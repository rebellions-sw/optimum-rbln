# Copyright 2025 Rebellions Inc. All rights reserved.

# Licensed under the Apache License, Version 2.0 (the "License");
# you may not use this file except in compliance with the License.
# You may obtain a copy of the License at:

#     http://www.apache.org/licenses/LICENSE-2.0

# Unless required by applicable law or agreed to in writing, software
# distributed under the License is distributed on an "AS IS" BASIS,
# WITHOUT WARRANTIES OR CONDITIONS OF ANY KIND, either express or implied.
# See the License for the specific language governing permissions and
# limitations under the License.

import inspect
from collections import deque
from dataclasses import dataclass
from pathlib import Path
from typing import TYPE_CHECKING, Any, Callable, Deque, Dict, List, Optional, Tuple, Union

import rebel
import torch
from rebel.compile_context import CompileContext
from transformers import AutoConfig, AutoModel, AutoModelForCausalLM, PretrainedConfig, PreTrainedModel
from transformers.modeling_outputs import BaseModelOutputWithPast
from transformers.modeling_utils import no_init_weights
from transformers.utils import ModelOutput

from ....configuration_utils import RBLNCompileConfig
from ....modeling import RBLNModel
from ....utils.logging import get_logger
from ....utils.runtime_utils import RBLNPytorchRuntime
from ...modeling_attention_utils import (
    RBLNDecoderOnlyFlashAttentionMixin,
    set_default_values,
    validate_attention_method,
    validate_sliding_window,
)
from ...utils.rbln_quantization import prepare_model_for_quantization
from .configuration_decoderonly import RBLNDecoderOnlyModelConfig, RBLNDecoderOnlyModelForCausalLMConfig
from .decoderonly_architecture import DecoderOnlyWrapper


logger = get_logger()

if TYPE_CHECKING:
    from transformers import AutoFeatureExtractor, AutoProcessor, AutoTokenizer


class RBLNRuntimeModel(RBLNPytorchRuntime):
    mandatory_members = ["main_input_name", "embed_tokens"]

    def __init__(
        self,
        runtime: rebel.Runtime,
        phase: str,
        batch_size: int,
        dec_attn_mask: torch.Tensor,
        block_tables: torch.Tensor,
        free_block_pool: Deque,
        rbln_config: RBLNDecoderOnlyModelForCausalLMConfig,
        **kwargs: Any,
    ) -> None:
        super().__init__(runtime, **kwargs)
        self.phase = phase
        self.batch_size = batch_size
        self.rbln_config = rbln_config

        # shared tensor between prefill and decode phase
        self.dec_attn_mask = dec_attn_mask
        self.block_tables = block_tables
        self.free_block_pool = free_block_pool

        self.empty_block = -1
        if self.phase == "prefill":
            vocab_size = kwargs.pop("vocab_size")
            self.output_size = [1, 1, vocab_size]
            self.causal_mask = 1 - torch.triu(
                torch.ones(1, 1, self.rbln_config.prefill_chunk_size, self.rbln_config.prefill_chunk_size), diagonal=1
            )

    def get_block_tables(self, cache_position: torch.Tensor, batch_idx: int = None) -> torch.Tensor:
        """
        Manages and returns the KV cache block tables.
        Updates the block tables based on the given cache_position, allocating new blocks or reusing existing ones as needed.

        Args:
            cache_position (torch.Tensor): Tensor containing cache position information, indicating positions within the cache for each batch item.
            batch_idx (int, optional): Specific batch index, used when phase is 'prefill'.

        Returns:
            Updated block tables.
        """

        NO_BLOCKS_ERROR = (
            "No memory blocks are available for allocation. "
            "The generate() API cannot complete this inference task because Paged Attention is not fully supported by optimum-rbln. "
            "This is supported by vllm-rbln (see: https://docs.rbln.ai/software/model_serving/vllm_support/vllm-rbln.html). "
            "Using vllm-rbln should fix this issue and enhance inference performance."
        )

        def update_block(batch_idx: int, block_idx: int):
            """
            If the block is empty (empty_block), allocates a block from the free_block_pool.
            """
            if self.block_tables[batch_idx][block_idx] == self.empty_block:
                if self.free_block_pool:
                    block = self.free_block_pool.popleft()
                    self.block_tables[batch_idx][block_idx] = block
                else:
                    raise RuntimeError(NO_BLOCKS_ERROR)

        def replace_empty_block(block_tables: torch.Tensor):
            """
            Replaces all occurrences of `self.empty_block` in `block_tables` with a dummy block from `self.free_block_pool`.
            """
            if not torch.any(block_tables == self.empty_block):
                return block_tables.clone()
            elif self.free_block_pool:
                _free_block = self.free_block_pool[0]
                return torch.where(block_tables == self.empty_block, _free_block, block_tables)
            else:
                raise RuntimeError(NO_BLOCKS_ERROR)

        def get_global_block_tables(batch_idx: int):
            if self.rbln_config.cache_impl == "sliding_window":
                return None

            if self.phase == "prefill":
                # Track previously used blocks and return them to the free_block_pool and
                # reset the current batch's block table to empty blocks
                prev_blocks = self.block_tables[batch_idx][self.block_tables[batch_idx] != self.empty_block].tolist()
                self.free_block_pool.extend(prev_blocks)
                self.block_tables[batch_idx].fill_(self.empty_block)

                # Get the start (s) and end (e) positions from cache_position and
                # iterate over the cache positions to allocate necessary blocks
                s, e = cache_position[0][0].item(), cache_position[0][-1].item()
                for position in range(s, e + 1, self.rbln_config.kvcache_block_size):
                    block_idx = position // self.rbln_config.kvcache_block_size
                    if batch_idx >= len(self.block_tables) or block_idx >= len(self.block_tables[batch_idx]):
                        raise IndexError(f"Invalid index: batch_idx={batch_idx}, block_idx={block_idx}")
                    update_block(batch_idx, block_idx)

                return replace_empty_block(self.block_tables[batch_idx])
            # Case for 'decoder' phase, iterate over the cache positions to allocate necessary blocks
            else:
                for b_idx in range(self.batch_size):
                    position = cache_position[b_idx][0].item()
                    block_idx = position // self.rbln_config.kvcache_block_size
                    update_block(b_idx, block_idx)

                return replace_empty_block(self.block_tables)

        def get_local_block_tables(batch_idx: int):
            if self.rbln_config.cache_impl == "static":
                return None
            else:
                return (
                    torch.tensor([batch_idx], dtype=torch.int16)
                    if self.phase == "prefill"
                    else torch.arange(self.batch_size, dtype=torch.int16).view(self.batch_size, -1)
                )

        return get_global_block_tables(batch_idx), get_local_block_tables(batch_idx)

    def is_external_block_tables(
        self, block_tables: Optional[torch.Tensor], local_block_tables: Optional[torch.Tensor]
    ):
        if self.rbln_config.cache_impl == "static" and block_tables is None:
            return False
        elif self.rbln_config.cache_impl == "sliding_window" and local_block_tables is None:
            return False
        elif self.rbln_config.cache_impl == "hybrid":
            if (block_tables is not None) != (local_block_tables is not None):
                raise ValueError(
                    "Both block_tables and local_block_tables must be provided or neither of them must be provided."
                )
            elif block_tables is None and local_block_tables is None:
                return False

        return True

    def forward(
        self,
        input_ids: Optional[torch.LongTensor] = None,
        inputs_embeds: Optional[torch.Tensor] = None,
        cache_position: torch.Tensor = None,
        attention_mask: Optional[torch.Tensor] = None,
        batch_idx: Optional[int] = None,
        block_tables: Optional[torch.Tensor] = None,
        position_embed: Optional[torch.Tensor] = None,
        position_ids: Optional[torch.Tensor] = None,
        token_type_ids: Optional[torch.Tensor] = None,
        local_block_tables: Optional[torch.Tensor] = None,
    ):
        if input_ids is None and inputs_embeds is None:
            raise ValueError("Either `input_ids` or `inputs_embeds` must be provided.")

        if inputs_embeds is None:
            inputs = input_ids
            if self.embed_tokens is not None:
                inputs = self.embed_tokens(inputs)
        else:
            inputs = inputs_embeds

        is_external_block_tables = self.is_external_block_tables(block_tables, local_block_tables)
        if not is_external_block_tables:
            block_tables, local_block_tables = self.get_block_tables(cache_position, batch_idx=batch_idx)

        if self.phase == "decode":
            return self.decode_forward(
                inputs,
                cache_position,
                block_tables,
                is_external_block_tables,
                attention_mask=attention_mask,
                position_embed=position_embed,
                position_ids=position_ids,
                local_block_tables=local_block_tables,
            )
        else:
            return self.prefill_forward(
                inputs,
                cache_position,
                attention_mask,
                batch_idx,
                block_tables,
                is_external_block_tables=is_external_block_tables,
                position_embed=position_embed,
                token_type_ids=token_type_ids,
                local_block_tables=local_block_tables,
            )

    def decode_forward(
        self,
        inputs: torch.Tensor,
        cache_position: torch.Tensor = None,
        block_tables: torch.Tensor = None,
        is_external_block_tables: bool = None,
        attention_mask: Optional[torch.Tensor] = None,
        position_embed: Optional[torch.Tensor] = None,
        position_ids: Optional[torch.Tensor] = None,
        local_block_tables: Optional[torch.Tensor] = None,
    ) -> torch.FloatTensor:
        batch_size = inputs.shape[0]
        if batch_size != self.batch_size:
            raise RuntimeError(
                f"Batch size mismatch: got {batch_size}, expected {self.batch_size} (compiled batch size)."
            )

        if batch_size != cache_position.shape[0]:
            raise RuntimeError(f"Cache position size mismatch: got {cache_position.shape[0]}, expected {batch_size}.")

        if self.rbln_config.use_attention_mask and attention_mask is None:
            for b_idx in range(batch_size):
                decoding_step = cache_position[b_idx].item()
                if not (0 <= decoding_step < self.dec_attn_mask.shape[-1]):
                    raise ValueError(
                        f"Decoding step {decoding_step} out of bounds for attention mask with shape {self.dec_attn_mask.shape}."
                    )

                if is_external_block_tables:
                    self.dec_attn_mask[b_idx].fill_(0)
                    self.dec_attn_mask[b_idx, :, :, : decoding_step + 1] = 1
                else:
                    self.dec_attn_mask[b_idx, :, :, decoding_step] = 1

            attention_mask = self.dec_attn_mask

        if self.rbln_config.use_global_attention and self.batch_size < block_tables.shape[0]:
            block_tables = block_tables[: self.batch_size]

        if attention_mask is not None and self.batch_size < attention_mask.shape[0]:
            attention_mask = attention_mask[: self.batch_size]

        logits = super().forward(
            inputs,
            cache_position,
            block_tables,
            local_block_tables,
            position_embed,
            attention_mask if self.rbln_config.use_attention_mask else None,
            position_ids if self.rbln_config.use_position_ids else None,
        )

        return RBLNDecoderOnlyForCausalLMOutput(logits=logits)

    def _prepare_prefill_inputs(
        self,
        inputs: torch.Tensor,
        cache_position: torch.Tensor,
        attention_mask: Optional[torch.Tensor] = None,
        position_embed: Optional[torch.Tensor] = None,
        token_type_ids: Optional[torch.Tensor] = None,
    ):
        """
        Prepare inputs for prefill phase.
        """
        # Handle continuous batching in a compiled graph by extracting valid inputs
        # If an attention mask is provided, select only the valid (non-masked) inputs
        inputs = inputs[:, attention_mask.bool()] if attention_mask is not None else inputs
        if position_embed is not None:
            position_embed = (
                position_embed[:, :, :, attention_mask.bool(), :] if attention_mask is not None else position_embed
            )
        if token_type_ids is not None:
            token_type_ids = token_type_ids[:, attention_mask.bool()] if attention_mask is not None else token_type_ids

        query_length = inputs.shape[1]
        if query_length > self.rbln_config.max_seq_len:
            raise ValueError(
                f"Input length ({query_length}) exceeds the maximum allowed sequence length ({self.rbln_config.max_seq_len})."
            )

        # Initialize attention mask for chunked processing
        chunked_attention_mask = (
            torch.zeros(1, 1, self.rbln_config.prefill_chunk_size, self.rbln_config.max_seq_len, dtype=torch.float32)
            if self.rbln_config.use_attention_mask
            else None
        )

        # Buffer for storing output logits
        out_buffers = [
            torch.empty(
                size=self.output_size,
                dtype=torch.float32,
                device="cpu",
            )
        ]

        # Pad input and cache_position if the last chunk is smaller than `prefill_chunk_size`
        padding_size = 0
        if query_length % self.rbln_config.prefill_chunk_size != 0:
            padding_size = (self.rbln_config.prefill_chunk_size - query_length) % self.rbln_config.prefill_chunk_size
            # inputs_embeds
            if inputs.dim() == 3:
                inputs = torch.nn.functional.pad(inputs, (0, 0, 0, padding_size))
            # inputs_ids
            else:
                inputs = torch.nn.functional.pad(inputs, (0, padding_size))

            cache_position = torch.cat(
                [
                    cache_position,
                    torch.arange(
                        query_length,
                        query_length + padding_size,
                        dtype=torch.int32,
                    ).unsqueeze(0),
                ],
                dim=-1,
            )

            if position_embed is not None:
                position_embed = torch.nn.functional.pad(position_embed, (0, 0, 0, padding_size))

            if token_type_ids is not None:
                token_type_ids = torch.nn.functional.pad(token_type_ids, (0, padding_size), value=-1)

        # Overwrite position_ids and padded_cache_lengths
        position_ids = cache_position.clone()
        padded_cache_lengths = 0

        return (
            inputs,
            cache_position,
            chunked_attention_mask,
            out_buffers,
            position_ids,
            position_embed,
            padded_cache_lengths,
            query_length,
            token_type_ids,
        )

    def prefill_forward(
        self,
        inputs: torch.Tensor,
        cache_position: torch.Tensor = None,
        attention_mask: Optional[torch.Tensor] = None,
        batch_idx: int = None,
        block_tables: torch.Tensor = None,
        is_external_block_tables: bool = False,
        position_embed: Optional[torch.Tensor] = None,
        token_type_ids: Optional[torch.Tensor] = None,
        local_block_tables: Optional[torch.Tensor] = None,
    ) -> torch.FloatTensor:
        """
        Performs chunked prefill for efficient KV-cache updates and memory optimization.
        Instead of processing the entire sequence at once, the input is divided into chunks of size `prefill_chunk_size`,
        and each chunk is processed sequentially. This allows for better memory utilization and compatibility with continuous batching.
        """
        (
            inputs,
            cache_position,
            chunked_attention_mask,
            out_buffers,
            position_ids,
            position_embed,
            padded_cache_lengths,
            query_length,
            token_type_ids,
        ) = self._prepare_prefill_inputs(
            inputs, cache_position, attention_mask, position_embed, token_type_ids=token_type_ids
        )

        # Process input in chunks of size `prefill_chunk_size`
        for step in range(0, query_length, self.rbln_config.prefill_chunk_size):
            # Extract the current chunk of inputs and cache positions
            input_chunk = inputs[:, step : step + self.rbln_config.prefill_chunk_size]
            cache_pos_chunk = cache_position[:, step : step + self.rbln_config.prefill_chunk_size]
            position_ids_chunk = (
                position_ids[:, step : step + self.rbln_config.prefill_chunk_size]
                if position_ids is not None
                else None
            )
            if position_embed is not None:
                position_embed_chunk = position_embed[:, :, :, step : step + self.rbln_config.prefill_chunk_size, :]

            if self.rbln_config.use_attention_mask and not self.rbln_config.use_position_ids:
                # Update attention mask to ensure proper causal behavior
                if step >= self.rbln_config.prefill_chunk_size:
                    chunked_attention_mask[:, :, :, step - self.rbln_config.prefill_chunk_size : step] = 1
                chunked_attention_mask[:, :, :, step : step + self.rbln_config.prefill_chunk_size] = self.causal_mask

            # Define query position
            if step + self.rbln_config.prefill_chunk_size >= query_length:
                query_position = torch.tensor(
                    (query_length - 1) % self.rbln_config.prefill_chunk_size, dtype=torch.int16
                )
            else:
                query_position = torch.tensor(self.rbln_config.prefill_chunk_size - 1, dtype=torch.int16)

            # Forward pass for the current chunk
            logits = super().forward(
                input_chunk,
                cache_pos_chunk,
                block_tables,
                local_block_tables,
                position_embed_chunk if position_embed is not None else None,
                query_position,
                chunked_attention_mask if self.rbln_config.use_attention_mask else None,
                position_ids_chunk if self.rbln_config.use_position_ids else None,
                out=out_buffers,
            )

        # Update decoder attention mask with processed KV-cache length from prefill phase
        if not is_external_block_tables and self.rbln_config.use_attention_mask:
            self.dec_attn_mask[batch_idx].fill_(0)
            self.dec_attn_mask[batch_idx, :, :, :query_length] = 1

        return RBLNDecoderOnlyForCausalLMOutput(logits=logits, padded_cache_lengths=padded_cache_lengths)


@dataclass
class RBLNDecoderOnlyForCausalLMOutput(ModelOutput):
    logits: torch.FloatTensor = None
    generate_idx: torch.Tensor = None
    padded_cache_lengths: int = None


class RBLNDecoderOnlyModel(RBLNModel, RBLNDecoderOnlyFlashAttentionMixin):
    """
    A base class for decoder-only transformer models outputting raw hidden-states without any specific head on top.
    This class is used for RBLN-optimized models that are not causal language models.
    This class serves as the foundation for various decoder-only architectures like GPT, LLaMA, etc.

    The class provides core functionality for:

    1. Converting pre-trained transformer models to RBLN-optimized format
    2. Handling the compilation process for RBLN devices
    3. Managing inference operations for decoder-only architectures

    This class inherits from RBLNModel and implements specific methods required for
    decoder-only architectures.

    Note:
        - This class is designed to be subclassed by specific model implementations
          (e.g., RBLNLlamaModel, RBLNQwen2Model)
        - Subclasses should implement model-specific conversion logic.
        - The class handles RBLN-specific optimizations automatically during compilation
    """

    main_input_name = "input_ids"
    auto_model_class = AutoModel
    _decoder_wrapper_cls = DecoderOnlyWrapper
    _use_rotary_emb = True

    def __post_init__(self, **kwargs):
        if self.rbln_config.use_inputs_embeds:
            artifacts = torch.load(self.model_save_dir / self.subfolder / "torch_artifacts.pth", weights_only=False)
            self.embed_tokens = self._create_embedding_layer()
            self.embed_tokens.load_state_dict(artifacts["embed_tokens"])
        else:
            self.embed_tokens = None

        # TODO: add prefill runtime class.
        self.prefill_decoder = RBLNPytorchRuntime(runtime=self.model[0])

        # attributes for prefill
        if self.rbln_config.use_global_attention:
            self.block_tables = torch.arange(self.rbln_config.kvcache_num_blocks, dtype=torch.int16)
        if self.rbln_config.use_local_attention:
            self.local_block_tables = torch.tensor([0], dtype=torch.int16)
        if self.rbln_config.use_attention_mask:
            self.causal_mask = 1 - torch.triu(
                torch.ones(1, 1, self.rbln_config.prefill_chunk_size, self.rbln_config.prefill_chunk_size), diagonal=1
            )

    @classmethod
    def save_torch_artifacts(
        cls,
        model: PreTrainedModel,
        save_dir_path: Path,
        subfolder: str,
        rbln_config: RBLNDecoderOnlyModelForCausalLMConfig,
    ):
        # If you are unavoidably running on a CPU rather than an RBLN device,
        # store the torch tensor, weight, etc. in this function.
        if rbln_config.use_inputs_embeds:
            save_dict = {}
            save_dict["embed_tokens"] = model.get_input_embeddings().state_dict()
            torch.save(save_dict, save_dir_path / subfolder / "torch_artifacts.pth")

    def _create_embedding_layer(self):
        with no_init_weights():
            embed_tokens = torch.nn.Embedding(
                self.config.vocab_size,
                self.config.hidden_size,
                self.config.pad_token_id,
            )
        return embed_tokens

    def get_input_embeddings(self):
        return self.embed_tokens

    def get_attn_impl(self) -> str:
        return self.rbln_config.attn_impl

    def get_kvcache_num_blocks(self) -> int:
        return self.rbln_config.kvcache_num_blocks

    @classmethod
<<<<<<< HEAD
    def get_quantized_model(
        cls,
        model_id: str,
        config: Optional[PretrainedConfig] = None,
        use_auth_token: Optional[Union[bool, str]] = None,
        revision: Optional[str] = None,
        force_download: bool = False,
        cache_dir: Optional[str] = None,
        subfolder: str = "",
        local_files_only: bool = False,
        trust_remote_code: bool = False,
        rbln_config: Optional[RBLNDecoderOnlyModelForCausalLMConfig] = None,
        **kwargs,
    ):
        kwargs = cls.update_kwargs(kwargs)
        if config is None:
            config = AutoConfig.from_pretrained(
                model_id,
                use_auth_token=use_auth_token,
                revision=revision,
                force_download=force_download,
                cache_dir=cache_dir,
                trust_remote_code=trust_remote_code,
                **kwargs,
            )
            if config.torch_dtype == torch.bfloat16:
                # FIXME: bfloat16 is not supported by rebel-compiler
                config.torch_dtype = torch.float32

        with no_init_weights():
            model = AutoModelForCausalLM.from_config(config)

        model = prepare_model_for_quantization(
            model,
            model_id,
            kwargs.get("num_hidden_layers"),
            use_auth_token=use_auth_token,
            revision=revision,
            cache_dir=cache_dir,
            force_download=force_download,
            local_files_only=local_files_only,
            rbln_quantization=rbln_config.quantization,
        )
        return model

    def __getattr__(self, __name: str) -> Any:
        # Special method to delegate attribute access to the original Huggingface LM class.
        # This method is called when an attribute is not found in the current instance's dictionary.
        # It enables transparent access to the original model's attributes and methods while maintaining
        # proper method binding.

        # The method implements a delegation pattern that:

        # 1. For methods: Creates a wrapper that properly binds 'self' to method calls
        # 2. For other attributes: Returns them directly from the original class

        def redirect(func):
            return lambda *pargs, **kwargs: func(self, *pargs, **kwargs)

        val = getattr(self.get_hf_class(), __name, None) or getattr(PreTrainedModel, __name)
        if isinstance(val, Callable) and "self" in set(inspect.signature(val).parameters):
            return redirect(val)
        return val

    @classmethod
    def get_pytorch_model(
        cls, *args, rbln_config: Optional[RBLNDecoderOnlyModelForCausalLMConfig] = None, **kwargs
    ) -> PreTrainedModel:
        if rbln_config and rbln_config.quantization:
            model = cls.get_quantized_model(*args, rbln_config=rbln_config, **kwargs)
        else:
            model = super().get_pytorch_model(*args, **kwargs)

        return model

    @classmethod
    def wrap_model_if_needed(cls, model: PreTrainedModel, rbln_config: "RBLNDecoderOnlyModelForCausalLMConfig"):
=======
    def wrap_model_if_needed(cls, model: PreTrainedModel, rbln_config: "RBLNDecoderOnlyModelConfig"):
>>>>>>> b8843fd5
        wrapper_cfg = {
            "max_seq_len": rbln_config.max_seq_len,
            "attn_impl": rbln_config.attn_impl,
            "kvcache_partition_len": rbln_config.kvcache_partition_len,
            "kvcache_block_size": rbln_config.kvcache_block_size,
            "use_rotary_emb": cls._use_rotary_emb,
            "use_attention_mask": rbln_config.use_attention_mask,
            "use_position_ids": rbln_config.use_position_ids,
            "use_inputs_embeds": rbln_config.use_inputs_embeds,
            "quantization": rbln_config.quantization,
            "cache_impl": rbln_config.cache_impl,
            "sliding_window": rbln_config.sliding_window,
            "sliding_window_layers": rbln_config.sliding_window_layers,
        }
        return cls._decoder_wrapper_cls(model, **wrapper_cfg).eval()

    @classmethod
    def _compile_model(
        cls,
        wrapped_model,
        compile_config,
        example_inputs,
        compile_context,
        rbln_config: RBLNDecoderOnlyModelForCausalLMConfig,
        quantization=None,
        phase: str = "prefill",
    ):
        try:
            wrapped_model.phase = phase
            if quantization:
                quantization.maybe_set_quantization_env()
            original_linear = torch.nn.functional.linear
            torch.nn.functional.linear = torch.ops.rbln_custom_ops.linear
            compiled_model = cls.compile(
                wrapped_model,
                compile_config,
                create_runtimes=rbln_config.create_runtimes,
                device=rbln_config.device,
                example_inputs=example_inputs,
                compile_context=compile_context,
            )
            return compiled_model
        finally:
            torch.nn.functional.linear = original_linear
            if quantization:
                quantization.maybe_reset_quantization_env()

    @classmethod
    def _get_compile_context(
        cls,
        compile_config: RBLNCompileConfig,
        example_inputs: List[torch.Tensor],
    ):
        context = CompileContext(use_weight_sharing=True)

        # Mark static tensors (self kv states)
        static_tensors = {}
        for (name, _, _), tensor in zip(compile_config.input_info, example_inputs):
            if "past_key_values" in name:
                static_tensors[name] = tensor
                context.mark_static_address(tensor)

        return context, static_tensors

    @classmethod
    @torch.inference_mode()
    def get_compiled_model(
        cls,
        model: PreTrainedModel,
        rbln_config: RBLNDecoderOnlyModelConfig,
    ):
        wrapped_model = cls.wrap_model_if_needed(model, rbln_config)
        compile_config = rbln_config.compile_cfgs[0]

        # Here we use meta tensor, for the memory efficiency.
        meta_tensor_names = [name for name, _, _ in compile_config.input_info if "past_key_values" in name]
        example_inputs = compile_config.get_dummy_inputs(fill=0, meta_tensor_names=meta_tensor_names)
        context, _ = cls._get_compile_context(compile_config, example_inputs)

        compiled_model = cls._compile_model(
            wrapped_model, compile_config, example_inputs, context, rbln_config, rbln_config.quantization, "prefill"
        )
        compiled_models = {"prefill": compiled_model}

        return compiled_models

    @classmethod
    def get_quantized_model(
        cls, *args, rbln_config: Optional[RBLNDecoderOnlyModelConfig] = None, **kwargs
    ) -> PreTrainedModel:
        raise NotImplementedError

    @classmethod
    def get_pytorch_model(
        cls, *args, rbln_config: Optional[RBLNDecoderOnlyModelConfig] = None, **kwargs
    ) -> PreTrainedModel:
        if rbln_config and rbln_config.quantization:
            model = cls.get_quantized_model(*args, **kwargs)
        else:
            model = super().get_pytorch_model(*args, **kwargs)

        return model

    @classmethod
    def use_query_position(cls, use_local_attention: bool, is_prefill: bool = True):
        return use_local_attention

    @classmethod
    def get_input_info(
        cls,
        batch_size: int,
        query_length: int,
        rbln_config: RBLNDecoderOnlyModelForCausalLMConfig,
        model_config: PretrainedConfig,
    ):
        num_attention_heads = getattr(model_config, "n_head", None) or getattr(model_config, "num_attention_heads")
        num_key_value_heads = getattr(model_config, "num_key_value_heads", None) or num_attention_heads
        num_hidden_layers = getattr(model_config, "n_layer", None) or getattr(model_config, "num_hidden_layers")
        hidden_size = getattr(model_config, "n_embd", None) or getattr(model_config, "hidden_size")
        head_dim = getattr(model_config, "head_dim", None) or hidden_size // num_attention_heads
        is_prefill = query_length > 1

        # 1. main input
        if rbln_config.use_inputs_embeds:
            main_input = ("inputs_embeds", [batch_size, query_length, hidden_size], "float32")
        else:
            main_input = ("input_ids", [batch_size, query_length], "int64")

        # 2. cache_position
        input_info = [
            main_input,
            (
                "cache_position",
                [batch_size, query_length],
                "int32",
            ),
        ]

        # 3. block_tables
        if rbln_config.use_global_attention:
            max_block_cnt = rbln_config.max_seq_len // rbln_config.kvcache_block_size
            input_info.extend(
                [("block_tables", [max_block_cnt] if is_prefill else [batch_size, max_block_cnt], "int16")]
            )
        if rbln_config.use_local_attention:
            input_info.extend([("local_block_tables", [1] if is_prefill else [batch_size, 1], "int16")])

        # 4. query_position for sliding window attention
        if cls.use_query_position(rbln_config.use_local_attention, is_prefill):
            input_info.extend([("query_position", [], "int16")])

        # 5. attention_mask & position_ids
        if rbln_config.use_attention_mask:
            input_info.extend(
                [
                    ("attention_mask", [batch_size, rbln_config.max_seq_len], "float32")
                    if rbln_config.use_position_ids
                    else ("attention_mask", [batch_size, 1, query_length, rbln_config.max_seq_len], "float32")
                ]
            )
        if rbln_config.use_position_ids:
            input_info.append(("position_ids", [batch_size, query_length], "int32"))

        kvcache_dtype = "float32"
        if rbln_config.quantization and rbln_config.quantization.kv_caches == "fp8":
            kvcache_dtype = "float8_e4m3fn"

        # 6. past_key_values
        global_kvcache_shape = [
            rbln_config.kvcache_num_blocks,
            num_key_value_heads,
            rbln_config.kvcache_block_size,
            head_dim,
        ]
        local_kvcache_shape = [rbln_config.batch_size, num_key_value_heads, rbln_config.sliding_window, head_dim]
        input_info.extend(
            [
                (
                    f"past_key_values_{i}",
                    local_kvcache_shape
                    if rbln_config.sliding_window is not None and ((i // 2) in rbln_config.sliding_window_layers)
                    else global_kvcache_shape,
                    kvcache_dtype,
                )
                for i in range(num_hidden_layers * 2)
            ]
        )

        return input_info

    @classmethod
    def _update_sliding_window_config(
        cls, model_config: PretrainedConfig, rbln_config: RBLNDecoderOnlyModelForCausalLMConfig
    ):
        # Update the sliding window configuration for the RBLN model.

        # This method must be implemented by subclasses to handle their specific sliding window configurations,
        # as Hugging Face models use different configuration keys to represent sliding window layers.

        # Args:
        #     model_config (PretrainedConfig): The model configuration from Hugging Face.
        #     rbln_config (RBLNDecoderOnlyModelForCausalLMConfig): The RBLN model configuration.

        # Notes:
        #     Required configuration settings:
        #     - `cache_impl`: Must be one of:
        #         - "static": All layers use global attention (no sliding window)
        #         - "sliding_window": All layers use sliding window attention
        #         - "hybrid": A mix of global and sliding window attention layers
        #     - `sliding_window`: Width of the sliding window (required if cache_impl is "sliding_window" or "hybrid")
        #     - `sliding_window_layers`: List of layer indices using sliding window attention (required if cache_impl is "hybrid")

        #     Example implementation for a 'sliding_window' model:
        #     ```python
        #     rbln_config.cache_impl = "sliding_window"
        #     rbln_config.sliding_window = model_config.sliding_window
        #     rbln_config.sliding_window_layers = [i for i in range(model_config.num_hidden_layers)]
        #     return rbln_config
        #     ```

        # Returns:
        #     RBLNDecoderOnlyModelConfig: The updated RBLN model configuration.

        raise NotImplementedError(
            "Subclasses must implement _update_sliding_window_config to configure sliding window attention settings. "
            "See method docstring for required configuration details."
        )

    @classmethod
    def _update_attention_config(
        cls, model: PreTrainedModel, model_config: PretrainedConfig, rbln_config: RBLNDecoderOnlyModelForCausalLMConfig
    ):
        rbln_config.attn_impl, rbln_config.kvcache_partition_len, rbln_config.kvcache_block_size = set_default_values(
            attn_impl=rbln_config.attn_impl,
            kvcache_partition_len=rbln_config.kvcache_partition_len,
            kvcache_block_size=rbln_config.kvcache_block_size,
            max_seq_len=rbln_config.max_seq_len,
        )

        validate_attention_method(
            attn_impl=rbln_config.attn_impl,
            kvcache_partition_len=rbln_config.kvcache_partition_len,
            kvcache_block_size=rbln_config.kvcache_block_size,
            max_seq_len=rbln_config.max_seq_len,
        )

        if rbln_config.kvcache_num_blocks is None:
            rbln_config.kvcache_num_blocks = (
                rbln_config.max_seq_len // rbln_config.kvcache_block_size
            ) * rbln_config.batch_size

        return rbln_config

    @classmethod
    def _update_rbln_config(
        cls,
        preprocessors: Optional[Union["AutoFeatureExtractor", "AutoProcessor", "AutoTokenizer"]] = None,
        model: Optional[PreTrainedModel] = None,
        model_config: Optional[PretrainedConfig] = None,
        rbln_config: Optional[RBLNDecoderOnlyModelForCausalLMConfig] = None,
    ) -> RBLNDecoderOnlyModelForCausalLMConfig:
        if rbln_config.max_seq_len is None:
            rbln_config.max_seq_len = getattr(model_config, "max_position_embeddings", None) or getattr(
                model_config, "n_positions", None
            )
        if rbln_config.max_seq_len is None:
            raise ValueError("`max_seq_len` should be specified.")

        if getattr(model_config, "sliding_window", None) is not None and getattr(
            model_config, "use_sliding_window", True
        ):
            rbln_config = cls._update_sliding_window_config(model_config, rbln_config)
            if rbln_config.sliding_window is not None:
                validate_sliding_window(rbln_config)

        rbln_config = cls._update_attention_config(model, model_config, rbln_config)

        prefill_input_info = cls.get_input_info(
            batch_size=1,
            query_length=rbln_config.prefill_chunk_size,
            rbln_config=rbln_config,
            model_config=model_config,
        )

        prefill_compile_config = RBLNCompileConfig(compiled_model_name="prefill", input_info=prefill_input_info)
        rbln_config.set_compile_cfgs([prefill_compile_config])

        return rbln_config

    @classmethod
    def _create_runtimes(
        cls,
        compiled_models: List[rebel.RBLNCompiledModel],
        rbln_config: RBLNDecoderOnlyModelForCausalLMConfig,
    ) -> List[rebel.Runtime]:
        expected_model_names = [
            "prefill",
        ]
        if any(model_name not in rbln_config.device_map for model_name in expected_model_names):
            cls._raise_missing_compiled_file_error(expected_model_names)

        return [
            rebel.Runtime(
                compiled_models[0],
                tensor_type="pt",
                device=rbln_config.device_map["prefill"],
                activate_profiler=rbln_config.activate_profiler,
            ),
        ]

    def _preprocess_chunked_prefill(
        self,
        inputs: torch.Tensor,
        attention_mask: Optional[torch.Tensor] = None,
        position_embed: Optional[torch.Tensor] = None,
    ):
        # valid sequence length of inputs_embeds
        query_length = inputs.shape[1] if attention_mask is None else torch.sum(attention_mask.view(-1)).item()

        # extract valid inputs
        inputs = inputs[:, attention_mask.bool()] if attention_mask is not None else inputs

        if inputs.dim() == 2 and self.rbln_config.use_inputs_embeds:
            inputs = self.get_input_embeddings()(inputs)

        if position_embed is not None:
            position_embed = (
                position_embed[:, :, :, attention_mask.bool(), :] if attention_mask is not None else position_embed
            )

        # padding for chunked prefill
        padding_size = (
            self.rbln_config.prefill_chunk_size - (query_length % self.rbln_config.prefill_chunk_size)
        ) % self.rbln_config.prefill_chunk_size
        padded_len = query_length + padding_size

        inputs = (
            torch.nn.functional.pad(inputs, (0, padding_size))
            if not self.rbln_config.use_inputs_embeds
            else torch.nn.functional.pad(inputs, (0, 0, 0, padding_size))
        )
        position_embed = (
            None if position_embed is None else torch.nn.functional.pad(position_embed, (0, 0, 0, padding_size))
        )
        cache_position = torch.arange(padded_len, dtype=torch.int32).unsqueeze(0)

        chunked_attention_mask = (
            torch.zeros(1, 1, self.rbln_config.prefill_chunk_size, self.rbln_config.max_seq_len, dtype=torch.float32)
            if self.rbln_config.use_attention_mask
            else None
        )

        return inputs, position_embed, cache_position, query_length, chunked_attention_mask

    def _chunked_prefill_forward(
        self,
        inputs: torch.Tensor,
        attention_mask: Optional[torch.Tensor] = None,
        position_embed: Optional[torch.Tensor] = None,
    ):
        padded_input, padded_position_embed, cache_position, query_length, chunked_attention_mask = (
            self._preprocess_chunked_prefill(inputs, attention_mask, position_embed)
        )

        # chunked prefill
        last_hidden_states = []
        for step in range(0, query_length, self.rbln_config.prefill_chunk_size):
            # Extract the current chunk of inputs and cache positions
            input_chunk = padded_input[:, step : step + self.rbln_config.prefill_chunk_size]
            cache_pos_chunk = cache_position[:, step : step + self.rbln_config.prefill_chunk_size]

            valid_length = (
                self.rbln_config.prefill_chunk_size
                if (step + self.rbln_config.prefill_chunk_size) <= query_length
                else query_length - step
            )
            if self.rbln_config.use_local_attention:
                query_position = torch.tensor(valid_length - 1, dtype=torch.int16)
            else:
                query_position = None

            if self.rbln_config.use_attention_mask:
                if step > 0:
                    chunked_attention_mask[:, :, :, :step] = 1
                chunked_attention_mask[:, :, :, step : step + self.rbln_config.prefill_chunk_size] = self.causal_mask

            # Forward pass for the current chunk
            last_hidden_states_chunk = self.prefill_decoder(
                input_ids=input_chunk if not self.rbln_config.use_inputs_embeds else None,
                inputs_embeds=input_chunk if self.rbln_config.use_inputs_embeds else None,
                cache_position=cache_pos_chunk,
                block_tables=self.block_tables if self.rbln_config.use_global_attention else None,
                local_block_tables=self.local_block_tables if self.rbln_config.use_local_attention else None,
                query_position=query_position,
                attention_mask=chunked_attention_mask,
                position_emb=padded_position_embed,
            )
            last_hidden_states.append(last_hidden_states_chunk)
        last_hidden_states = torch.concat(last_hidden_states, dim=-2)[:, :query_length]

        return self._postprocess_chunked_prefill(last_hidden_states, attention_mask)

    def _postprocess_chunked_prefill(
        self, last_hidden_states: torch.Tensor, attention_mask: Optional[torch.Tensor] = None
    ):
        # index copy for attention mask
        if attention_mask is not None:
            new_last_hidden_states = torch.full(
                (1, attention_mask.shape[-1], last_hidden_states.shape[-1]),
                fill_value=1e-10,
                dtype=last_hidden_states.dtype,
            )
            mask_indices = torch.nonzero(attention_mask, as_tuple=True)[0]
            new_last_hidden_states.index_copy_(dim=-2, index=mask_indices, source=last_hidden_states)
        else:
            new_last_hidden_states = last_hidden_states
        return new_last_hidden_states

    def forward(
        self,
        input_ids: Optional[torch.LongTensor] = None,
        inputs_embeds: Optional[torch.Tensor] = None,
        attention_mask: Optional[torch.LongTensor] = None,
        position_embed: Optional[torch.Tensor] = None,
        **kwargs,
    ) -> Tuple[torch.FloatTensor]:
        inputs = inputs_embeds if inputs_embeds is not None else input_ids
        batch_size = inputs.shape[0]
        all_last_hidden_states = []
        for b_idx in range(batch_size):
            last_hidden_states = self._chunked_prefill_forward(
                inputs[b_idx : b_idx + 1],
                attention_mask[b_idx] if attention_mask is not None else None,
                position_embed[b_idx : b_idx + 1] if position_embed is not None else None,
            )
            all_last_hidden_states.append(last_hidden_states)

        last_hidden_states = torch.concat(all_last_hidden_states, dim=0)
        return BaseModelOutputWithPast(last_hidden_state=last_hidden_states)


class RBLNDecoderOnlyModelForCausalLM(RBLNDecoderOnlyModel):
    """
    A base class for decoder-only transformer models optimized for causal language modeling tasks on RBLN devices.
    This class serves as the foundation for various decoder-only architectures like GPT, LLaMA, etc.

    The class provides core functionality for:

    1. Converting pre-trained transformer models to RBLN-optimized format
    2. Handling the compilation process for RBLN devices
    3. Managing inference operations for causal language modeling

    This class inherits from RBLNModel and implements specific methods required for
    decoder-only architectures and causal language modeling tasks.

    Note:
        - This class is designed to be subclassed by specific model implementations
          (e.g., RBLNLlamaForCausalLM, RBLNGPT2LMHeadModel)
        - Subclasses should implement model-specific conversion logic.
        - The class handles RBLN-specific optimizations automatically during compilation
    """

    auto_model_class = AutoModelForCausalLM

    def __post_init__(self, **kwargs):
        main_input_name = self.main_input_name

        if self.rbln_config.use_inputs_embeds:
            main_input_name = "inputs_embeds"
            artifacts = torch.load(self.model_save_dir / self.subfolder / "torch_artifacts.pth", weights_only=False)
            self.embed_tokens = self._create_embedding_layer()
            self.embed_tokens.load_state_dict(artifacts["embed_tokens"])
        else:
            self.embed_tokens = None

        # Initialize shared resources to be used across Runtime instances (prefill and decode phases)
        dec_attn_mask = torch.zeros(
            self.rbln_config.batch_size, 1, 1, self.rbln_config.max_seq_len, dtype=torch.float32
        )
        block_tables = torch.zeros(
            self.rbln_config.batch_size,
            self.rbln_config.max_seq_len // self.rbln_config.kvcache_block_size,
            dtype=torch.int16,
        ).fill_(-1)
        free_block_pool = deque(x for x in range(self.rbln_config.kvcache_num_blocks))

        self.prefill_decoder = RBLNRuntimeModel(
            runtime=self.model[0],
            main_input_name=main_input_name,
            embed_tokens=self.embed_tokens,
            phase="prefill",
            batch_size=self.rbln_config.batch_size,
            dec_attn_mask=dec_attn_mask,
            block_tables=block_tables,
            free_block_pool=free_block_pool,
            rbln_config=self.rbln_config,
            vocab_size=self.config.vocab_size,
        )

        if self.can_generate():
            self.decoders = {}
            for i, batch_size in enumerate(self.rbln_config.decoder_batch_sizes):
                self.decoders[batch_size] = RBLNRuntimeModel(
                    runtime=self.model[i + 1],
                    main_input_name=main_input_name,
                    embed_tokens=self.embed_tokens,
                    phase="decode",
                    batch_size=batch_size,
                    dec_attn_mask=dec_attn_mask,
                    block_tables=block_tables,
                    free_block_pool=free_block_pool,
                    rbln_config=self.rbln_config,
                )

            # NOTE(eunji): Use a decoder whose batch size matches the model's main batch size for compatibility.
            self.decoder = self.decoders[self.rbln_config.batch_size]

    @classmethod
    def get_quantized_model(
        cls,
        model_id: str,
        config: Optional[PretrainedConfig] = None,
        use_auth_token: Optional[Union[bool, str]] = None,
        revision: Optional[str] = None,
        force_download: bool = False,
        cache_dir: Optional[str] = None,
        subfolder: str = "",
        local_files_only: bool = False,
        trust_remote_code: bool = False,
        **kwargs,
    ):
        kwargs = cls.update_kwargs(kwargs)

        if config is None:
            config = AutoConfig.from_pretrained(
                model_id,
                use_auth_token=use_auth_token,
                revision=revision,
                force_download=force_download,
                cache_dir=cache_dir,
                trust_remote_code=trust_remote_code,
                **kwargs,
            )

        with no_init_weights():
            model = AutoModelForCausalLM.from_config(config)

        model = prepare_model_for_quantization(
            model,
            model_id,
            kwargs.get("num_hidden_layers"),
            use_auth_token=use_auth_token,
            revision=revision,
            cache_dir=cache_dir,
            force_download=force_download,
            local_files_only=local_files_only,
        )
        return model

    def __getattr__(self, __name: str) -> Any:
        # Special method to delegate attribute access to the original Huggingface LM class.
        # This method is called when an attribute is not found in the current instance's dictionary.
        # It enables transparent access to the original model's attributes and methods while maintaining
        # proper method binding.

        # The method implements a delegation pattern that:

        # 1. For methods: Creates a wrapper that properly binds 'self' to method calls
        # 2. For other attributes: Returns them directly from the original class

        def redirect(func):
            return lambda *pargs, **kwargs: func(self, *pargs, **kwargs)

        val = getattr(self.get_hf_class(), __name, None) or getattr(PreTrainedModel, __name)
        if isinstance(val, Callable) and "self" in set(inspect.signature(val).parameters):
            return redirect(val)
        return val

    @classmethod
    def wrap_model_if_needed(cls, model: PreTrainedModel, rbln_config: "RBLNDecoderOnlyModelForCausalLMConfig"):
        wrapper_cfg = {
            "max_seq_len": rbln_config.max_seq_len,
            "attn_impl": rbln_config.attn_impl,
            "kvcache_partition_len": rbln_config.kvcache_partition_len,
            "kvcache_block_size": rbln_config.kvcache_block_size,
            "use_rotary_emb": cls._use_rotary_emb,
            "use_attention_mask": rbln_config.use_attention_mask,
            "use_position_ids": rbln_config.use_position_ids,
            "use_inputs_embeds": rbln_config.use_inputs_embeds,
            "cache_impl": rbln_config.cache_impl,
            "sliding_window": rbln_config.sliding_window,
            "sliding_window_layers": rbln_config.sliding_window_layers,
        }
        return cls._decoder_wrapper_cls(model, **wrapper_cfg).eval()

    @classmethod
    @torch.inference_mode()
    def get_compiled_model(cls, model: PreTrainedModel, rbln_config: RBLNDecoderOnlyModelForCausalLMConfig):
        wrapped_model = cls.wrap_model_if_needed(model, rbln_config)
        prefill_compile_config = rbln_config.compile_cfgs[0]

        # Here we use meta tensor, for the memory efficiency.
        meta_tensor_names = [name for name, _, _ in prefill_compile_config.input_info if "past_key_values" in name]
        prefill_example_inputs = prefill_compile_config.get_dummy_inputs(fill=0, meta_tensor_names=meta_tensor_names)
        context, static_tensors = cls._get_compile_context(prefill_compile_config, prefill_example_inputs)

        compiled_models = {}
        compiled_models["prefill"] = cls._compile_model(
            wrapped_model,
            prefill_compile_config,
            prefill_example_inputs,
            context,
            rbln_config,
            rbln_config.quantization,
            phase="prefill",
        )

        if rbln_config.can_generate:
            wrapped_model.phase = "decode"
            for batch_size, dec_compile_config in zip(rbln_config.decoder_batch_sizes, rbln_config.compile_cfgs[1:]):
                dec_example_inputs = dec_compile_config.get_dummy_inputs(fill=0, static_tensors=static_tensors)
                compiled_decoder = cls._compile_model(
                    wrapped_model,
                    dec_compile_config,
                    dec_example_inputs,
                    context,
                    rbln_config,
                    rbln_config.quantization,
                    phase="decode",
                )
                compiled_models[f"decoder_batch_{batch_size}"] = compiled_decoder

            # check if the memory is enough to have additional blocks
            required_num_blocks = (rbln_config.max_seq_len // rbln_config.kvcache_block_size) * rbln_config.batch_size
            if rbln_config.kvcache_num_blocks < required_num_blocks:
                cls.maybe_suggest_kvcache_num_blocks(
                    compiled_models=compiled_models,
                    model_config=model.config,
                    rbln_config=rbln_config,
                )

        return compiled_models

    @classmethod
    def use_query_position(cls, use_local_attention: bool, is_prefill: bool = True):
        return is_prefill

    @classmethod
    def _update_attention_config(
        cls, model: PreTrainedModel, model_config: PretrainedConfig, rbln_config: RBLNDecoderOnlyModelForCausalLMConfig
    ):
        rbln_config.attn_impl, rbln_config.kvcache_partition_len, rbln_config.kvcache_block_size = set_default_values(
            attn_impl=rbln_config.attn_impl,
            kvcache_partition_len=rbln_config.kvcache_partition_len,
            kvcache_block_size=rbln_config.kvcache_block_size,
            max_seq_len=rbln_config.max_seq_len,
        )

        validate_attention_method(
            attn_impl=rbln_config.attn_impl,
            kvcache_partition_len=rbln_config.kvcache_partition_len,
            kvcache_block_size=rbln_config.kvcache_block_size,
            max_seq_len=rbln_config.max_seq_len,
        )

        required_num_blocks = (rbln_config.max_seq_len // rbln_config.kvcache_block_size) * rbln_config.batch_size
        max_num_blocks = required_num_blocks

        if rbln_config.attn_impl == "flash_attn":
            estimated_max_num_blocks = cls.get_maximum_num_blocks(
                config=model_config,
                tensor_parallel_size=rbln_config.tensor_parallel_size or 1,
                kvcache_block_size=rbln_config.kvcache_block_size,
                nbits_per_param=16 if not rbln_config.quantization else 4,  # TODO(jongho): FIX Ad-hoc
                n_model_params=sum(p.numel() for p in model.parameters()),
                num_runtimes=1 if not rbln_config.can_generate else 1 + len(rbln_config.decoder_batch_sizes),
            )

            max_num_blocks = min(max_num_blocks, estimated_max_num_blocks)

            flash_min_blocks = rbln_config.max_seq_len // rbln_config.kvcache_block_size + 1
            if rbln_config.batch_size > 1 and max_num_blocks < flash_min_blocks:
                max_num_blocks = flash_min_blocks

            if max_num_blocks < rbln_config.batch_size:
                raise RuntimeError(
                    f"Batch size ({rbln_config.batch_size}) exceeds available KV cache blocks ({max_num_blocks}). "
                    "Ensure the number of blocks is at least equal to the batch size."
                )

        if rbln_config.kvcache_num_blocks is None:
            rbln_config.kvcache_num_blocks = max_num_blocks
        elif rbln_config.kvcache_num_blocks > max_num_blocks:
            logger.warning(
                f"The set `kvcache_num_blocks` ({rbln_config.kvcache_num_blocks}) is greater"
                f" than the estimated maximum number of blocks ({max_num_blocks})."
                "This can cause a failure during model compilation."
            )
        logger.info(f"[KVCache] Compiling with num_blocks: {rbln_config.kvcache_num_blocks}")

        return rbln_config

    @classmethod
    def _update_rbln_config(
        cls,
        preprocessors: Optional[Union["AutoFeatureExtractor", "AutoProcessor", "AutoTokenizer"]] = None,
        model: Optional[PreTrainedModel] = None,
        model_config: Optional[PretrainedConfig] = None,
        rbln_config: Optional[RBLNDecoderOnlyModelForCausalLMConfig] = None,
    ) -> RBLNDecoderOnlyModelForCausalLMConfig:
        rbln_config = super()._update_rbln_config(preprocessors, model, model_config, rbln_config)
        if rbln_config.can_generate:
            compile_configs = rbln_config.compile_cfgs
            for batch_size in rbln_config.decoder_batch_sizes:
                dec_input_info = cls.get_input_info(
                    batch_size=batch_size,
                    query_length=1,
                    rbln_config=rbln_config,
                    model_config=model_config,
                )
                compile_configs.append(
                    RBLNCompileConfig(compiled_model_name=f"decoder_batch_{batch_size}", input_info=dec_input_info)
                )
            rbln_config.set_compile_cfgs(compile_configs)

        return rbln_config

    @classmethod
    def _create_runtimes(
        cls,
        compiled_models: List[rebel.RBLNCompiledModel],
        rbln_config: RBLNDecoderOnlyModelForCausalLMConfig,
    ) -> List[rebel.Runtime]:
        expected_model_names = ["prefill"]
        if rbln_config.can_generate:
            expected_model_names.extend(
                [f"decoder_batch_{batch_size}" for batch_size in rbln_config.decoder_batch_sizes]
            )
        if any(model_name not in rbln_config.device_map for model_name in expected_model_names):
            cls._raise_missing_compiled_file_error(expected_model_names)

        ret_val = [
            rebel.Runtime(
                compiled_models[0],
                tensor_type="pt",
                device=rbln_config.device_map["prefill"],
                activate_profiler=rbln_config.activate_profiler,
                timeout=rbln_config.timeout,
            )
        ]
        if rbln_config.can_generate:
            ret_val.extend(
                [
                    rebel.Runtime(
                        compiled_models[i + 1],
                        tensor_type="pt",
                        device=rbln_config.device_map[f"decoder_batch_{batch_size}"],
                        activate_profiler=rbln_config.activate_profiler,
                        timeout=rbln_config.timeout,
                    )
                    for i, batch_size in enumerate(rbln_config.decoder_batch_sizes)
                ]
            )
        return ret_val

    def get_decoder(self):
        if not self.can_generate():
            raise ValueError("Decode stage is not supported in this model.")
        return self.decoder

    def can_generate(self):
        return self.rbln_config.can_generate

    def _reorder_cache(self, past_key_values, beam_idx):
        raise NotImplementedError

    def prepare_inputs_for_generation(
        self,
        input_ids: torch.LongTensor,
        generate_idx: Optional[torch.Tensor] = None,
        attention_mask: Optional[torch.LongTensor] = None,
        inputs_embeds: Optional[torch.Tensor] = None,
        padded_cache_lengths: Optional[torch.Tensor] = None,
        **kwargs,
    ):
        model_inputs = {}
        is_prefill_phase = generate_idx is None

        if is_prefill_phase:
            generate_idx = attention_mask.sum(dim=-1, keepdim=True).int()
            padded_cache_lengths = torch.zeros_like(generate_idx)
            cache_position = None
            position_ids = None
        else:
            if inputs_embeds is not None:
                # if `inputs_embeds` are passed, only use them in the 1st generation step for every prompt.
                inputs_embeds = None

            input_ids = input_ids[:, -1:]
            position_ids = generate_idx
            cache_position = generate_idx + padded_cache_lengths if padded_cache_lengths is not None else generate_idx
            generate_idx = generate_idx + 1
            model_inputs.update({"input_ids": input_ids})

        if inputs_embeds is not None:
            if self.rbln_config.use_inputs_embeds:
                model_inputs.update({"inputs_embeds": inputs_embeds})
            else:
                raise ValueError(
                    "The specifying inputs_embeds is only supported when using a compiled RBLN model with 'rbln_use_inputs_embeds' set to True."
                )
        else:
            model_inputs.update({"input_ids": input_ids})

        model_inputs.update(
            {
                "attention_mask": attention_mask,
                "cache_position": cache_position,
                "generate_idx": generate_idx,
                "position_ids": position_ids,
                "padded_cache_lengths": padded_cache_lengths,
            }
        )

        return model_inputs

    def _update_model_kwargs_for_generation(
        self,
        outputs: RBLNDecoderOnlyForCausalLMOutput,
        model_kwargs: Dict[str, Any],
        **kwargs,
    ) -> Dict[str, Any]:
        # update generate_idx
        model_kwargs["generate_idx"] = outputs.generate_idx
        model_kwargs["padded_cache_lengths"] = outputs.padded_cache_lengths

        return model_kwargs

    def forward(
        self,
        input_ids: Optional[torch.LongTensor] = None,
        inputs_embeds: Optional[torch.Tensor] = None,
        cache_position: Optional[torch.Tensor] = None,
        attention_mask: Optional[torch.LongTensor] = None,
        generate_idx: Optional[torch.Tensor] = None,
        padded_cache_lengths: Optional[torch.Tensor] = None,
        position_ids: Optional[torch.Tensor] = None,
        token_type_ids: Optional[torch.Tensor] = None,
        return_dict: Optional[torch.Tensor] = None,
        **kwargs,
    ) -> Tuple[torch.FloatTensor]:
        # Forward method for the RBLN-optimized model, designed for integration with the HuggingFace generate API.
        # For continuous batching, the prefill stage processes one batch at a time and updates the KV cache using batch_idx.
        # A for-loop ensures synchronization with the HuggingFace generate API.
        # The decoder stage operates as usual, processing inputs in batch mode.

        # for only use forward
        if generate_idx is None:
            generate_idx = (
                attention_mask.sum(dim=-1, keepdim=True).int()
                if attention_mask is not None
                else torch.full((input_ids.shape[0], 1), input_ids.shape[1], dtype=torch.int32)
            )
            padded_cache_lengths = torch.zeros_like(generate_idx)

        # Prefill
        if cache_position is None:
            logits = []
            inputs = inputs_embeds if inputs_embeds is not None else input_ids
            batch_size = inputs.shape[0]
            for b_idx in range(batch_size):
                cache_position = torch.arange(0, generate_idx[b_idx].item(), dtype=torch.int32).unsqueeze(0)
                output = self.prefill_decoder(
                    input_ids=inputs[b_idx : b_idx + 1] if inputs_embeds is None else None,
                    inputs_embeds=inputs[b_idx : b_idx + 1] if inputs_embeds is not None else None,
                    attention_mask=attention_mask[b_idx] if attention_mask is not None else None,
                    cache_position=cache_position,
                    batch_idx=b_idx,
                    token_type_ids=token_type_ids[b_idx : b_idx + 1] if token_type_ids is not None else None,
                )
                padded_cache_lengths[b_idx] += output.padded_cache_lengths
                logits.append(output.logits)
            logits = torch.cat(logits, dim=0)
        # Decoder
        else:
            inputs = inputs_embeds if inputs_embeds is not None else input_ids
            batch_size = inputs.shape[0]
            if batch_size not in self.decoders:
                raise ValueError(
                    f"No decoder runtime available for batch size {batch_size}. "
                    f"Available batch sizes are: {list(self.decoders.keys())}. "
                    f"Please run your model with one of these batch sizes or add support for batch size {batch_size}."
                )
            logits = self.decoders[batch_size](
                input_ids=input_ids,
                inputs_embeds=inputs_embeds,
                cache_position=cache_position,
                position_ids=position_ids if self.rbln_config.use_position_ids else None,
            ).logits

        if not return_dict:
            return logits, generate_idx, padded_cache_lengths
        else:
            return RBLNDecoderOnlyForCausalLMOutput(
                logits=logits, generate_idx=generate_idx, padded_cache_lengths=padded_cache_lengths
            )<|MERGE_RESOLUTION|>--- conflicted
+++ resolved
@@ -542,87 +542,7 @@
         return self.rbln_config.kvcache_num_blocks
 
     @classmethod
-<<<<<<< HEAD
-    def get_quantized_model(
-        cls,
-        model_id: str,
-        config: Optional[PretrainedConfig] = None,
-        use_auth_token: Optional[Union[bool, str]] = None,
-        revision: Optional[str] = None,
-        force_download: bool = False,
-        cache_dir: Optional[str] = None,
-        subfolder: str = "",
-        local_files_only: bool = False,
-        trust_remote_code: bool = False,
-        rbln_config: Optional[RBLNDecoderOnlyModelForCausalLMConfig] = None,
-        **kwargs,
-    ):
-        kwargs = cls.update_kwargs(kwargs)
-        if config is None:
-            config = AutoConfig.from_pretrained(
-                model_id,
-                use_auth_token=use_auth_token,
-                revision=revision,
-                force_download=force_download,
-                cache_dir=cache_dir,
-                trust_remote_code=trust_remote_code,
-                **kwargs,
-            )
-            if config.torch_dtype == torch.bfloat16:
-                # FIXME: bfloat16 is not supported by rebel-compiler
-                config.torch_dtype = torch.float32
-
-        with no_init_weights():
-            model = AutoModelForCausalLM.from_config(config)
-
-        model = prepare_model_for_quantization(
-            model,
-            model_id,
-            kwargs.get("num_hidden_layers"),
-            use_auth_token=use_auth_token,
-            revision=revision,
-            cache_dir=cache_dir,
-            force_download=force_download,
-            local_files_only=local_files_only,
-            rbln_quantization=rbln_config.quantization,
-        )
-        return model
-
-    def __getattr__(self, __name: str) -> Any:
-        # Special method to delegate attribute access to the original Huggingface LM class.
-        # This method is called when an attribute is not found in the current instance's dictionary.
-        # It enables transparent access to the original model's attributes and methods while maintaining
-        # proper method binding.
-
-        # The method implements a delegation pattern that:
-
-        # 1. For methods: Creates a wrapper that properly binds 'self' to method calls
-        # 2. For other attributes: Returns them directly from the original class
-
-        def redirect(func):
-            return lambda *pargs, **kwargs: func(self, *pargs, **kwargs)
-
-        val = getattr(self.get_hf_class(), __name, None) or getattr(PreTrainedModel, __name)
-        if isinstance(val, Callable) and "self" in set(inspect.signature(val).parameters):
-            return redirect(val)
-        return val
-
-    @classmethod
-    def get_pytorch_model(
-        cls, *args, rbln_config: Optional[RBLNDecoderOnlyModelForCausalLMConfig] = None, **kwargs
-    ) -> PreTrainedModel:
-        if rbln_config and rbln_config.quantization:
-            model = cls.get_quantized_model(*args, rbln_config=rbln_config, **kwargs)
-        else:
-            model = super().get_pytorch_model(*args, **kwargs)
-
-        return model
-
-    @classmethod
-    def wrap_model_if_needed(cls, model: PreTrainedModel, rbln_config: "RBLNDecoderOnlyModelForCausalLMConfig"):
-=======
     def wrap_model_if_needed(cls, model: PreTrainedModel, rbln_config: "RBLNDecoderOnlyModelConfig"):
->>>>>>> b8843fd5
         wrapper_cfg = {
             "max_seq_len": rbln_config.max_seq_len,
             "attn_impl": rbln_config.attn_impl,
@@ -632,7 +552,6 @@
             "use_attention_mask": rbln_config.use_attention_mask,
             "use_position_ids": rbln_config.use_position_ids,
             "use_inputs_embeds": rbln_config.use_inputs_embeds,
-            "quantization": rbln_config.quantization,
             "cache_impl": rbln_config.cache_impl,
             "sliding_window": rbln_config.sliding_window,
             "sliding_window_layers": rbln_config.sliding_window_layers,
@@ -720,7 +639,7 @@
         cls, *args, rbln_config: Optional[RBLNDecoderOnlyModelConfig] = None, **kwargs
     ) -> PreTrainedModel:
         if rbln_config and rbln_config.quantization:
-            model = cls.get_quantized_model(*args, **kwargs)
+            model = cls.get_quantized_model(*args, rbln_config=rbln_config, **kwargs)
         else:
             model = super().get_pytorch_model(*args, **kwargs)
 
@@ -1152,10 +1071,10 @@
         subfolder: str = "",
         local_files_only: bool = False,
         trust_remote_code: bool = False,
+        rbln_config: Optional[RBLNDecoderOnlyModelForCausalLMConfig] = None,
         **kwargs,
     ):
         kwargs = cls.update_kwargs(kwargs)
-
         if config is None:
             config = AutoConfig.from_pretrained(
                 model_id,
@@ -1166,6 +1085,9 @@
                 trust_remote_code=trust_remote_code,
                 **kwargs,
             )
+            if config.torch_dtype == torch.bfloat16:
+                # FIXME: bfloat16 is not supported by rebel-compiler
+                config.torch_dtype = torch.float32
 
         with no_init_weights():
             model = AutoModelForCausalLM.from_config(config)
@@ -1179,6 +1101,7 @@
             cache_dir=cache_dir,
             force_download=force_download,
             local_files_only=local_files_only,
+            rbln_quantization=rbln_config.quantization,
         )
         return model
 
@@ -1212,6 +1135,7 @@
             "use_attention_mask": rbln_config.use_attention_mask,
             "use_position_ids": rbln_config.use_position_ids,
             "use_inputs_embeds": rbln_config.use_inputs_embeds,
+            "quantization": rbln_config.quantization,
             "cache_impl": rbln_config.cache_impl,
             "sliding_window": rbln_config.sliding_window,
             "sliding_window_layers": rbln_config.sliding_window_layers,
