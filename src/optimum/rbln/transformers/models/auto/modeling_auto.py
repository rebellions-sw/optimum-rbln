# Copyright 2025 Rebellions Inc. All rights reserved.

# Licensed under the Apache License, Version 2.0 (the "License");
# you may not use this file except in compliance with the License.
# You may obtain a copy of the License at:

#     http://www.apache.org/licenses/LICENSE-2.0

# Unless required by applicable law or agreed to in writing, software
# distributed under the License is distributed on an "AS IS" BASIS,
# WITHOUT WARRANTIES OR CONDITIONS OF ANY KIND, either express or implied.
# See the License for the specific language governing permissions and
# limitations under the License.

from transformers.models.auto.modeling_auto import (
    MODEL_FOR_AUDIO_CLASSIFICATION_MAPPING,
    MODEL_FOR_AUDIO_CLASSIFICATION_MAPPING_NAMES,
    MODEL_FOR_CAUSAL_LM_MAPPING,
    MODEL_FOR_CAUSAL_LM_MAPPING_NAMES,
    MODEL_FOR_CTC_MAPPING,
    MODEL_FOR_CTC_MAPPING_NAMES,
    MODEL_FOR_DEPTH_ESTIMATION_MAPPING,
    MODEL_FOR_DEPTH_ESTIMATION_MAPPING_NAMES,
    MODEL_FOR_IMAGE_CLASSIFICATION_MAPPING,
    MODEL_FOR_IMAGE_CLASSIFICATION_MAPPING_NAMES,
    MODEL_FOR_IMAGE_TEXT_TO_TEXT_MAPPING,
    MODEL_FOR_IMAGE_TEXT_TO_TEXT_MAPPING_NAMES,
    MODEL_FOR_MASKED_LM_MAPPING,
    MODEL_FOR_MASKED_LM_MAPPING_NAMES,
    MODEL_FOR_QUESTION_ANSWERING_MAPPING,
    MODEL_FOR_QUESTION_ANSWERING_MAPPING_NAMES,
    MODEL_FOR_SEQ_TO_SEQ_CAUSAL_LM_MAPPING,
    MODEL_FOR_SEQ_TO_SEQ_CAUSAL_LM_MAPPING_NAMES,
    MODEL_FOR_SEQUENCE_CLASSIFICATION_MAPPING,
    MODEL_FOR_SEQUENCE_CLASSIFICATION_MAPPING_NAMES,
    MODEL_FOR_SPEECH_SEQ_2_SEQ_MAPPING,
    MODEL_FOR_SPEECH_SEQ_2_SEQ_MAPPING_NAMES,
    MODEL_FOR_TEXT_ENCODING_MAPPING,
    MODEL_FOR_TEXT_ENCODING_MAPPING_NAMES,
    MODEL_FOR_VISION_2_SEQ_MAPPING,
    MODEL_FOR_VISION_2_SEQ_MAPPING_NAMES,
    MODEL_FOR_ZERO_SHOT_OBJECT_DETECTION_MAPPING,
    MODEL_FOR_ZERO_SHOT_OBJECT_DETECTION_MAPPING_NAMES,
    MODEL_MAPPING,
    MODEL_MAPPING_NAMES,
)

from .auto_factory import _BaseAutoModelClass


MODEL_FOR_CAUSAL_LM_MAPPING_NAMES.update(
    {
        "midm": "MidmLMHeadModel",
        "exaone": "ExaoneForCausalLM",
    }
)


class RBLNAutoModel(_BaseAutoModelClass):
    """Automatically detect all supported transformers models."""

    _model_mapping = MODEL_MAPPING
    _model_mapping_names = MODEL_MAPPING_NAMES


class RBLNAutoModelForCTC(_BaseAutoModelClass):
    """Automatically detect Connectionist Temporal Classification (CTC) head Models."""

    _model_mapping = MODEL_FOR_CTC_MAPPING
    _model_mapping_names = MODEL_FOR_CTC_MAPPING_NAMES


class RBLNAutoModelForCausalLM(_BaseAutoModelClass):
    """Automatically detect Casual Language Models."""

    """"""
    _model_mapping = MODEL_FOR_CAUSAL_LM_MAPPING
    _model_mapping_names = MODEL_FOR_CAUSAL_LM_MAPPING_NAMES


class RBLNAutoModelForSeq2SeqLM(_BaseAutoModelClass):
    """Automatically detect Sequence to Sequence Language Models."""

    _model_mapping = MODEL_FOR_SEQ_TO_SEQ_CAUSAL_LM_MAPPING
    _model_mapping_names = MODEL_FOR_SEQ_TO_SEQ_CAUSAL_LM_MAPPING_NAMES


class RBLNAutoModelForSpeechSeq2Seq(_BaseAutoModelClass):
    """Automatically detect Sequence to Sequence Generation Models."""

    _model_mapping = MODEL_FOR_SPEECH_SEQ_2_SEQ_MAPPING
    _model_mapping_names = MODEL_FOR_SPEECH_SEQ_2_SEQ_MAPPING_NAMES


class RBLNAutoModelForDepthEstimation(_BaseAutoModelClass):
    """Automatically detect Speech Sequence to Sequence Language Models."""

    _model_mapping = MODEL_FOR_DEPTH_ESTIMATION_MAPPING
    _model_mapping_names = MODEL_FOR_DEPTH_ESTIMATION_MAPPING_NAMES


class RBLNAutoModelForSequenceClassification(_BaseAutoModelClass):
    """Automatically detect Sequence Classification Models."""

    _model_mapping = MODEL_FOR_SEQUENCE_CLASSIFICATION_MAPPING
    _model_mapping_names = MODEL_FOR_SEQUENCE_CLASSIFICATION_MAPPING_NAMES


class RBLNAutoModelForVision2Seq(_BaseAutoModelClass):
    """Automatically detect Vision to Sequence Generation Models."""

    _model_mapping = MODEL_FOR_VISION_2_SEQ_MAPPING
    _model_mapping_names = MODEL_FOR_VISION_2_SEQ_MAPPING_NAMES


class RBLNAutoModelForImageTextToText(_BaseAutoModelClass):
    """Automatically detect Image and Text to Text Generation Models."""

    _model_mapping = MODEL_FOR_IMAGE_TEXT_TO_TEXT_MAPPING
    _model_mapping_names = MODEL_FOR_IMAGE_TEXT_TO_TEXT_MAPPING_NAMES


class RBLNAutoModelForMaskedLM(_BaseAutoModelClass):
    """Automatically detect Masked Lanuage Models."""

    _model_mapping = MODEL_FOR_MASKED_LM_MAPPING
    _model_mapping_names = MODEL_FOR_MASKED_LM_MAPPING_NAMES


class RBLNAutoModelForAudioClassification(_BaseAutoModelClass):
    """Automatically detect Audio Classification Models."""

    _model_mapping = MODEL_FOR_AUDIO_CLASSIFICATION_MAPPING
    _model_mapping_names = MODEL_FOR_AUDIO_CLASSIFICATION_MAPPING_NAMES


class RBLNAutoModelForImageClassification(_BaseAutoModelClass):
    """Automatically detect Image Classification Models."""

    _model_mapping = MODEL_FOR_IMAGE_CLASSIFICATION_MAPPING
    _model_mapping_names = MODEL_FOR_IMAGE_CLASSIFICATION_MAPPING_NAMES


class RBLNAutoModelForQuestionAnswering(_BaseAutoModelClass):
    """Automatically detect Question Answering Models."""

    _model_mapping = MODEL_FOR_QUESTION_ANSWERING_MAPPING
    _model_mapping_names = MODEL_FOR_QUESTION_ANSWERING_MAPPING_NAMES


class RBLNAutoModelForTextEncoding(_BaseAutoModelClass):
<<<<<<< HEAD
=======
    """Automatically detect Text Encoding Models."""

>>>>>>> e598ebdf
    _model_mapping = MODEL_FOR_TEXT_ENCODING_MAPPING
    _model_mapping_names = MODEL_FOR_TEXT_ENCODING_MAPPING_NAMES


class RBLNAutoModelForZeroShotObjectDetection(_BaseAutoModelClass):
<<<<<<< HEAD
=======
    """Automatically detect Zero Shot Object Detection Models."""

>>>>>>> e598ebdf
    _model_mapping = MODEL_FOR_ZERO_SHOT_OBJECT_DETECTION_MAPPING
    _model_mapping_names = MODEL_FOR_ZERO_SHOT_OBJECT_DETECTION_MAPPING_NAMES<|MERGE_RESOLUTION|>--- conflicted
+++ resolved
@@ -149,20 +149,14 @@
 
 
 class RBLNAutoModelForTextEncoding(_BaseAutoModelClass):
-<<<<<<< HEAD
-=======
     """Automatically detect Text Encoding Models."""
 
->>>>>>> e598ebdf
     _model_mapping = MODEL_FOR_TEXT_ENCODING_MAPPING
     _model_mapping_names = MODEL_FOR_TEXT_ENCODING_MAPPING_NAMES
 
 
 class RBLNAutoModelForZeroShotObjectDetection(_BaseAutoModelClass):
-<<<<<<< HEAD
-=======
     """Automatically detect Zero Shot Object Detection Models."""
 
->>>>>>> e598ebdf
     _model_mapping = MODEL_FOR_ZERO_SHOT_OBJECT_DETECTION_MAPPING
     _model_mapping_names = MODEL_FOR_ZERO_SHOT_OBJECT_DETECTION_MAPPING_NAMES