import json
import os
import unittest
import warnings

import pytest
import torch
from PIL import Image
from transformers import AutoConfig, AutoProcessor, AutoTokenizer

from optimum.rbln import (
    RBLNAutoModel,
    RBLNAutoModelForCausalLM,
    RBLNAutoModelForSeq2SeqLM,
    RBLNAutoModelForVision2Seq,
    RBLNBartForConditionalGeneration,
    RBLNBlip2ForConditionalGeneration,
    RBLNExaoneForCausalLM,
    RBLNGPT2LMHeadModel,
    RBLNGPT2Model,
    RBLNIdefics3ForConditionalGeneration,
    RBLNLlamaForCausalLM,
<<<<<<< HEAD
    RBLNLlavaForConditionalGeneration,
=======
    RBLNLlamaModel,
>>>>>>> 25454515
    RBLNLlavaNextForConditionalGeneration,
    RBLNMistralForCausalLM,
    RBLNMistralModel,
    RBLNOPTForCausalLM,
    RBLNOPTModel,
    RBLNPegasusForConditionalGeneration,
    RBLNPhiForCausalLM,
    RBLNPhiModel,
    RBLNQwen2_5_VLForConditionalGeneration,
    RBLNQwen2ForCausalLM,
    RBLNQwen2Model,
    RBLNQwen3ForCausalLM,
    RBLNQwen3Model,
    RBLNT5ForConditionalGeneration,
)

from .test_base import BaseTest, DisallowedTestBase, TestLevel


RANDOM_ATTN_MASK = torch.randint(low=0, high=2, size=(1, 512), generator=torch.manual_seed(42), dtype=torch.int64)
RANDOM_TOKEN_TYPE_IDS = torch.randint(low=0, high=3, size=(1, 512), generator=torch.manual_seed(84), dtype=torch.int64)
RANDOM_INPUT_FEATURES = torch.randint(
    low=0, high=50, size=(1, 80, 3000), generator=torch.manual_seed(42), dtype=torch.float32
)


class LLMTest:
    class TestLLM(BaseTest.TestModel):
        _tokenizer = None
        RBLN_AUTO_CLASS = RBLNAutoModelForCausalLM
        DEVICE = None  # Use device to run
        PROMPT = "Who are you?"

        @classmethod
        def get_tokenizer(cls):
            if cls._tokenizer is None:
                cls._tokenizer = AutoTokenizer.from_pretrained(cls.HF_MODEL_ID)
            return cls._tokenizer

        def get_inputs(self):
            inputs = self.get_tokenizer()(self.PROMPT, return_tensors="pt")
            inputs["max_new_tokens"] = 20
            inputs["do_sample"] = False
            return inputs

        def postprocess(self, inputs, output):
            input_len = inputs["input_ids"].shape[-1]
            generated_text = self.get_tokenizer().decode(
                output[0][input_len:], skip_special_tokens=True, clean_up_tokenization_spaces=True
            )
            return generated_text

    class TestLLMBase(TestLLM):
        RBLN_AUTO_CLASS = RBLNAutoModel
        PROMPT = ["Who are you?", "What is the capital of France?"]

        def get_inputs(self):
            tokenizer = self.get_tokenizer()
            tokenizer.pad_token = tokenizer.eos_token
            inputs = tokenizer(self.PROMPT, return_tensors="pt", padding=True)
            return inputs


class TestMistralForCausalLM(LLMTest.TestLLM):
    RBLN_CLASS = RBLNMistralForCausalLM
    HF_MODEL_ID = "openaccess-ai-collective/tiny-mistral"
    EXPECTED_OUTPUT = (
        "Edge wat ComecidBusDonald=-Battle Orts html тиційsprintfвата              Orts sect matches terrible occup"
    )
    HF_CONFIG_KWARGS = {"num_hidden_layers": 1, "max_position_embeddings": 1024, "sliding_window": 512}


class TestMistralModel(LLMTest.TestLLMBase):
    RBLN_CLASS = RBLNMistralModel
    HF_MODEL_ID = "openaccess-ai-collective/tiny-mistral"
    HF_CONFIG_KWARGS = {"num_hidden_layers": 1, "max_position_embeddings": 1024, "sliding_window": 512}


class TestQwen2ForCausalLM(LLMTest.TestLLM):
    RBLN_CLASS = RBLNQwen2ForCausalLM
    HF_MODEL_ID = "Qwen/Qwen2-0.5B-Instruct"
    EXPECTED_OUTPUT = "?:雨成名ylonclaimer淡elsinki一角一角一角一角一角一角一角一角一角一角一角一角一角"
    HF_CONFIG_KWARGS = {"num_hidden_layers": 1, "max_position_embeddings": 1024}


class TestQwen2Model(LLMTest.TestLLMBase):
    RBLN_CLASS = RBLNQwen2Model
    HF_MODEL_ID = "Qwen/Qwen2-0.5B-Instruct"
    HF_CONFIG_KWARGS = {"num_hidden_layers": 1, "max_position_embeddings": 1024}


class TestQwen3ForCausalLM(LLMTest.TestLLM):
    RBLN_CLASS = RBLNQwen3ForCausalLM
    HF_MODEL_ID = "trl-internal-testing/tiny-Qwen3ForCausalLM"
    EXPECTED_OUTPUT = "getter getEmail luaL inhibited经营者适时uating nc_TRAIN适时uating ncActiveSheet(socket getEmailadders totaling propName.setImage Grow"
    HF_CONFIG_KWARGS = {"num_hidden_layers": 1, "max_position_embeddings": 1024}


class TestQwen3ForCausalLM_UAM(TestQwen3ForCausalLM):
    RBLN_CLASS_KWARGS = {"rbln_config": {"use_attention_mask": True}}


class TestQwen3Model(LLMTest.TestLLMBase):
    RBLN_CLASS = RBLNQwen3Model
    HF_MODEL_ID = "trl-internal-testing/tiny-Qwen3ForCausalLM"
    HF_CONFIG_KWARGS = {"num_hidden_layers": 1, "max_position_embeddings": 1024}


class TestQwen3Model_UAM(TestQwen3Model):
    RBLN_CLASS_KWARGS = {"rbln_config": {"use_attention_mask": True}}


class TestOPTForCausalLM(LLMTest.TestLLM):
    RBLN_CLASS = RBLNOPTForCausalLM
    HF_MODEL_ID = "facebook/opt-2.7b"
    EXPECTED_OUTPUT = "????,,,,,,,,,,,,,,,,"
    HF_CONFIG_KWARGS = {"num_hidden_layers": 1, "max_position_embeddings": 2048}


class TestOPTModel(LLMTest.TestLLMBase):
    RBLN_CLASS = RBLNOPTModel
    HF_MODEL_ID = "facebook/opt-2.7b"
    HF_CONFIG_KWARGS = {"num_hidden_layers": 1, "max_position_embeddings": 2048}


class TestLlamaForCausalLM(LLMTest.TestLLM):
    RBLN_CLASS = RBLNLlamaForCausalLM
    HF_MODEL_ID = "afmck/testing-llama-tiny"
    TEST_LEVEL = TestLevel.ESSENTIAL
    EXPECTED_OUTPUT = "reress makefable R���� noethetsshss rechoolso�"
    HF_CONFIG_KWARGS = {"num_hidden_layers": 1, "max_position_embeddings": 1024}

    def get_inputs(self):
        self.get_tokenizer().pad_token = self.get_tokenizer().eos_token
        inputs = self.get_tokenizer()(self.PROMPT, return_tensors="pt")
        return inputs


class TestLlamaModel(LLMTest.TestLLMBase):
    RBLN_CLASS = RBLNLlamaModel
    HF_MODEL_ID = "afmck/testing-llama-tiny"
    HF_CONFIG_KWARGS = {"num_hidden_layers": 1, "max_position_embeddings": 1024}


class TestLlamaForCausalLM_Flash(LLMTest.TestLLM):
    RBLN_CLASS = RBLNLlamaForCausalLM
    HF_MODEL_ID = "afmck/testing-llama-tiny"
    TEST_LEVEL = TestLevel.ESSENTIAL
    EXPECTED_OUTPUT = "reress makefable R���� noethetsshss rechoolso�"
    HF_CONFIG_KWARGS = {"num_hidden_layers": 1, "max_position_embeddings": 8192}
    RBLN_CLASS_KWARGS = {"rbln_config": {"attn_impl": "flash_attn", "kvcache_partition_len": 4096}}

    def get_inputs(self):
        self.get_tokenizer().pad_token = self.get_tokenizer().eos_token
        inputs = self.get_tokenizer()(self.PROMPT, return_tensors="pt")
        return inputs


class TestLlamaModel_Flash(LLMTest.TestLLMBase):
    RBLN_CLASS = RBLNLlamaModel
    HF_MODEL_ID = "afmck/testing-llama-tiny"
    HF_CONFIG_KWARGS = {"num_hidden_layers": 1, "max_position_embeddings": 8192}
    RBLN_CLASS_KWARGS = {"rbln_config": {"attn_impl": "flash_attn", "kvcache_partition_len": 4096}}


class TestLlamaForCausalLM_Multibatch(TestLlamaForCausalLM):
    PROMPT = ["Who are you?", "What is the capital of France?", "What is the capital of Germany?"]
    EXPECTED_OUTPUT = [
        "reress makefable R���� noethetss0oss invetetet",
        "resget makeget makeichget makeichualichual#choolchool accngngngng",
        "resget makeget makeichget makeichualichual#choolchool accngngngng",
    ]
    RBLN_CLASS_KWARGS = {"rbln_config": {"batch_size": 3, "decoder_batch_sizes": [3, 2, 1]}}

    def get_inputs(self):
        self.get_tokenizer().pad_token = self.get_tokenizer().eos_token
        inputs = self.get_tokenizer()(self.PROMPT, return_tensors="pt", padding=True)
        return inputs

    def postprocess(self, inputs, output):
        generated_texts = []
        for i in range(inputs["input_ids"].shape[0]):
            input_len = inputs["input_ids"].shape[-1]
            generated_text = self.get_tokenizer().decode(
                output[i][input_len:], skip_special_tokens=True, clean_up_tokenization_spaces=True
            )
            generated_texts.append(generated_text)
        return generated_texts


class TestGPT2LMHeadModel(LLMTest.TestLLM):
    RBLN_CLASS = RBLNGPT2LMHeadModel
    EXPECTED_OUTPUT = (
        " What kind kind kind kind kind kind kind kind kind kind kind kind kind kind kind kind kind kind kind"
    )
    HF_MODEL_ID = "openai-community/gpt2"
    HF_CONFIG_KWARGS = {"n_layer": 1, "max_position_embeddings": 1024}


class TestGPT2Model(LLMTest.TestLLMBase):
    RBLN_CLASS = RBLNGPT2Model
    HF_MODEL_ID = "openai-community/gpt2"
    HF_CONFIG_KWARGS = {"n_layer": 1, "max_position_embeddings": 1024}


class TestPhiForCausalLM(LLMTest.TestLLM):
    RBLN_CLASS = RBLNPhiForCausalLM

    # HF_MODEL_ID = "hf-internal-testing/tiny-random-PhiForCausalLM"
    HF_MODEL_ID = "microsoft/phi-2"
    EXPECTED_OUTPUT = "\nAnswer: Theorettebrates']['<<<urlskolegateezzingrill"
    HF_CONFIG_KWARGS = {"num_hidden_layers": 1, "max_position_embeddings": 1024, "trust_remote_code": True}


class TestPhiModel(LLMTest.TestLLMBase):
    RBLN_CLASS = RBLNPhiModel
    HF_MODEL_ID = "microsoft/phi-2"
    HF_CONFIG_KWARGS = {"num_hidden_layers": 1, "max_position_embeddings": 1024, "trust_remote_code": True}


class TestExaoneForCausalLM(LLMTest.TestLLM):
    RBLN_CLASS = RBLNExaoneForCausalLM
    # HF_MODEL_ID = "katuni4ka/tiny-random-exaone"
    HF_MODEL_ID = "LGAI-EXAONE/EXAONE-3.5-2.4B-Instruct"
    EXPECTED_OUTPUT = "????????????????????"
    HF_CONFIG_KWARGS = {"num_hidden_layers": 1, "max_position_embeddings": 1024, "trust_remote_code": True}


class TestT5Model(LLMTest.TestLLM):
    RBLN_AUTO_CLASS = RBLNAutoModelForSeq2SeqLM
    RBLN_CLASS = RBLNT5ForConditionalGeneration

    # HF_MODEL_ID = "hf-internal-testing/tiny-random-T5ForConditionalGeneration"
    # FIXME:: Update to internal once enabled tiny model
    HF_MODEL_ID = "t5-small"
    PROMPT = "summarize: studies have shown that owning a dog is good for you"
    EXPECTED_OUTPUT = ""
    RBLN_CLASS_KWARGS = {"rbln_config": {"enc_max_seq_len": 512, "dec_max_seq_len": 512}}
    HF_CONFIG_KWARGS = {"num_layers": 1}

    def get_inputs(self):
        inputs = self.get_tokenizer()(
            self.PROMPT, padding="max_length", max_length=512, truncation=True, return_tensors="pt"
        )
        inputs["max_new_tokens"] = 20
        inputs["do_sample"] = False
        inputs["num_beams"] = 1
        return inputs

    def postprocess(self, inputs, output):
        generated_text = self.get_tokenizer().decode(
            output[0], skip_special_tokens=True, clean_up_tokenization_spaces=True
        )
        return generated_text


class TestBartModel(LLMTest.TestLLM):
    RBLN_AUTO_CLASS = RBLNAutoModelForSeq2SeqLM
    RBLN_CLASS = RBLNBartForConditionalGeneration

    # HF_MODEL_ID = "sshleifer/bart-tiny-random"
    # FIXME:: Update to internal once enabled tiny model
    HF_MODEL_ID = "lucadiliello/bart-small"
    HF_CONFIG_KWARGS = {
        "num_hidden_layers": 1,
        "decoder_layers": 1,
        "encoder_layers": 1,
    }
    RBLN_CLASS_KWARGS = {"rbln_config": {"enc_max_seq_len": 512, "dec_max_seq_len": 512}}
    PROMPT = "summarize: studies have shown that owning a dog is good for you"
    EXPECTED_OUTPUT = "InsteadInsteadInsteadHoweverHoweverHoweverAlthoughAlthoughAlthoughWhileWhileWhileAlthoughAlthoughHoweverHoweverManyMany"
    TEST_LEVEL = TestLevel.ESSENTIAL

    def get_inputs(self):
        inputs = self.get_tokenizer()(
            self.PROMPT, padding="max_length", max_length=512, truncation=True, return_tensors="pt"
        )
        inputs["max_new_tokens"] = 20
        inputs["do_sample"] = False
        inputs["num_beams"] = 1
        return inputs

    def postprocess(self, inputs, output):
        generated_text = self.get_tokenizer().decode(
            output[0], skip_special_tokens=True, clean_up_tokenization_spaces=True
        )
        return generated_text

    def test_automap(self):
        # BartForConditionalGeneration -> RBLNBartForConditionalGeneration compile case
        with self.subTest():
            assert self.RBLN_CLASS == self.RBLN_AUTO_CLASS.get_rbln_cls(
                self.HF_MODEL_ID,
                **self.RBLN_CLASS_KWARGS,
                **self.HF_CONFIG_KWARGS,
            )

        # BartForConditionalGeneration -> RBLNBartModel compile case
        # Invoked rbln_class is different from config's architecture
        with self.subTest():
            with warnings.catch_warnings(record=True) as w:
                warnings.simplefilter("always")

                RBLNAutoModel.get_rbln_cls(self.HF_MODEL_ID)

                self.assertEqual(len(w), 1)
                self.assertTrue(issubclass(w[-1].category, UserWarning))
                self.assertIn("This mismatch could cause some operations", str(w[-1].message))

        # BartForConditionalGeneration -> RBLNBartForCausalLM compile case
        # RBLNBartForCausalLM is not yet supported in optimum.rbln
        with self.subTest():
            with pytest.raises(AttributeError):
                RBLNAutoModelForCausalLM.get_rbln_cls(self.HF_MODEL_ID)

        # RBLNBartForSeq2SeqLM -> RBLNBartForCausalLM load case
        with self.subTest():
            with pytest.raises(ValueError):
                _ = RBLNAutoModelForCausalLM.from_pretrained(
                    self.get_rbln_local_dir(),
                    export=False,
                    rbln_create_runtimes=False,
                    **self.HF_CONFIG_KWARGS,
                )


class TestLlavaForConditionalGeneration(LLMTest.TestLLM):
    RBLN_AUTO_CLASS = RBLNAutoModelForVision2Seq
    RBLN_CLASS = RBLNLlavaForConditionalGeneration
    HF_MODEL_ID = "trl-internal-testing/tiny-LlavaForConditionalGeneration"
    PROMPT = "[INST] <image>\nWhat’s shown in this image? [/INST]"
    RBLN_CLASS_KWARGS = {
        "rbln_config": {
            "vision_tower": {"output_hidden_states": True},
            "language_model": {"use_inputs_embeds": True},
        }
    }
    EXPECTED_OUTPUT = (
        '\x05getString Associ sposЧECT CounMethods praktoptFirstNamestr#### Singhignonchartsceuhpp("/ishing'
    )
    HF_CONFIG_KWARGS = {}  # Initialize empty to avoid sharing with other classes

    @classmethod
    def get_tokenizer(cls):
        if cls._tokenizer is None:
            cls._tokenizer = AutoProcessor.from_pretrained(cls.HF_MODEL_ID)
        return cls._tokenizer

    def get_inputs(self):
        tokenizer = self.get_tokenizer()
        img_path = f"{os.path.dirname(__file__)}/../assets/rbln_logo.png"
        image = Image.open(img_path)
        inputs = tokenizer(images=[image], text=[self.PROMPT], return_tensors="pt", padding=True)
        inputs["max_new_tokens"] = 20
        inputs["do_sample"] = False
        return inputs

    def _inner_test_save_load(self, tmpdir):
        super()._inner_test_save_load(tmpdir)
        # Test loading from nested config
        _ = self.RBLN_CLASS.from_pretrained(
            tmpdir,
            export=False,
            rbln_config={"language_model": {"create_runtimes": False}},
            **self.HF_CONFIG_KWARGS,
        )


class TestPegasusModel(LLMTest.TestLLM):
    RBLN_AUTO_CLASS = RBLNAutoModelForSeq2SeqLM
    RBLN_CLASS = RBLNPegasusForConditionalGeneration

    # FIXME:: Update to internal once enabled tiny model
    # HF_MODEL_ID = "hf-tiny-model-private/tiny-random-PegasusForConditionalGeneration"
    HF_MODEL_ID = "google/pegasus-xsum"
    HF_CONFIG_KWARGS = {
        "num_hidden_layers": 1,
        "decoder_layers": 1,
        "encoder_layers": 1,
    }
    RBLN_CLASS_KWARGS = {"rbln_config": {"enc_max_seq_len": 512, "dec_max_seq_len": 512}}
    PROMPT = "summarize: studies have shown that owning a dog is good for you"
    EXPECTED_OUTPUT = "The The The The The The The The The The The The The The The The The The The"
    TEST_LEVEL = TestLevel.ESSENTIAL

    def get_inputs(self):
        inputs = self.get_tokenizer()(
            self.PROMPT, padding="max_length", max_length=512, truncation=True, return_tensors="pt"
        )
        inputs["max_new_tokens"] = 20
        inputs["num_beams"] = 1
        return inputs

    def postprocess(self, inputs, output):
        generated_text = self.get_tokenizer().decode(
            output[0], skip_special_tokens=True, clean_up_tokenization_spaces=True
        )
        return generated_text


class TestLlavaNextForConditionalGeneration(LLMTest.TestLLM):
    RBLN_AUTO_CLASS = RBLNAutoModelForVision2Seq
    RBLN_CLASS = RBLNLlavaNextForConditionalGeneration
    HF_MODEL_ID = "llava-hf/llava-v1.6-mistral-7b-hf"  # No tiny model yet.
    PROMPT = "[INST] <image>\nWhat’s shown in this image? [/INST]"
    RBLN_CLASS_KWARGS = {
        "rbln_config": {
            "language_model": {"use_inputs_embeds": True},
        }
    }
    EXPECTED_OUTPUT = "aille kennisSoft /******/ Brunershot childhoodhoodRx̧̧̧̧̧̧̧̧̧̧"
    HF_CONFIG_KWARGS = {}  # Initialize empty to avoid sharing with other classes

    @classmethod
    def get_tokenizer(cls):
        if cls._tokenizer is None:
            cls._tokenizer = AutoProcessor.from_pretrained(cls.HF_MODEL_ID)
        return cls._tokenizer

    # override
    @classmethod
    def setUpClass(cls):
        config = AutoConfig.from_pretrained(cls.HF_MODEL_ID)

        text_config = json.loads(config.text_config.to_json_string())
        text_config["num_hidden_layers"] = 1
        kwargs = {"text_config": text_config}
        cls.HF_CONFIG_KWARGS.update(kwargs)
        return super().setUpClass()

    def get_inputs(self):
        tokenizer = self.get_tokenizer()
        img_path = f"{os.path.dirname(__file__)}/../assets/rbln_logo.png"
        image = Image.open(img_path)
        inputs = tokenizer(images=[image], text=[self.PROMPT], return_tensors="pt", padding=True)
        inputs["max_new_tokens"] = 20
        inputs["do_sample"] = False
        return inputs

    def _inner_test_save_load(self, tmpdir):
        super()._inner_test_save_load(tmpdir)
        # Test loading from nested config
        _ = self.RBLN_CLASS.from_pretrained(
            tmpdir,
            export=False,
            rbln_config={"language_model": {"create_runtimes": False}},
            **self.HF_CONFIG_KWARGS,
        )


class TestBlip2ForConditionalGeneration(LLMTest.TestLLM):
    RBLN_AUTO_CLASS = RBLNAutoModelForVision2Seq
    RBLN_CLASS = RBLNBlip2ForConditionalGeneration
    HF_MODEL_ID = "Salesforce/blip2-opt-2.7b"  # No tiny model yet.
    PROMPT = "Question: Describe this image? Answer:"
    RBLN_CLASS_KWARGS = {"rbln_config": {"language_model": {"use_inputs_embeds": True, "max_seq_len": 1024}}}
    EXPECTED_OUTPUT = "::::::::::::::::::::"
    HF_CONFIG_KWARGS = {}  # Initialize empty to avoid sharing with other classes

    @classmethod
    def get_tokenizer(cls):
        if cls._tokenizer is None:
            cls._tokenizer = AutoProcessor.from_pretrained(cls.HF_MODEL_ID)
        return cls._tokenizer

    # override
    @classmethod
    def setUpClass(cls):
        config = AutoConfig.from_pretrained(cls.HF_MODEL_ID)

        text_config = json.loads(config.text_config.to_json_string())
        text_config["num_hidden_layers"] = 1
        kwargs = {"text_config": text_config}

        qformer_config = json.loads(config.qformer_config.to_json_string())
        qformer_config["num_hidden_layers"] = 1
        kwargs["qformer_config"] = qformer_config

        cls.HF_CONFIG_KWARGS.update(kwargs)
        return super().setUpClass()

    def get_inputs(self):
        tokenizer = self.get_tokenizer()
        img_path = f"{os.path.dirname(__file__)}/../assets/rbln_logo.png"
        image = Image.open(img_path)
        inputs = tokenizer(images=image, text=self.PROMPT, return_tensors="pt", padding=True)
        inputs["max_new_tokens"] = 20
        inputs["do_sample"] = False
        return inputs

    def _inner_test_save_load(self, tmpdir):
        super()._inner_test_save_load(tmpdir)
        # Test loading from nested config
        _ = self.RBLN_CLASS.from_pretrained(
            tmpdir,
            export=False,
            rbln_config={"language_model": {"create_runtimes": False}},
            **self.HF_CONFIG_KWARGS,
        )


class TestIdefics3ForConditionalGeneration(LLMTest.TestLLM):
    RBLN_AUTO_CLASS = RBLNAutoModelForVision2Seq
    RBLN_CLASS = RBLNIdefics3ForConditionalGeneration
    HF_MODEL_ID = "hf-internal-testing/tiny-random-Idefics3ForConditionalGeneration"
    PROMPT = [{"role": "user", "content": [{"type": "image"}, {"type": "text", "text": "Describe this image."}]}]
    RBLN_CLASS_KWARGS = {"rbln_config": {"text_model": {"use_inputs_embeds": True, "attn_impl": "flash_attn"}}}
    HF_CONFIG_KWARGS = {}  # Initialize empty to avoid sharing with other classes

    @classmethod
    def get_tokenizer(cls):
        if cls._tokenizer is None:
            cls._tokenizer = AutoProcessor.from_pretrained(cls.HF_MODEL_ID)
        return cls._tokenizer

    @classmethod
    def setUpClass(cls):
        config = AutoConfig.from_pretrained(cls.HF_MODEL_ID)
        text_config = json.loads(config.text_config.to_json_string())
        text_config["num_hidden_layers"] = 1
        kwargs = {"text_config": text_config}
        cls.HF_CONFIG_KWARGS.update(kwargs)
        return super().setUpClass()

    def get_inputs(self):
        tokenizer = self.get_tokenizer()
        img_path = f"{os.path.dirname(__file__)}/../assets/rbln_logo.png"
        image = Image.open(img_path)
        text = tokenizer.apply_chat_template(self.PROMPT, add_generation_prompt=True)
        inputs = tokenizer(images=[image], text=[text], return_tensors="pt", padding=True)
        inputs["max_new_tokens"] = 20
        inputs["do_sample"] = False
        return inputs


class TestQwen2_5_VLForConditionalGeneration(LLMTest.TestLLM):
    RBLN_AUTO_CLASS = RBLNAutoModelForVision2Seq
    RBLN_CLASS = RBLNQwen2_5_VLForConditionalGeneration
    HF_MODEL_ID = "Qwen/Qwen2.5-VL-3B-Instruct"  # No tiny model yet.
    PROMPT = "<|im_start|>system\nYou are a helpful assistant.<|im_end|>\n<|im_start|>user\n<|vision_start|><|image_pad|><|vision_end|>Describe this image.<|im_end|>\n<|im_start|>assistant\n"
    RBLN_CLASS_KWARGS = {
        "rbln_config": {
            "visual": {"max_seq_lens": 512},
            "tensor_parallel_size": 1,
            "kvcache_partition_len": 16_384,
            "max_seq_len": 32_768,
        }
    }
    EXPECTED_OUTPUT = "讣讣讣讣讣讣讣讣讣讣讣讣讣讣讣讣讣讣讣讣"
    HF_CONFIG_KWARGS = {
        "num_hidden_layers": 1,
    }

    @classmethod
    def setUpClass(cls):
        config = AutoConfig.from_pretrained(cls.HF_MODEL_ID)
        vision_config = json.loads(config.vision_config.to_json_string())
        vision_config["depth"] = 8
        vision_config["fullatt_block_indexes"] = [7]
        kwargs = {"vision_config": vision_config}
        cls.HF_CONFIG_KWARGS.update(kwargs)
        return super().setUpClass()

    @classmethod
    def get_tokenizer(cls):
        if cls._tokenizer is None:
            cls._tokenizer = AutoProcessor.from_pretrained(cls.HF_MODEL_ID, max_pixels=64 * 14 * 14)
        return cls._tokenizer

    def get_inputs(self):
        tokenizer = self.get_tokenizer()
        img_path = f"{os.path.dirname(__file__)}/../assets/rbln_logo.png"
        image = Image.open(img_path)
        inputs = tokenizer(images=[image], text=[self.PROMPT], return_tensors="pt", padding=True)
        inputs["max_new_tokens"] = 20
        inputs["do_sample"] = False
        return inputs


class TestDisallowedLlama_1(DisallowedTestBase.DisallowedTest):
    # Too long sequence length
    RBLN_CLASS = RBLNLlamaForCausalLM
    HF_MODEL_ID = "afmck/testing-llama-tiny"
    HF_CONFIG_KWARGS = {"num_hidden_layers": 1, "max_position_embeddings": 32768 * 2}


class TestDisallowedLlama_2(DisallowedTestBase.DisallowedTest):
    # Flash attn : Not multiple
    RBLN_CLASS = RBLNLlamaForCausalLM
    HF_MODEL_ID = "afmck/testing-llama-tiny"
    HF_CONFIG_KWARGS = {"num_hidden_layers": 1, "max_position_embeddings": 8192}
    RBLN_CLASS_KWARGS = {"rbln_config": {"attn_impl": "flash_attn", "kvcache_partition_len": 8000}}


class TestDisallowedLlama_3(DisallowedTestBase.DisallowedTest):
    # Flash attn : too short partition
    RBLN_CLASS = RBLNLlamaForCausalLM
    HF_MODEL_ID = "afmck/testing-llama-tiny"
    HF_CONFIG_KWARGS = {"num_hidden_layers": 1, "max_position_embeddings": 8192}
    RBLN_CLASS_KWARGS = {"rbln_config": {"attn_impl": "flash_attn", "kvcache_partition_len": 1024}}


class TestDisallowedLlama_4(DisallowedTestBase.DisallowedTest):
    # Flash attn : too short max_seq_len
    RBLN_CLASS = RBLNLlamaForCausalLM
    HF_MODEL_ID = "afmck/testing-llama-tiny"
    HF_CONFIG_KWARGS = {"num_hidden_layers": 1, "max_position_embeddings": 2048}
    RBLN_CLASS_KWARGS = {"rbln_config": {"attn_impl": "flash_attn", "kvcache_partition_len": 1024}}


if __name__ == "__main__":
    unittest.main()<|MERGE_RESOLUTION|>--- conflicted
+++ resolved
@@ -20,11 +20,8 @@
     RBLNGPT2Model,
     RBLNIdefics3ForConditionalGeneration,
     RBLNLlamaForCausalLM,
-<<<<<<< HEAD
+    RBLNLlamaModel,
     RBLNLlavaForConditionalGeneration,
-=======
-    RBLNLlamaModel,
->>>>>>> 25454515
     RBLNLlavaNextForConditionalGeneration,
     RBLNMistralForCausalLM,
     RBLNMistralModel,
