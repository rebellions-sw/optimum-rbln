# Copyright 2025 Rebellions Inc. All rights reserved.

# Licensed under the Apache License, Version 2.0 (the "License");
# you may not use this file except in compliance with the License.
# You may obtain a copy of the License at:

#     http://www.apache.org/licenses/LICENSE-2.0

# Unless required by applicable law or agreed to in writing, software
# distributed under the License is distributed on an "AS IS" BASIS,
# WITHOUT WARRANTIES OR CONDITIONS OF ANY KIND, either express or implied.
# See the License for the specific language governing permissions and
# limitations under the License.

import importlib
import inspect
from pathlib import Path
from typing import TYPE_CHECKING, Any, Callable, List, Optional, Tuple, Union

import numpy as np
import torch
from transformers import AutoModelForVision2Seq, LlavaNextForConditionalGeneration, PretrainedConfig, PreTrainedModel
from transformers.modeling_outputs import BaseModelOutputWithPooling
from transformers.modeling_utils import no_init_weights
from transformers.models.llava_next.modeling_llava_next import (
    get_anyres_image_grid_shape,
    image_size_to_num_patches,
    unpad_image,
)

from ....configuration_utils import RBLNCompileConfig, RBLNModelConfig
from ....modeling import RBLNModel
from ....utils.logging import get_logger
from ...utils.rbln_runtime_wrapper import LoopProcessor
from ..decoderonly.modeling_decoderonly import RBLNDecoderOnlyOutput


logger = get_logger(__name__)

if TYPE_CHECKING:
    from transformers import AutoFeatureExtractor, AutoProcessor, AutoTokenizer, PretrainedConfig
<<<<<<< HEAD

=======
>>>>>>> e598ebdf


class LoopVisionTower(LoopProcessor):
    def __init__(self, vision_tower: "RBLNModel"):
        super().__init__(model=vision_tower.model[0])

    def _get_batch_size(self, pixel_values, **kwargs):
        return pixel_values.shape[0]

    def _prepare_inputs_for_iteration(self, index, common_inputs, pixel_values, **kwargs):
        pixel_values_item = pixel_values[index : index + 1]
        out_buffer = [tensor[index : index + 1] for tensor in kwargs["out"]]
        return ([pixel_values_item], {"out": out_buffer})

    def _process_outputs(self, outputs: list, **kwargs) -> "BaseModelOutputWithPooling":
        output = kwargs["out"]
        last_hidden_states = output[0]
        pooler_output = output[1]

        if not output[2:]:
            hidden_states = None
        else:
            hidden_states = tuple(output[2:])

        return BaseModelOutputWithPooling(
            last_hidden_state=last_hidden_states,
            pooler_output=pooler_output,
            hidden_states=hidden_states,
        )


class LoopProjector(LoopProcessor):
    def __init__(self, multi_modal_projector: "RBLNModel"):
        super().__init__(model=multi_modal_projector)

    def _get_batch_size(self, image_feature, **kwargs):
        return image_feature.shape[0]

    def _prepare_inputs_for_iteration(self, index, common_inputs, image_feature, **kwargs):
        image_feature_item = image_feature[index : index + 1]
        out_buffer = [tensor[index : index + 1] for tensor in kwargs["out"]]
        return ([image_feature_item], {"out": out_buffer})

    def _process_outputs(self, outputs: list, **kwargs):
        output = kwargs["out"]
        return output[0]


class RBLNLlavaNextForConditionalGeneration(RBLNModel):
    """
    RBLNLlavaNextForConditionalGeneration is a multi-modal model that combines vision and language processing capabilities,
    optimized for RBLN NPUs. It is designed for conditional generation tasks that involve both image and text inputs.

    This model inherits from [`RBLNModel`]. Check the superclass documentation for the generic methods the library implements for all its models.

    Important Note:
        This model includes a Large Language Model (LLM) as a submodule. For optimal performance, it is highly recommended to use
        tensor parallelism for the language model. This can be achieved by using the `rbln_config` parameter in the
        `from_pretrained` method. Refer to the `from_pretrained` documentation and the RBLNLlavaNextForConditionalGenerationConfig class for details.

    Examples:
        ```python
        from optimum.rbln import RBLNLlavaNextForConditionalGeneration

        model = RBLNLlavaNextForConditionalGeneration.from_pretrained(
            "llava-hf/llava-v1.6-mistral-7b-hf",
            export=True,
            rbln_config={
                "language_model": {
                    "tensor_parallel_size": 4,
                    "use_inputs_embeds": True,  # In Llava-Next, language model must use inputs_embeds as input.
                },
            },
        )

        model.save_pretrained("compiled-llava-next-mistral-7b-hf")
        ```
    """

    auto_model_class = AutoModelForVision2Seq
    _rbln_submodules = [
        {"name": "vision_tower"},
        {"name": "language_model"},
    ]

    def __getattr__(self, __name: str) -> Any:
        def redirect(func):
            return lambda *pargs, **kwargs: func(self, *pargs, **kwargs)

        val = getattr(LlavaNextForConditionalGeneration, __name)

        if isinstance(val, Callable) and "self" in set(inspect.signature(val).parameters):
            return redirect(val)
        return val

    def can_generate(self):
        return True

    @classmethod
    def get_pytorch_model(cls, *args, **kwargs):
        model = super().get_pytorch_model(*args, **kwargs)

        with no_init_weights():
            model_cls_name = model.model.language_model.__class__.__name__
            causal_model_cls_name = model_cls_name.replace("Model", "ForCausalLM")
            causal_model_cls = getattr(importlib.import_module("transformers"), causal_model_cls_name)
            new_language_model = causal_model_cls(model.model.language_model.config)

        new_language_model.lm_head = model.lm_head
        new_language_model.model = model.model.language_model
        model.model.language_model = new_language_model
        model.lm_head = None
        del model.lm_head
        return model

    @classmethod
    def save_torch_artifacts(
        cls,
        model: "LlavaNextForConditionalGeneration",
        save_dir_path: Path,
        subfolder: str,
        rbln_config: RBLNModelConfig,
    ):
        # If you are unavoidably running on a CPU rather than an RBLN device,
        # store the torch tensor, weight, etc. in this function.
        save_dict = {}
        save_dict["image_newline"] = model.model.image_newline
        torch.save(save_dict, save_dir_path / subfolder / "torch_artifacts.pth")

    def __post_init__(self, **kwargs):
        self.vision_tower = LoopVisionTower(self.rbln_submodules[0])
        self.language_model = self.rbln_submodules[1]
        self.multi_modal_projector = LoopProjector(self.model[0])

        artifacts = torch.load(self.model_save_dir / self.subfolder / "torch_artifacts.pth", weights_only=False)
        self.image_newline = artifacts["image_newline"]

        # Copied from the original class
        self.pad_token_id = self.config.pad_token_id if self.config.pad_token_id is not None else -1
        self._padding_side = "left"  # set it to left by default, user can use setter to change padding_sides
        return super().__post_init__(**kwargs)

    def get_attn_impl(self) -> str:
        return self.rbln_config.language_model.attn_impl

    def get_kvcache_num_blocks(self) -> int:
        return self.rbln_config.language_model.kvcache_num_blocks

    def get_input_embeddings(self):
        return self.language_model.get_input_embeddings()

    @classmethod
    def wrap_model_if_needed(cls, model: "PreTrainedModel", rbln_config: RBLNModelConfig):
        return model.multi_modal_projector

    @classmethod
    def _update_rbln_config(
        cls,
        preprocessors: Optional[Union["AutoFeatureExtractor", "AutoProcessor", "AutoTokenizer"]],
        model: Optional["PreTrainedModel"] = None,
        model_config: Optional["PretrainedConfig"] = None,
        rbln_config: Optional[RBLNModelConfig] = None,
    ) -> RBLNModelConfig:
        feature_size = model_config.vision_config.hidden_size

        # Calculating `num_positions` : See CLIPVisionEmbeddings of transformers for more details.
        num_positions = (model_config.vision_config.image_size // model_config.vision_config.patch_size) ** 2 + 1
        if model_config.vision_feature_select_strategy == "default":
            selected_image_feature_dim = num_positions - 1
        else:
            selected_image_feature_dim = num_positions

        input_info = [
            (
                "image_features",
                [rbln_config.vision_tower.batch_size, selected_image_feature_dim, feature_size],
                "float32",
            )
        ]
        rbln_compile_config = RBLNCompileConfig(input_info=input_info)
        rbln_config.set_compile_cfgs([rbln_compile_config])
        return rbln_config

    def prepare_inputs_for_generation(
        self,
        input_ids,
        inputs_embeds=None,
        pixel_values=None,
        attention_mask=None,
        cache_position=None,
        image_sizes=None,
        generate_idx=None,
        **kwargs,
    ):
        is_prefill_phase = generate_idx is None
        model_inputs = {}

        if is_prefill_phase:
            generate_idx = attention_mask.sum(dim=-1, keepdim=True).int()
            cache_position = None
            pixel_values = pixel_values
            model_inputs.update({"image_sizes": image_sizes})
        else:
            if inputs_embeds is not None:
                raise NotImplementedError("Specifying inputs_embeds in decoder phase is not supported.")

            pixel_values = None
            input_ids = input_ids[:, -1:]
            cache_position = generate_idx
            generate_idx = generate_idx + 1
            model_inputs.update({"input_ids": input_ids})

        if inputs_embeds is not None:
            if self.rbln_config.use_inputs_embeds:
                model_inputs.update({"inputs_embeds": inputs_embeds})
            else:
                raise ValueError(
                    "The specifying inputs_embeds is only supported when using a compiled RBLN model with 'rbln_use_inputs_embeds' set to True."
                )
        else:
            model_inputs.update({"input_ids": input_ids})

        model_inputs.update(
            {
                "attention_mask": attention_mask,
                "pixel_values": pixel_values,
                "cache_position": cache_position,
                "generate_idx": generate_idx,
            }
        )
        return model_inputs

    def _update_model_kwargs_for_generation(self, outputs, model_kwargs, is_encoder_decoder, **kwargs):
        # update generate_idx
        model_kwargs["generate_idx"] = outputs.generate_idx
        return model_kwargs

    def get_image_features(
        self,
        pixel_values: torch.FloatTensor,
        image_sizes: torch.Tensor,
        vision_feature_layer: Union[int, List[int]],
        vision_feature_select_strategy: str,
    ):
        # ! infer image_num_patches from image_sizes
        image_num_patches = [
            image_size_to_num_patches(
                image_size=imsize,
                grid_pinpoints=self.config.image_grid_pinpoints,
                patch_size=self.config.vision_config.image_size,
            )
            for imsize in image_sizes
        ]

        # prepare out buffer for pre-allocation
        vision_out_size = [
            pixel_values.shape[0] * pixel_values.shape[1],
            (self.config.vision_config.image_size // self.config.vision_config.patch_size) ** 2 + 1,
            self.config.vision_config.hidden_size,
        ]
        pooler_out_size = [pixel_values.shape[0] * pixel_values.shape[1], self.config.vision_config.hidden_size]
        vision_out_buffer = []
        for i in range(self.config.vision_config.num_hidden_layers + 2):
            vision_out_buffer.append(torch.empty(size=vision_out_size, dtype=torch.float32, device="cpu"))
        vision_out_buffer.insert(1, torch.empty(size=pooler_out_size, dtype=torch.float32, device="cpu"))

        projector_out_size = [
            pixel_values.shape[0] * pixel_values.shape[1],
            (self.config.vision_config.image_size // self.config.vision_config.patch_size) ** 2,
            self.config.text_config.hidden_size,
        ]
        projector_out_buffer = [torch.empty(size=projector_out_size, dtype=torch.float32, device="cpu")]

        if pixel_values.dim() == 5:
            # stacked if input is (batch_size, num_patches, num_channels, height, width)
            _pixel_values_list = [pix_val[:num_patch] for pix_val, num_patch in zip(pixel_values, image_num_patches)]
            pixel_values = torch.cat(_pixel_values_list, dim=0)
        elif pixel_values.dim() != 4:
            # otherwise has to be stacked from list of (num_patches, num_channels, height, width)
            raise ValueError(f"pixel_values of shape {pixel_values.shape}, expect to be of 4 or 5 dimensions")

        image_features = self.vision_tower(pixel_values, output_hidden_states=True, out=vision_out_buffer)
        # If we have one vision feature layer, return the corresponding hidden states,
        # otherwise, select the hidden states of each feature layer and concatenate them
        if isinstance(vision_feature_layer, int):
            selected_image_feature = image_features.hidden_states[vision_feature_layer]
        else:
            hs_pool = [image_features.hidden_states[layer_idx] for layer_idx in vision_feature_layer]
            selected_image_feature = torch.cat(hs_pool, dim=-1)

        if vision_feature_select_strategy == "default":
            selected_image_feature = selected_image_feature[:, 1:]
        elif vision_feature_select_strategy == "full":
            selected_image_feature = selected_image_feature

        image_features = self.multi_modal_projector(selected_image_feature, out=projector_out_buffer)
        image_features = torch.split(image_features, image_num_patches, dim=0)
        return image_features

    def pack_image_features(self, image_features, image_sizes, vision_feature_select_strategy, image_newline=None):
        new_image_features = []
        feature_lens = []
        for image_idx, image_feature in enumerate(image_features):
            if image_feature.shape[0] > 1:
                base_image_feature = image_feature[0]
                image_feature = image_feature[1:]
                height = width = self.config.vision_config.image_size // self.config.vision_config.patch_size

                num_patch_height, num_patch_width = get_anyres_image_grid_shape(
                    image_sizes[image_idx],
                    self.config.image_grid_pinpoints,
                    self.config.vision_config.image_size,
                )

                if (
                    np.prod(image_feature.shape) % (num_patch_height * num_patch_width * height * width) != 0
                    and vision_feature_select_strategy == "default"
                ):
                    logger.warning_once(
                        "Image feature shape does not line up with the provided patch size. "
                        "You may be using the `default` vision_feature_select_strategy with a"
                        " visual encoder that does not have CLS."
                    )

                image_feature = image_feature.view(num_patch_height, num_patch_width, height, width, -1)
                image_feature = image_feature.permute(4, 0, 2, 1, 3).contiguous()
                image_feature = image_feature.flatten(1, 2).flatten(2, 3)
                image_feature = unpad_image(image_feature, image_sizes[image_idx])
                if image_newline is not None:
                    image_feature = torch.cat(
                        (
                            image_feature,
                            image_newline[:, None, None]
                            .expand(*image_feature.shape[:-1], 1)
                            .to(image_feature.device, image_feature.dtype),
                        ),
                        dim=-1,
                    )
                image_feature = image_feature.flatten(1, 2).transpose(0, 1)
                image_feature = torch.cat((base_image_feature, image_feature), dim=0)
            else:
                image_feature = image_feature[0]
                if image_newline is not None:
                    image_feature = torch.cat((image_feature, image_newline[None].to(image_feature)), dim=0)
            new_image_features.append(image_feature)
            feature_lens.append(image_feature.size(0))
        image_features = torch.cat(new_image_features, dim=0)
        feature_lens = torch.tensor(feature_lens, dtype=torch.long, device=image_features.device)
        return image_features, feature_lens

    def _preprocess_prefill(
        self,
        input_ids: torch.LongTensor = None,
        pixel_values: torch.FloatTensor = None,
        image_sizes: Optional[torch.LongTensor] = None,
        inputs_embeds: Optional[torch.FloatTensor] = None,
        vision_feature_layer: Optional[int] = None,
        vision_feature_select_strategy: Optional[str] = None,
        **kwargs,
    ):
        vision_feature_layer = (
            vision_feature_layer if vision_feature_layer is not None else self.config.vision_feature_layer
        )

        vision_feature_select_strategy = (
            vision_feature_select_strategy
            if vision_feature_select_strategy is not None
            else self.config.vision_feature_select_strategy
        )

        if (input_ids is None) ^ (inputs_embeds is not None):
            raise ValueError("You must specify exactly one of input_ids or inputs_embeds")

        if pixel_values is not None and inputs_embeds is not None:
            raise ValueError(
                "You cannot specify both pixel_values and inputs_embeds at the same time, and must specify either one"
            )

        if inputs_embeds is None:
            inputs_embeds = self.get_input_embeddings()(input_ids)

        if pixel_values is not None and pixel_values.size(0) > 0:
            image_features = self.get_image_features(
                pixel_values,
                image_sizes,
                vision_feature_layer=vision_feature_layer,
                vision_feature_select_strategy=vision_feature_select_strategy,
            )

            # NOTE we only support multimodal_patch_merge_type == "spatial_unpad"
            image_features, feature_lens = self.pack_image_features(
                image_features,
                image_sizes,
                vision_feature_select_strategy=vision_feature_select_strategy,
                image_newline=self.image_newline,
            )

            special_image_mask = (input_ids == self.config.image_token_index).unsqueeze(-1)
            special_image_mask = special_image_mask.expand_as(inputs_embeds).to(inputs_embeds.device)
            image_features = image_features.to(inputs_embeds.device, inputs_embeds.dtype)
            inputs_embeds = inputs_embeds.masked_scatter(special_image_mask, image_features)

        return inputs_embeds

    def forward(
        self,
        input_ids: torch.LongTensor = None,
        attention_mask: torch.LongTensor = None,
        pixel_values: torch.FloatTensor = None,
        image_sizes: Optional[torch.LongTensor] = None,
        inputs_embeds: Optional[torch.FloatTensor] = None,
        cache_position: torch.Tensor = None,
        generate_idx: Optional[torch.Tensor] = None,
        return_dict: Optional[bool] = None,
        **kwargs,
    ) -> Union[Tuple, RBLNDecoderOnlyOutput]:
        # Prefill
        if cache_position is None:
            inputs_embeds = self._preprocess_prefill(
                input_ids=input_ids, inputs_embeds=inputs_embeds, pixel_values=pixel_values, image_sizes=image_sizes
            )
            logits = []
            inputs = inputs_embeds if inputs_embeds is not None else input_ids
            batch_size = inputs.shape[0]

            for b_idx in range(batch_size):
                cache_position = torch.arange(0, generate_idx[b_idx].item(), dtype=torch.int32).unsqueeze(0)
                output = self.language_model.prefill_decoder(
                    input_ids=inputs[b_idx : b_idx + 1] if inputs_embeds is None else None,
                    inputs_embeds=inputs[b_idx : b_idx + 1] if inputs_embeds is not None else None,
                    attention_mask=attention_mask[b_idx] if attention_mask is not None else None,
                    cache_position=cache_position,
                    batch_idx=b_idx,
                )
                logits.append(output.logits)

            logits = torch.cat(logits, dim=0)

        # Decoder
        else:
            logits = self.language_model.decoder(
                input_ids=input_ids,
                inputs_embeds=inputs_embeds,
                cache_position=cache_position,
            ).logits

        if not return_dict:
            return logits, generate_idx
        else:
            return RBLNDecoderOnlyOutput(
                logits=logits,
                generate_idx=generate_idx,
            )<|MERGE_RESOLUTION|>--- conflicted
+++ resolved
@@ -39,10 +39,6 @@
 
 if TYPE_CHECKING:
     from transformers import AutoFeatureExtractor, AutoProcessor, AutoTokenizer, PretrainedConfig
-<<<<<<< HEAD
-
-=======
->>>>>>> e598ebdf
 
 
 class LoopVisionTower(LoopProcessor):
