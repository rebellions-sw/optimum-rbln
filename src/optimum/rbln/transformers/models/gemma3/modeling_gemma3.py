# Copyright 2025 Rebellions Inc. All rights reserved.

# Licensed under the Apache License, Version 2.0 (the "License");
# you may not use this file except in compliance with the License.
# You may obtain a copy of the License at:

#     http://www.apache.org/licenses/LICENSE-2.0

# Unless required by applicable law or agreed to in writing, software
# distributed under the License is distributed on an "AS IS" BASIS,
# WITHOUT WARRANTIES OR CONDITIONS OF ANY KIND, either express or implied.
# See the License for the specific language governing permissions and
# limitations under the License.
import inspect
from typing import TYPE_CHECKING, Any, Callable, Dict, List, Optional, Tuple, Union

import rebel
import torch
from rebel.compile_context import CompileContext
from transformers import AutoModelForImageTextToText, Gemma3ForConditionalGeneration, PretrainedConfig, PreTrainedModel
from transformers.modeling_outputs import BaseModelOutputWithPooling
from transformers.modeling_utils import no_init_weights
from transformers.models.gemma3.modeling_gemma3 import Gemma3TextScaledWordEmbedding

from ....configuration_utils import RBLNCompileConfig, RBLNModelConfig
from ....modeling import RBLNModel
from ...modeling_outputs import RBLNDecoderOnlyOutput
from ...utils.rbln_runtime_wrapper import LoopProcessor
from ..decoderonly.decoderonly_runtime_utils import RBLNPageTableManager
from ..decoderonly.modeling_decoderonly import (
    RBLNDecoderOnlyModelForCausalLM,
)
from .configuration_gemma3 import RBLNGemma3ForCausalLMConfig
from .gemma3_architecture import Gemma3ForCausalLMWrapper
from .gemma3_runtime_utils import RBLNGemma3RuntimeModel


if TYPE_CHECKING:
    from transformers import AutoFeatureExtractor, AutoProcessor, AutoTokenizer, Gemma3ForConditionalGeneration


class LoopVisionTower(LoopProcessor):
    def __init__(self, vision_tower: "RBLNModel"):
        super().__init__(model=vision_tower)

    def _get_batch_size(self, pixel_values, **kwargs):
        return pixel_values.shape[0]

    def _prepare_inputs_for_iteration(self, index, common_inputs, pixel_values, **kwargs):
        pixel_values_item = pixel_values[index : index + 1]
        out_buffer = [tensor[index : index + 1] for tensor in kwargs["out"]]
        return ([pixel_values_item], {"out": out_buffer})

    def _process_outputs(self, outputs: list, **kwargs) -> "BaseModelOutputWithPooling":
        output = kwargs["out"]

        return BaseModelOutputWithPooling(
            last_hidden_state=output[0],
        )


class LoopProjector(LoopProcessor):
    def __init__(self, multi_modal_projector: "RBLNModel"):
        super().__init__(model=multi_modal_projector)

    def _get_batch_size(self, image_feature, **kwargs):
        return image_feature.shape[0]

    def _prepare_inputs_for_iteration(self, index, common_inputs, image_feature, **kwargs):
        image_feature_item = image_feature[index : index + 1]
        out_buffer = [tensor[index : index + 1] for tensor in kwargs["out"]]
        return ([image_feature_item], {"out": out_buffer})

    def _process_outputs(self, outputs: list, **kwargs):
        output = kwargs["out"]
        return output[0]


class RBLNGemma3ForConditionalGeneration(RBLNModel):
    auto_model_class = AutoModelForImageTextToText
    _rbln_submodules = [
        {"name": "vision_tower"},
        {"name": "language_model"},
    ]

    def __getattr__(self, __name: str) -> Any:
        def redirect(func):
            return lambda *pargs, **kwargs: func(self, *pargs, **kwargs)

        val = getattr(Gemma3ForConditionalGeneration, __name)

        if isinstance(val, Callable) and "self" in set(inspect.signature(val).parameters):
            return redirect(val)
        return val

    def can_generate(self):
        return True

    def __post_init__(self, **kwargs):
        self.vision_tower = LoopVisionTower(self.rbln_submodules[0])
        self.language_model = self.rbln_submodules[1]
        self.multi_modal_projector = LoopProjector(self.model[0])
        self.vocab_size = self.config.text_config.vocab_size

        # Copied from the original class
        self.pad_token_id = self.config.pad_token_id if self.config.pad_token_id is not None else -1
        return super().__post_init__(**kwargs)

    def get_attn_impl(self) -> str:
        return self.rbln_config.language_model.attn_impl

    def get_kvcache_num_blocks(self) -> int:
        return self.rbln_config.language_model.kvcache_num_blocks

    def get_input_embeddings(self):
        return self.language_model.get_input_embeddings()

    @classmethod
    def wrap_model_if_needed(cls, model: "PreTrainedModel", rbln_config: RBLNModelConfig):
        return model.multi_modal_projector

    @classmethod
    def _update_rbln_config(
        cls,
        preprocessors: Optional[Union["AutoFeatureExtractor", "AutoProcessor", "AutoTokenizer"]],
        model: Optional["PreTrainedModel"] = None,
        model_config: Optional["PretrainedConfig"] = None,
        rbln_config: Optional[RBLNModelConfig] = None,
    ) -> RBLNModelConfig:
        image_feature_dim = (model_config.vision_config.image_size // model_config.vision_config.patch_size) ** 2
        feature_size = model_config.vision_config.hidden_size

        input_info = [("image_features", [rbln_config.batch_size, image_feature_dim, feature_size], "float32")]
        rbln_compile_config = RBLNCompileConfig(input_info=input_info)
        rbln_config.set_compile_cfgs([rbln_compile_config])
        return rbln_config

    def prepare_inputs_for_generation(
        self,
        input_ids,
        inputs_embeds=None,
        pixel_values=None,
        image_sizes=None,
        attention_mask=None,
        generate_idx=None,
        padded_cache_lengths=None,
        token_type_ids=None,
        **kwargs,
    ):
        # Prepare HF generation
        is_prefill_phase = generate_idx is None

        model_inputs = self.language_model.prepare_inputs_for_generation(
            input_ids=input_ids,
            inputs_embeds=inputs_embeds,
            generate_idx=generate_idx,  # Not affect
            attention_mask=attention_mask,
            padded_cache_lengths=padded_cache_lengths,
            **kwargs,
        )

        if is_prefill_phase:
            model_inputs.update(
                {
                    "pixel_values": pixel_values,
                    "image_sizes": image_sizes,
                    "token_type_ids": token_type_ids,
                }
            )

        model_inputs["attention_mask"] = attention_mask

        return model_inputs

    def _update_model_kwargs_for_generation(
        self,
        outputs: RBLNDecoderOnlyOutput,
        model_kwargs: Dict[str, Any],
        **kwargs,
    ) -> Dict[str, Any]:
        # update generate_idx
        model_kwargs["generate_idx"] = outputs.generate_idx
        model_kwargs["padded_cache_lengths"] = outputs.padded_cache_lengths

        return model_kwargs

    def get_image_features(self, pixel_values: torch.Tensor) -> torch.Tensor:
        # Projects the last hidden state from the vision model into language model space.

        # Args:
        #     pixel_values: (`torch.FloatTensor` of shape `(batch_size, channels, height, width)`)
        #         The tensors corresponding to the input images.

        # Returns:
        #     Image feature tensor of shape `(num_images, image_length, embed_dim)`.

<<<<<<< HEAD
        Returns:
            Image feature tensor of shape `(num_images, image_length, embed_dim)`.
        """
        vision_out_buffer = []
        vision_out_size = [
            pixel_values.shape[0],
            (self.config.vision_config.image_size // self.config.vision_config.patch_size) ** 2,
            self.config.vision_config.hidden_size,
        ]
        projector_out_size = [
            pixel_values.shape[0],
            self.config.mm_tokens_per_image,
            self.config.text_config.hidden_size,
        ]
        vision_out_buffer.append(torch.empty(size=vision_out_size, dtype=torch.float32, device="cpu"))
        projector_out_buffer = [torch.empty(size=projector_out_size, dtype=torch.float32, device="cpu")]
        vision_outputs = self.vision_tower(pixel_values, out=vision_out_buffer).last_hidden_state
        image_features = self.multi_modal_projector(vision_outputs, out=projector_out_buffer)
=======
        vision_outputs = self.vision_tower(pixel_values).last_hidden_state
        image_features = self.multi_modal_projector(vision_outputs)
>>>>>>> 70111d7f
        return image_features

    def _preprocess_prefill(
        self,
        input_ids: Optional[torch.LongTensor] = None,
        inputs_embeds: Optional[torch.FloatTensor] = None,
        pixel_values: Optional[torch.FloatTensor] = None,
        **kwargs,
    ):
        if (input_ids is None) ^ (inputs_embeds is not None):
            raise ValueError("You must specify exactly one of input_ids or inputs_embeds")

        # Replace image id woth PAD if the image token if OOV, to avoid index-errors
        if input_ids is not None and self.config.image_token_index >= self.vocab_size:
            special_image_mask = input_ids == self.config.image_token_index
            llm_input_ids = input_ids.clone()
            llm_input_ids[special_image_mask] = 0
        else:
            llm_input_ids = input_ids

        if inputs_embeds is None:
            inputs_embeds = self.get_input_embeddings()(llm_input_ids)

        # Merge text and images
        if pixel_values is not None:
            image_features = self.get_image_features(pixel_values)
            special_image_mask = (input_ids == self.config.image_token_index).unsqueeze(-1)
            special_image_mask = special_image_mask.expand_as(inputs_embeds).to(inputs_embeds.device)

            image_features = image_features.to(inputs_embeds.device, inputs_embeds.dtype)
            inputs_embeds = inputs_embeds.masked_scatter(special_image_mask, image_features)

        return inputs_embeds

    def get_padded_cache_position(
        self,
        cache_position: torch.Tensor,  # shape: [1, seq_len]
        token_type_ids: torch.Tensor,  # shape: [1, seq_len]
    ) -> torch.Tensor:
        seq_len = cache_position[0][-1].item() + 1

        # Find image start positions
        image_starts = [
            s
            for s in torch.where(token_type_ids == 1)[1]
            if torch.all(token_type_ids[:, s : s + self.rbln_config.image_prefill_chunk_size] == 1)
        ]

        # Initialize padded tensors
        padded_input_len = seq_len
        for image_start in image_starts:
            pad_needed = (
                self.rbln_config.image_prefill_chunk_size
                - (image_start + padded_input_len - seq_len) % self.rbln_config.image_prefill_chunk_size
            ) % self.rbln_config.image_prefill_chunk_size
            padded_input_len += pad_needed

        return torch.cat(
            [cache_position, torch.arange(seq_len, padded_input_len, dtype=torch.int32).unsqueeze(0)],
            dim=1,
        )

    def forward(
        self,
        input_ids: torch.LongTensor = None,
        attention_mask: torch.Tensor = None,
        token_type_ids: torch.Tensor = None,
        pixel_values: torch.FloatTensor = None,
        cache_position: Optional[torch.LongTensor] = None,
        inputs_embeds: Optional[torch.FloatTensor] = None,
        generate_idx: Optional[torch.Tensor] = None,
        padded_cache_lengths: Optional[torch.Tensor] = None,
        position_ids: Optional[torch.Tensor] = None,
        **lm_kwargs: Dict[str, Any],
    ) -> Union[Tuple, RBLNDecoderOnlyOutput]:
        # prefill
        if cache_position is None:
            logits = []
            inputs_embeds = self._preprocess_prefill(input_ids, inputs_embeds, pixel_values)
            batch_size = inputs_embeds.shape[0]

            for b_idx in range(batch_size):
                cache_position = torch.arange(0, generate_idx[b_idx].item(), dtype=torch.int32).unsqueeze(0)
                token_type_id = token_type_ids[b_idx : b_idx + 1, attention_mask[b_idx].bool()]
                cache_position = self.get_padded_cache_position(cache_position, token_type_id)

                output = self.language_model.prefill_decoder(
                    inputs_embeds=inputs_embeds[b_idx : b_idx + 1],
                    attention_mask=attention_mask[b_idx],
                    cache_position=cache_position,
                    batch_idx=b_idx,
                    token_type_ids=token_type_ids[b_idx : b_idx + 1],  # do not pass token_type_id
                )
                padded_cache_lengths[b_idx] += output.padded_cache_lengths
                logits.append(output.logits)

            logits = torch.cat(logits, dim=0)
        # decoder
        else:
            inputs = inputs_embeds if inputs_embeds is not None else input_ids
            batch_size = inputs.shape[0]
            if batch_size not in self.language_model.decoders:
                raise ValueError(
                    f"No decoder runtime available for batch size {batch_size}. "
                    f"Available batch sizes are: {list(self.decoders.keys())}. "
                    f"Please run your model with one of these batch sizes or add support for batch size {batch_size}."
                )

            logits = self.language_model.decoders[batch_size](
                input_ids=input_ids,
                inputs_embeds=inputs_embeds,
                cache_position=cache_position,
                position_ids=position_ids if self.rbln_config.language_model.use_position_ids else None,
            ).logits

        return RBLNDecoderOnlyOutput(
            logits=logits, generate_idx=generate_idx, padded_cache_lengths=padded_cache_lengths
        )


class RBLNGemma3ForCausalLM(RBLNDecoderOnlyModelForCausalLM):
    """
    The Gemma3 Model transformer with a language modeling head (linear layer) on top.
    This model inherits from [`RBLNDecoderOnlyModelForCausalLM`]. Check the superclass documentation for the generic methods the library implements for all its models.

    A class to convert and run pre-trained transformers based Gemma3ForCausalLM model on RBLN devices.
    It implements the methods to convert a pre-trained transformers Gemma3ForCausalLM model into a RBLN transformer model by:
    - transferring the checkpoint weights of the original into an optimized RBLN graph,
    - compiling the resulting graph using the RBLN compiler.
    """

    _decoder_wrapper_cls = Gemma3ForCausalLMWrapper
    _supports_non_fp32 = False

    def setup_runtime(self):
        # Initialize shared resources to be used across Runtime instances (prefill and decode phases)
        dec_attn_mask = torch.zeros(self.rbln_config.batch_size, self.rbln_config.max_seq_len, dtype=torch.float32)
        page_table_manager = RBLNPageTableManager(self.rbln_config)

        common_kwargs = {
            "main_input_name": "inputs_embeds" if self.rbln_config.use_inputs_embeds else "input_ids",
            "embed_tokens": self.embed_tokens,
            "dec_attn_mask": dec_attn_mask,
            "page_table_manager": page_table_manager,
            "rbln_config": self.rbln_config,
        }

        self.prefill_decoder = RBLNGemma3RuntimeModel(
            runtime=self.model[0],
            image_prefill=self.model[1] if self.rbln_config.use_image_prefill else None,
            phase="prefill",
            batch_size=self.rbln_config.batch_size,
            **common_kwargs,
        )

        self.decoders = {}
        for i, batch_size in enumerate(self.rbln_config.decoder_batch_sizes):
            self.decoders[batch_size] = RBLNGemma3RuntimeModel(
                runtime=self.model[i + self.rbln_config.decoder_runtime_idx],
                phase="decode",
                batch_size=batch_size,
                **common_kwargs,
            )

        # NOTE(eunji): Use a decoder whose batch size matches the model's main batch size for compatibility.
        self.decoder = self.decoders[self.rbln_config.batch_size]

    def _create_embedding_layer(self):
        with no_init_weights():
            embed_tokens = Gemma3TextScaledWordEmbedding(
                self.config.vocab_size,
                self.config.hidden_size,
                self.config.pad_token_id,
                embed_scale=self.config.hidden_size**0.5,
            )
        return embed_tokens

    @classmethod
    def _update_sliding_window_config(cls, model_config: PretrainedConfig, rbln_config: RBLNGemma3ForCausalLMConfig):
        sliding_window = getattr(model_config, "sliding_window", None)
        sliding_window_pattern = getattr(model_config, "sliding_window_pattern", None)
        if sliding_window_pattern <= model_config.num_hidden_layers:
            rbln_config.cache_impl = "hybrid"
            rbln_config.sliding_window = sliding_window
            rbln_config.sliding_window_layers = [
                i for i in range(model_config.num_hidden_layers) if (i + 1) % sliding_window_pattern > 0
            ]

        return rbln_config

    @classmethod
    def _update_submodule_config(
        cls,
        model: "PreTrainedModel",
        rbln_config: RBLNModelConfig,
        preprocessors: Optional[Union["AutoFeatureExtractor", "AutoProcessor", "AutoTokenizer"]],
    ):
        if rbln_config.image_prefill_chunk_size is None:
            rbln_config.image_prefill_chunk_size = model.config.mm_tokens_per_image

        if rbln_config.image_prefill_chunk_size != model.config.mm_tokens_per_image:
            raise ValueError(
                f"Image prefill chunk size is different from mm_tokens_per_image: {rbln_config.image_prefill_chunk_size} != {model.config.mm_tokens_per_image}"
            )

        return rbln_config

    @classmethod
    def _update_rbln_config(
        cls,
        preprocessors: Optional[Union["AutoFeatureExtractor", "AutoProcessor", "AutoTokenizer"]] = None,
        model: Optional["PreTrainedModel"] = None,
        model_config: Optional["PretrainedConfig"] = None,
        rbln_config: Optional[RBLNGemma3ForCausalLMConfig] = None,
    ) -> RBLNGemma3ForCausalLMConfig:
        # Update rbln_config with super class
        rbln_config = super()._update_rbln_config(preprocessors, model, model_config, rbln_config)

        if not (rbln_config.use_attention_mask and rbln_config.use_position_ids):
            raise ValueError("use_attention_mask and use_position_ids must be True for RBLNGemma3ForCausalLM")

        if rbln_config.use_image_prefill:
            if rbln_config.prefill_chunk_size != rbln_config.image_prefill_chunk_size:
                raise NotImplementedError(
                    "Not implemented for different prefill chunk sizes between text and image prefill."
                )

            # Update image prefill compile config
            img_prefill_input_info = cls.get_input_info(
                batch_size=1,
                query_length=rbln_config.image_prefill_chunk_size,
                rbln_config=rbln_config,
                model_config=model_config,
            )
            image_prefill_compile_config = RBLNCompileConfig(
                compiled_model_name="image_prefill", input_info=img_prefill_input_info
            )
            # Insert image_prefill compile config at index 1
            compile_cfgs = rbln_config.compile_cfgs
            compile_cfgs.insert(1, image_prefill_compile_config)
            rbln_config.set_compile_cfgs(compile_cfgs)

        return rbln_config

    @classmethod
    @torch.inference_mode()
    def get_compiled_model(cls, model: "PreTrainedModel", rbln_config: RBLNGemma3ForCausalLMConfig):
        wrapped_model = cls.wrap_model_if_needed(model, rbln_config)

        rbln_compile_configs = rbln_config.compile_cfgs
        prefill_compile_config = rbln_compile_configs[0]

        context = CompileContext(use_weight_sharing=True)

        # Here we use meta tensor, for the memory efficiency.
        meta_tensor_names = [name for name, _, _ in prefill_compile_config.input_info if "past_key_values" in name]
        prefill_example_inputs = prefill_compile_config.get_dummy_inputs(fill=0, meta_tensor_names=meta_tensor_names)

        # Mark static tensors (self kv states)
        static_tensors = {}
        for (name, _, _), tensor in zip(prefill_compile_config.input_info, prefill_example_inputs):
            if "past_key_values" in name:
                static_tensors[name] = tensor
                context.mark_static_address(tensor)

        def compile_model(wrapped_model, compile_config, example_inputs, compile_context, quantization):
            try:
                if quantization:
                    quantization.maybe_set_quantization_env()
                original_linear = torch.nn.functional.linear
                torch.nn.functional.linear = torch.ops.rbln_custom_ops.linear
                compiled_model = cls.compile(
                    wrapped_model,
                    compile_config,
                    create_runtimes=rbln_config.create_runtimes,
                    device=rbln_config.device,
                    example_inputs=example_inputs,
                    compile_context=compile_context,
                )
                return compiled_model
            finally:
                torch.nn.functional.linear = original_linear
                if quantization:
                    quantization.maybe_reset_quantization_env()

        wrapped_model.phase = "prefill"
        compiled_prefill = compile_model(
            wrapped_model,
            prefill_compile_config,
            prefill_example_inputs,
            context,
            rbln_config.quantization,
        )
        compiled_models = {"prefill": compiled_prefill}

        if rbln_config.use_image_prefill:
            image_prefill_compile_config = rbln_compile_configs[1]
            image_prefill_example_inputs = image_prefill_compile_config.get_dummy_inputs(
                fill=0, static_tensors=static_tensors
            )
            wrapped_model.phase = "image_prefill"
            compiled_image_prefill = compile_model(
                wrapped_model,
                image_prefill_compile_config,
                image_prefill_example_inputs,
                context,
                rbln_config.quantization,
            )
            compiled_models["image_prefill"] = compiled_image_prefill

        wrapped_model.phase = "decode"
        for batch_size, dec_compile_config in zip(
            rbln_config.decoder_batch_sizes, rbln_compile_configs[rbln_config.decoder_runtime_idx :]
        ):
            dec_example_inputs = dec_compile_config.get_dummy_inputs(fill=0, static_tensors=static_tensors)
            compiled_decoder = compile_model(
                wrapped_model,
                dec_compile_config,
                dec_example_inputs,
                context,
                rbln_config.quantization,
            )
            compiled_models[f"decoder_batch_{batch_size}"] = compiled_decoder

        return compiled_models

    @classmethod
    def _create_runtimes(
        cls,
        compiled_models: List[rebel.RBLNCompiledModel],
        rbln_config: RBLNGemma3ForCausalLMConfig,
    ) -> List[rebel.Runtime]:
        expected_model_names = [
            "prefill",
            *[f"decoder_batch_{batch_size}" for batch_size in rbln_config.decoder_batch_sizes],
        ]
        if rbln_config.use_image_prefill:
            expected_model_names.insert(1, "image_prefill")

        if any(model_name not in rbln_config.device_map for model_name in expected_model_names):
            cls._raise_missing_compiled_file_error(expected_model_names)

        ret_val = [
            rebel.Runtime(
                compiled_models[0],
                tensor_type="pt",
                device=rbln_config.device_map["prefill"],
                activate_profiler=rbln_config.activate_profiler,
                timeout=rbln_config.timeout,
            )
        ]
        if rbln_config.use_image_prefill:
            ret_val.append(
                rebel.Runtime(
                    compiled_models[1],
                    tensor_type="pt",
                    device=rbln_config.device_map["image_prefill"],
                    activate_profiler=rbln_config.activate_profiler,
                    timeout=rbln_config.timeout,
                ),
            )

        ret_val.extend(
            [
                rebel.Runtime(
                    compiled_models[i + rbln_config.decoder_runtime_idx],
                    tensor_type="pt",
                    device=rbln_config.device_map[f"decoder_batch_{batch_size}"],
                    activate_profiler=rbln_config.activate_profiler,
                    timeout=rbln_config.timeout,
                )
                for i, batch_size in enumerate(rbln_config.decoder_batch_sizes)
            ]
        )

        return ret_val<|MERGE_RESOLUTION|>--- conflicted
+++ resolved
@@ -194,29 +194,8 @@
         # Returns:
         #     Image feature tensor of shape `(num_images, image_length, embed_dim)`.
 
-<<<<<<< HEAD
-        Returns:
-            Image feature tensor of shape `(num_images, image_length, embed_dim)`.
-        """
-        vision_out_buffer = []
-        vision_out_size = [
-            pixel_values.shape[0],
-            (self.config.vision_config.image_size // self.config.vision_config.patch_size) ** 2,
-            self.config.vision_config.hidden_size,
-        ]
-        projector_out_size = [
-            pixel_values.shape[0],
-            self.config.mm_tokens_per_image,
-            self.config.text_config.hidden_size,
-        ]
-        vision_out_buffer.append(torch.empty(size=vision_out_size, dtype=torch.float32, device="cpu"))
-        projector_out_buffer = [torch.empty(size=projector_out_size, dtype=torch.float32, device="cpu")]
-        vision_outputs = self.vision_tower(pixel_values, out=vision_out_buffer).last_hidden_state
-        image_features = self.multi_modal_projector(vision_outputs, out=projector_out_buffer)
-=======
         vision_outputs = self.vision_tower(pixel_values).last_hidden_state
         image_features = self.multi_modal_projector(vision_outputs)
->>>>>>> 70111d7f
         return image_features
 
     def _preprocess_prefill(
