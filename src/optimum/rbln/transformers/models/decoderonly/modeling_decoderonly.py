# Copyright 2025 Rebellions Inc. All rights reserved.

# Licensed under the Apache License, Version 2.0 (the "License");
# you may not use this file except in compliance with the License.
# You may obtain a copy of the License at:

#     http://www.apache.org/licenses/LICENSE-2.0

# Unless required by applicable law or agreed to in writing, software
# distributed under the License is distributed on an "AS IS" BASIS,
# WITHOUT WARRANTIES OR CONDITIONS OF ANY KIND, either express or implied.
# See the License for the specific language governing permissions and
# limitations under the License.

import inspect
from dataclasses import dataclass
from pathlib import Path
from collections import deque
from typing import TYPE_CHECKING, Any, Callable, Dict, List, Optional, Tuple, Union, Deque

import rebel
import torch
from rebel.compile_context import CompileContext
from transformers import AutoConfig, AutoModelForCausalLM, PretrainedConfig, PreTrainedModel
from transformers.modeling_utils import no_init_weights
from transformers.utils import ModelOutput

from ....modeling import RBLNModel
from ....modeling_config import RBLNCompileConfig, RBLNConfig
from ....utils.logging import get_logger
from ....utils.runtime_utils import RBLNPytorchRuntime
from ...utils.rbln_quantization import QuantizationManager
from .decoderonly_architecture import (
    DecoderOnlyWrapper,
    validate_attention_method,
)


logger = get_logger()

if TYPE_CHECKING:
    from transformers import AutoFeatureExtractor, AutoProcessor, AutoTokenizer


class RBLNRuntimeModel(RBLNPytorchRuntime):
    mandatory_members = ["main_input_name", "embed_tokens"]

    def __init__(
        self,
        runtime: rebel.Runtime,
        phase: str,
        batch_size: int,
        dec_attn_mask: torch.Tensor,
        block_tables: torch.Tensor,
        free_block_pool: Deque,
        kvcache_block_size: int,
        kvcache_num_blocks: int,
        **kwargs: Any,
    ) -> None:
        super().__init__(runtime, **kwargs)
        self.phase = phase
        self.batch_size = batch_size

        # shared data structures between prefill and decode phase
        self.dec_attn_mask = dec_attn_mask
        self.block_tables = block_tables
        self.free_block_pool = free_block_pool

        self.kvcache_block_size = kvcache_block_size
        self.empty_block = kvcache_num_blocks

        if self.phase == "prefill":
            vocab_size = kwargs.pop("vocab_size")
            self.max_seq_len = kwargs.pop("max_seq_len")
            self.prefill_chunk_size = kwargs.pop("prefill_chunk_size")
            self.output_size = [1, 1, vocab_size]
            self.causal_mask = 1 - torch.triu(
                torch.ones(1, 1, self.prefill_chunk_size, self.prefill_chunk_size), diagonal=1
            )

    def get_block_tables(self, cache_position: torch.Tensor, batch_idx: int = None):
        def update_block(batch_idx, block_idx):
            if self.block_tables[batch_idx][block_idx] == self.empty_block:
                if self.free_block_pool:
                    block = self.free_block_pool.popleft()
                    self.block_tables[batch_idx][block_idx] = block
                else:
                    raise RuntimeError("Not available blocks")

        if self.phase == "prefill":
            # reset block_tables and refill free_block_pool
            prev_blocks = self.block_tables[batch_idx][self.block_tables[batch_idx] != self.empty_block].tolist()
            self.block_tables[batch_idx].fill_(self.empty_block)
            self.free_block_pool.extend(prev_blocks)

            s, e = cache_position[0][0].item(), cache_position[0][-1].item()
            for position in range(s, e + 1, self.kvcache_block_size):
                block_idx = position // self.kvcache_block_size
                if batch_idx >= len(self.block_tables) or block_idx >= len(self.block_tables[batch_idx]):
                    raise IndexError(f"Invalid index: batch_idx={batch_idx}, block_idx={block_idx}")
                update_block(batch_idx, block_idx)

            return self.block_tables[batch_idx].unsqueeze(0)

        # Decoder
        else:
            for b_idx in range(self.batch_size):
                position = cache_position[b_idx][0].item()
                block_idx = position // self.kvcache_block_size
                update_block(b_idx, block_idx)

            return self.block_tables

    def forward(
        self,
        input_ids: Optional[torch.LongTensor] = None,
        inputs_embeds: Optional[torch.Tensor] = None,
        cache_position: torch.Tensor = None,
        attention_mask: Optional[torch.Tensor] = None,
        batch_idx: Optional[int] = None,
        block_tables: Optional[torch.Tensor] = None,
    ):
        if input_ids is None and inputs_embeds is None:
            raise ValueError("Either `input_ids` or `inputs_embeds` must be provided.")

        if inputs_embeds is None:
            inputs = input_ids
            if self.embed_tokens is not None:
                inputs = self.embed_tokens(inputs)
        else:
            inputs = inputs_embeds

        if block_tables is None:
            block_tables = self.get_block_tables(cache_position, batch_idx=batch_idx)
            is_external_block_tables = False
        else:
            is_external_block_tables = True

        if self.phase == "decode":
            return self.decode_forward(
                inputs,
                cache_position,
                block_tables,
                is_external_block_tables,
                attention_mask=attention_mask,
            )
        else:
            return self.prefill_forward(inputs, cache_position, attention_mask, batch_idx, block_tables)

    def decode_forward(
        self,
        inputs: torch.Tensor,
        cache_position: torch.Tensor = None,
        block_tables: torch.Tensor = None,
        is_external_block_tables: bool = None,
        attention_mask: Optional[torch.Tensor] = None,
    ) -> torch.FloatTensor:
        batch_size = inputs.shape[0]
        if batch_size != self.batch_size:
            raise RuntimeError(
                f"Batch size mismatch: got {batch_size}, expected {self.batch_size} (compiled batch size)."
            )

        if batch_size != cache_position.shape[0]:
            raise RuntimeError(f"Cache position size mismatch: got {cache_position.shape[0]}, expected {batch_size}.")

        if attention_mask is None:
            for b_idx in range(batch_size):
                decoding_step = cache_position[b_idx].item()
                if not (0 <= decoding_step < self.dec_attn_mask.shape[-1]):
                    raise ValueError(
                        f"Decoding step {decoding_step} out of bounds for attention mask with shape {self.dec_attn_mask.shape}."
                    )

                if is_external_block_tables:
                    self.dec_attn_mask[b_idx].fill_(0)
                    self.dec_attn_mask[b_idx, :, :, : decoding_step + 1] = 1
                else:
                    self.dec_attn_mask[b_idx, :, :, decoding_step] = 1

        logits = super().forward(
            inputs,
            self.dec_attn_mask if attention_mask is None else attention_mask,
            cache_position,
            block_tables,
        )

        return logits

    def prefill_forward(
        self,
        inputs: torch.Tensor,
        cache_position: torch.Tensor = None,
        attention_mask: Optional[torch.Tensor] = None,
        batch_idx: int = None,
        block_tables: torch.Tensor = None,
        is_external_block_tables: bool = None,
    ) -> torch.FloatTensor:
        """
        Performs chunked prefill for efficient KV-cache updates and memory optimization.
        Instead of processing the entire sequence at once, the input is divided into chunks of size `prefill_chunk_size`,
        and each chunk is processed sequentially. This allows for better memory utilization and compatibility with continuous batching.
        """

        # Handle continuous batching in a compiled graph by extracting valid inputs
        # If an attention mask is provided, select only the valid (non-masked) inputs
        inputs = inputs[:, attention_mask.bool()] if attention_mask is not None else inputs

        query_length = inputs.shape[1]
        if query_length > self.max_seq_len:
            raise ValueError(
                f"Input length ({query_length}) exceeds the maximum allowed sequence length ({self.max_seq_len})."
            )

        # Initialize attention mask for chunked processing
        chunked_attention_mask = torch.zeros(1, 1, self.prefill_chunk_size, self.max_seq_len, dtype=torch.float32)

        # Buffer for storing output logits
        out_buffers = [
            torch.empty(
                size=self.output_size,
                dtype=torch.float32,
                device="cpu",
            )
        ]

        # Process input in chunks of size `prefill_chunk_size`
        for step in range(0, query_length, self.prefill_chunk_size):
            # Pad input and cache_position if the last chunk is smaller than `prefill_chunk_size`
            if (step + self.prefill_chunk_size) > query_length:
                padding_size = step + self.prefill_chunk_size - query_length
                # inputs_embeds
                if inputs.dim() == 3:
                    inputs = torch.nn.functional.pad(inputs, (0, 0, 0, padding_size))
                # inputs_ids
                else:
                    inputs = torch.nn.functional.pad(inputs, (0, padding_size))

                cache_position = torch.cat(
                    [
                        cache_position,
                        torch.arange(
                            query_length,
                            step + self.prefill_chunk_size,
                            dtype=torch.int32,
                        ).unsqueeze(0),
                    ],
                    dim=-1,
                )

            # Extract the current chunk of inputs and cache positions
            input_chunk = inputs[:, step : step + self.prefill_chunk_size]
            cache_pos_chunk = cache_position[:, step : step + self.prefill_chunk_size]

            # Update attention mask to ensure proper causal behavior
            if step >= self.prefill_chunk_size:
                chunked_attention_mask[:, :, :, step - self.prefill_chunk_size : step] = 1
            chunked_attention_mask[:, :, :, step : step + self.prefill_chunk_size] = self.causal_mask

            # Define batch position and query position
            # batch_position = torch.tensor(batch_idx, dtype=torch.int16) if block_tables is None else None
            query_position = torch.tensor((query_length - 1) % self.prefill_chunk_size, dtype=torch.int16)

            # Forward pass for the current chunk
            logits = super().forward(
                input_chunk,
                chunked_attention_mask,
                cache_pos_chunk,
                query_position,
                block_tables,
                out=out_buffers,
            )

        # Update decoder attention mask with processed KV-cache length from prefill phase
        if not is_external_block_tables:
            self.dec_attn_mask[batch_idx].fill_(0)
            self.dec_attn_mask[batch_idx, :, :, :query_length] = 1

        return logits


@dataclass
class RBLNDecoderOnlyOutput(ModelOutput):
    logits: torch.FloatTensor = None
    generate_idx: torch.Tensor = None


class RBLNDecoderOnlyModelForCausalLM(RBLNModel):
    """
    A base class for decoder-only transformer models optimized for causal language modeling tasks on RBLN devices.
    This class serves as the foundation for various decoder-only architectures like GPT, LLaMA, etc.

    The class provides core functionality for:
    1. Converting pre-trained transformer models to RBLN-optimized format
    2. Handling the compilation process for RBLN devices
    3. Managing inference operations for causal language modeling

    This class inherits from RBLNModel and implements specific methods required for
    decoder-only architectures and causal language modeling tasks.

    Note:
        - This class is designed to be subclassed by specific model implementations
          (e.g., RBLNLlamaForCausalLM, RBLNGPT2LMHeadModel)
        - Subclasses should implement model-specific conversion logic.
        - The class handles RBLN-specific optimizations automatically during compilation
    """

    main_input_name = "input_ids"
    auto_model_class = AutoModelForCausalLM
    _decoder_wrapper_cls = DecoderOnlyWrapper
    _use_rotary_emb = True

    def __post_init__(self, **kwargs):
        self.batch_size = self.rbln_config.model_cfg["batch_size"]
        self.max_seq_len = self.rbln_config.model_cfg["max_seq_len"]
        self.prefill_chunk_size = self.rbln_config.model_cfg["prefill_chunk_size"]
        self.kvcache_block_size = self.rbln_config.model_cfg["kvcache_block_size"]
        # FIXME get kvcache_num_blocks from compiled results.
        self.kvcache_num_blocks = self.rbln_config.model_cfg["kvcache_num_blocks"]

        main_input_name = self.main_input_name
        if self.rbln_config.model_cfg["use_inputs_embeds"]:
            main_input_name = "inputs_embeds"
            artifacts = torch.load(self.model_save_dir / self.subfolder / "torch_artifacts.pth", weights_only=False)
            with no_init_weights():
                self.embed_tokens = torch.nn.Embedding(
                    self.config.vocab_size,
                    self.config.hidden_size,
                    self.config.pad_token_id,
                )
            self.embed_tokens.load_state_dict(artifacts["embed_tokens"])
        else:
            self.embed_tokens = None

        dec_attn_mask = torch.zeros(self.batch_size, 1, 1, self.max_seq_len, dtype=torch.float32)
        block_tables = torch.zeros(
            self.batch_size, self.max_seq_len // self.kvcache_block_size, dtype=torch.int16
        ).fill_(self.kvcache_num_blocks)
        free_block_pool = deque([x for x in range(self.kvcache_num_blocks)])

        self.prefill_decoder = RBLNRuntimeModel(
            runtime=self.model[0],
            main_input_name=main_input_name,
            embed_tokens=self.embed_tokens,
            phase="prefill",
            batch_size=self.batch_size,
            dec_attn_mask=dec_attn_mask,
            block_tables=block_tables,
            free_block_pool=free_block_pool,
            kvcache_block_size=self.kvcache_block_size,
            kvcache_num_blocks=self.kvcache_num_blocks,
            vocab_size=self.config.vocab_size,
            prefill_chunk_size=self.prefill_chunk_size,
            max_seq_len=self.max_seq_len,
        )
        self.decoder = RBLNRuntimeModel(
            runtime=self.model[1],
            main_input_name=main_input_name,
            embed_tokens=self.embed_tokens,
            phase="decode",
            batch_size=self.batch_size,
            dec_attn_mask=dec_attn_mask,
            block_tables=block_tables,
            free_block_pool=free_block_pool,
            kvcache_block_size=self.kvcache_block_size,
            kvcache_num_blocks=self.kvcache_num_blocks,
        )

    @classmethod
    def save_torch_artifacts(
        cls,
        model: "PreTrainedModel",
        save_dir_path: Path,
        subfolder: str,
        rbln_config: RBLNConfig,
    ):
        """
        If you are unavoidably running on a CPU rather than an RBLN device,
        store the torch tensor, weight, etc. in this function.
        """
        if rbln_config.model_cfg["use_inputs_embeds"]:
            save_dict = {}
            save_dict["embed_tokens"] = model.get_input_embeddings().state_dict()
            torch.save(save_dict, save_dir_path / subfolder / "torch_artifacts.pth")

    def get_input_embeddings(self):
        return self.embed_tokens

    @classmethod
    def get_quantized_model(
        cls,
        model_id: str,
        config: Optional["PretrainedConfig"] = None,
        use_auth_token: Optional[Union[bool, str]] = None,
        revision: Optional[str] = None,
        force_download: bool = False,
        cache_dir: Optional[str] = None,
        subfolder: str = "",
        local_files_only: bool = False,
        trust_remote_code: bool = False,
        **kwargs,
    ):
        from ...utils.rbln_quantization import prepare_model_for_quantization

        kwargs = cls.update_kwargs(kwargs)

        if config is None:
            config = AutoConfig.from_pretrained(
                model_id,
                use_auth_token=use_auth_token,
                revision=revision,
                force_download=force_download,
                cache_dir=cache_dir,
                trust_remote_code=trust_remote_code,
                **kwargs,
            )

        with no_init_weights():
            model = AutoModelForCausalLM.from_config(config)

        prepare_model_for_quantization(model, model_id, kwargs.get("num_hidden_layers"))

        return model

    def __getattr__(self, __name: str) -> Any:
        """
        Special method to delegate attribute access to the original Huggingface LM class.
        This method is called when an attribute is not found in the current instance's dictionary.
        It enables transparent access to the original model's attributes and methods while maintaining
        proper method binding.

        The method implements a delegation pattern that:
        1. For methods: Creates a wrapper that properly binds 'self' to method calls
        2. For other attributes: Returns them directly from the original class
        """

        def redirect(func):
            return lambda *pargs, **kwargs: func(self, *pargs, **kwargs)

        val = getattr(self.hf_class, __name, None) or getattr(PreTrainedModel, __name)
        if isinstance(val, Callable) and "self" in set(inspect.signature(val).parameters):
            return redirect(val)
        return val

    @classmethod
    def get_pytorch_model(cls, *args, **kwargs) -> "PreTrainedModel":
        logger.debug("Loading the LLM model to the CPU.")  # TODO(jongho): Remove.

        rbln_kwargs = kwargs.get("rbln_kwargs", {})
        rbln_quantization = rbln_kwargs.get("quantization", None)
        if rbln_quantization is not None and rbln_quantization["format"] == "rbln":
            model = cls.get_quantized_model(*args, **kwargs)
        else:
            model = super().get_pytorch_model(*args, **kwargs)

        logger.debug("Loaded the LLM model to the CPU.")
        return model

    @classmethod
    def wrap_model_if_needed(cls, model: "PreTrainedModel", rbln_config: "RBLNConfig"):
        wrapper_cfg = {"max_seq_len": rbln_config.model_cfg["max_seq_len"]}
        wrapper_cfg["attn_impl"] = rbln_config.model_cfg.get("attn_impl")
        wrapper_cfg["kvcache_partition_len"] = rbln_config.model_cfg.get("kvcache_partition_len")
        wrapper_cfg["kvcache_block_size"] = rbln_config.model_cfg.get("kvcache_block_size")
        wrapper_cfg["use_rotary_emb"] = cls._use_rotary_emb

        return cls._decoder_wrapper_cls(model, **wrapper_cfg).eval()

    @classmethod
    @torch.inference_mode()
    def get_compiled_model(cls, model: "PreTrainedModel", rbln_config: RBLNConfig):
        wrapped_model = cls.wrap_model_if_needed(model, rbln_config)

        rbln_compile_configs = rbln_config.compile_cfgs
        prefill_compile_config = rbln_compile_configs[0]
        dec_compile_config = rbln_compile_configs[1]

        context = CompileContext(use_weight_sharing=True)

        # Here we use meta tensor, for the memory efficiency.
        meta_tensor_names = [name for name, _, _ in prefill_compile_config.input_info if "past_key_values" in name]
        prefill_example_inputs = prefill_compile_config.get_dummy_inputs(fill=0, meta_tensor_names=meta_tensor_names)

        # Mark static tensors (self kv states)
        static_tensors = {}
        for (name, _, _), tensor in zip(prefill_compile_config.input_info, prefill_example_inputs):
            if "past_key_values" in name:
                static_tensors[name] = tensor
                context.mark_static_address(tensor)

        dec_example_inputs = dec_compile_config.get_dummy_inputs(fill=0, static_tensors=static_tensors)

        quantize_config = rbln_config.model_cfg.get("quantization", None)

        @QuantizationManager.with_quantization_env
        def compile_model(*args, **kwargs):
            wrapped_model.phase = "prefill"
            compiled_prefill = RBLNModel.compile(
                wrapped_model,
                prefill_compile_config,
                example_inputs=prefill_example_inputs,
                compile_context=context,
            )

            wrapped_model.phase = "decode"
            compiled_decoder = RBLNModel.compile(
                wrapped_model,
                dec_compile_config,
                example_inputs=dec_example_inputs,
                compile_context=context,
            )
            return {"prefill": compiled_prefill, "decoder": compiled_decoder}

        return compile_model(quantize_config=quantize_config)

    @classmethod
    def _get_rbln_config(
        cls,
        preprocessors: Union["AutoFeatureExtractor", "AutoProcessor", "AutoTokenizer"],
        model_config: "PretrainedConfig",
        rbln_kwargs: Dict[str, Any] = {},
    ) -> RBLNConfig:
        rbln_max_seq_len = rbln_kwargs.get("max_seq_len", None)
        rbln_batch_size = rbln_kwargs.get("batch_size", None)
        rbln_use_inputs_embeds = rbln_kwargs.get("use_inputs_embeds", None)
        rbln_attn_impl = rbln_kwargs.get("attn_impl", None)
        rbln_kvcache_partition_len = rbln_kwargs.get("kvcache_partition_len", None)
        rbln_kvcache_block_size = rbln_kwargs.get("kvcache_block_size", None)
        rbln_quantization = QuantizationManager.validate_quantization_config(rbln_kwargs.get("quantization", None))
        rbln_prefill_chunk_size = rbln_kwargs.get("prefill_chunk_size", None)

        if rbln_prefill_chunk_size is None:
            rbln_prefill_chunk_size = 128
        elif rbln_prefill_chunk_size % 64 != 0 or rbln_prefill_chunk_size == 0:
            raise ValueError(
                f"Invalid rbln_prefill_chunk_size: {rbln_prefill_chunk_size}. It must be a nonzero multiple of 64."
            )

        if rbln_max_seq_len is None:
            rbln_max_seq_len = getattr(model_config, "max_position_embeddings", None) or getattr(
                model_config, "n_positions", None
            )
        if rbln_max_seq_len is None:
            raise ValueError("`rbln_max_seq_len` should be specified.")

        rbln_batch_size = 1 if rbln_batch_size is None else rbln_batch_size
        rbln_use_inputs_embeds = False if rbln_use_inputs_embeds is None else rbln_use_inputs_embeds

        if rbln_kvcache_block_size is None:
            rbln_kvcache_block_size = rbln_max_seq_len

        # FIXME temporal num_blocks
        rbln_kvcache_num_blocks = (rbln_max_seq_len // rbln_kvcache_block_size) * rbln_batch_size

        rbln_attn_impl, rbln_kvcache_partition_len, rbln_kvcache_block_size = validate_attention_method(
            rbln_attn_impl=rbln_attn_impl,
            rbln_kvcache_partition_len=rbln_kvcache_partition_len,
            rbln_kvcache_block_size=rbln_kvcache_block_size,
            rbln_max_seq_len=rbln_max_seq_len,
        )

        num_attention_heads = getattr(model_config, "n_head", None) or getattr(model_config, "num_attention_heads")
        num_key_value_heads = getattr(model_config, "num_key_value_heads", None) or num_attention_heads
        num_hidden_layers = getattr(model_config, "n_layer", None) or getattr(model_config, "num_hidden_layers")
        head_dim = getattr(model_config, "head_dim", None) or model_config.hidden_size // num_attention_heads
        hidden_size = getattr(model_config, "n_embd", None) or getattr(model_config, "hidden_size")

        def get_input_info(
            batch_size,
            query_length,
            use_inputs_embeds,
            hidden_size,
            attn_impl,
        ):
            if use_inputs_embeds:
                main_input = ("inputs_embeds", [batch_size, query_length, hidden_size], "float32")
            else:
                main_input = ("input_ids", [batch_size, query_length], "int64")

            input_info = [
                main_input,
                ("attention_mask", [batch_size, 1, query_length, rbln_max_seq_len], "float32"),
                (
                    "cache_position",
                    [batch_size, query_length],
                    "int32",
                ),
            ]
            if query_length > 1:
<<<<<<< HEAD
                if attn_impl == "paged_attn":
                    input_info.extend(
                        [
                            ("query_position", [], "int16"),
                        ]
                    )
                else:
                    input_info.extend(
                        [
                            ("batch_position", [], "int16"),
                            ("query_position", [], "int16"),
                        ]
                    )

            kvcache_seq_len = rbln_max_seq_len
            max_block_nums = rbln_batch_size       
            if attn_impl == "paged_attn":    
                max_block_cnt = rbln_max_seq_len // rbln_kvcache_block_size
                max_block_nums = max_block_cnt * rbln_batch_size
                if query_length > 1:
                    input_info.extend([("block_tables", [1, max_block_cnt], "int16")])
                else:
                    input_info.extend([("block_tables", [batch_size, max_block_cnt], "int16")])
                kvcache_seq_len = rbln_kvcache_block_size
                            
=======
                input_info.extend(
                    [
                        ("query_position", [], "int16"),
                    ]
                )

            kvcache_batch_size = rbln_batch_size
            kvcache_seq_len = rbln_max_seq_len

            max_block_cnt = rbln_max_seq_len // rbln_kvcache_block_size
            if query_length > 1:
                input_info.extend([("block_tables", [1, max_block_cnt], "int16")])
            else:
                input_info.extend([("block_tables", [batch_size, max_block_cnt], "int16")])

            # kvcache_seq_len = cls.estimate_paged_attn_num_blocks() * rbln_kvcache_block_size
            # kvcache_seq_len = 2 * rbln_kvcache_block_size

>>>>>>> e6296f43
            input_info.extend(
                [
                    (
                        f"past_key_values_{i}",
                        [
                            max_block_nums,
                            num_key_value_heads,
                            kvcache_seq_len,
                            head_dim,
                        ],
                        "float32",
                    )
                    for i in range(num_hidden_layers * 2)
                ]
            )

            return input_info

        prefill_input_info = get_input_info(
            batch_size=1,
            query_length=rbln_prefill_chunk_size,
            use_inputs_embeds=rbln_use_inputs_embeds,
            hidden_size=hidden_size,
            attn_impl=rbln_attn_impl,
        )
        dec_input_info = get_input_info(
            batch_size=rbln_batch_size,
            query_length=1,
            use_inputs_embeds=rbln_use_inputs_embeds,
            hidden_size=hidden_size,
            attn_impl=rbln_attn_impl,
        )

        prefill_compile_config = RBLNCompileConfig(compiled_model_name="prefill", input_info=prefill_input_info)
        dec_compile_config = RBLNCompileConfig(compiled_model_name="decoder", input_info=dec_input_info)

        rbln_config = RBLNConfig(
            rbln_cls=cls.__name__,
            compile_cfgs=[prefill_compile_config, dec_compile_config],
            rbln_kwargs=rbln_kwargs,
        )

        rbln_config.model_cfg.update(
            {
                "max_seq_len": rbln_max_seq_len,
                "batch_size": rbln_batch_size,
                "prefill_chunk_size": rbln_prefill_chunk_size,
                "use_inputs_embeds": rbln_use_inputs_embeds,
                "kvcache_partition_len": rbln_kvcache_partition_len,
                "kvcache_block_size": rbln_kvcache_block_size,
                "attn_impl": rbln_attn_impl,
                "kvcache_num_blocks": rbln_kvcache_num_blocks,
            }
        )

        if rbln_quantization is not None:
            rbln_config.model_cfg.update({"quantization": rbln_quantization})

        return rbln_config

    @classmethod
    def _create_runtimes(
        cls,
        compiled_models: List[rebel.RBLNCompiledModel],
        rbln_device_map: Dict[str, int],
        activate_profiler: Optional[bool] = None,
    ) -> List[rebel.Runtime]:
        if any(model_name not in rbln_device_map for model_name in ["prefill", "decoder"]):
            cls._raise_missing_compiled_file_error(["prefill", "decoder"])

        return [
            compiled_models[0].create_runtime(
                tensor_type="pt", device=rbln_device_map["prefill"], activate_profiler=activate_profiler
            ),
            compiled_models[1].create_runtime(
                tensor_type="pt", device=rbln_device_map["decoder"], activate_profiler=activate_profiler
            ),
        ]

    def get_decoder(self):
        return self.decoder

    def can_generate(self):
        return True

    def _reorder_cache(self, past_key_values, beam_idx):
        raise NotImplementedError

    def prepare_inputs_for_generation(
        self,
        input_ids: torch.LongTensor,
        generate_idx: Optional[torch.Tensor] = None,
        attention_mask: Optional[torch.LongTensor] = None,
        inputs_embeds: Optional[torch.Tensor] = None,
        **kwargs,
    ):
        model_inputs = {}
        is_prefill_phase = generate_idx is None

        if is_prefill_phase:
            generate_idx = attention_mask.sum(dim=-1, keepdim=True).int()
            cache_position = None
        else:
            if inputs_embeds is not None:
                raise NotImplementedError("Specifying inputs_embeds in decoder phase is not supported.")

            input_ids = input_ids[:, -1:]
            cache_position = generate_idx
            generate_idx = generate_idx + 1
            model_inputs.update({"input_ids": input_ids})

        if inputs_embeds is not None:
            if self.rbln_config.model_cfg["use_inputs_embeds"]:
                model_inputs.update({"inputs_embeds": inputs_embeds})
            else:
                raise ValueError(
                    "The specifying inputs_embedst is only supported when using a compiled RBLN model with 'rbln_use_inputs_embeds' set to True."
                )
        else:
            model_inputs.update({"input_ids": input_ids})

        model_inputs.update(
            {
                "attention_mask": attention_mask,
                "cache_position": cache_position,
                "generate_idx": generate_idx,
            }
        )

        return model_inputs

    def _update_model_kwargs_for_generation(
        self,
        outputs: RBLNDecoderOnlyOutput,
        model_kwargs: Dict[str, Any],
        **kwargs,
    ) -> Dict[str, Any]:
        # update generate_idx
        model_kwargs["generate_idx"] = outputs.generate_idx

        return model_kwargs

    def forward(
        self,
        input_ids: Optional[torch.LongTensor] = None,
        inputs_embeds: Optional[torch.Tensor] = None,
        cache_position: Optional[torch.Tensor] = None,
        attention_mask: Optional[torch.LongTensor] = None,
        generate_idx: Optional[torch.Tensor] = None,
        **kwargs,
    ) -> Tuple[torch.FloatTensor]:
        """
        Forward method for the RBLN-optimized model, designed for integration with the HuggingFace generate API.
        For continuous batching, the prefill stage processes one batch at a time and updates the KV cache using batch_idx.
        A for-loop ensures synchronization with the HuggingFace generate API.
        The decoder stage operates as usual, processing inputs in batch mode.
        """
        # Prefll
        if cache_position is None:
            logits = []
            inputs = inputs_embeds if inputs_embeds is not None else input_ids
            batch_size = inputs.shape[0]

            for b_idx in range(batch_size):
                cache_position = torch.arange(0, generate_idx[b_idx].item(), dtype=torch.int32).unsqueeze(0)
                logit = self.prefill_decoder(
                    input_ids=inputs[b_idx : b_idx + 1] if inputs_embeds is None else None,
                    inputs_embeds=inputs[b_idx : b_idx + 1] if inputs_embeds is not None else None,
                    attention_mask=attention_mask[b_idx] if attention_mask is not None else None,
                    cache_position=cache_position,
                    batch_idx=b_idx,
                )
                logits.append(logit)

            logits = torch.cat(logits, dim=0)
        # Decoder
        else:
            logits = self.decoder(
                input_ids=input_ids,
                inputs_embeds=inputs_embeds,
                cache_position=cache_position,
            )

        return RBLNDecoderOnlyOutput(
            logits=logits,
            generate_idx=generate_idx,
        )<|MERGE_RESOLUTION|>--- conflicted
+++ resolved
@@ -587,52 +587,21 @@
                 ),
             ]
             if query_length > 1:
-<<<<<<< HEAD
-                if attn_impl == "paged_attn":
-                    input_info.extend(
-                        [
-                            ("query_position", [], "int16"),
-                        ]
-                    )
-                else:
-                    input_info.extend(
-                        [
-                            ("batch_position", [], "int16"),
-                            ("query_position", [], "int16"),
-                        ]
-                    )
-
-            kvcache_seq_len = rbln_max_seq_len
-            max_block_nums = rbln_batch_size       
-            if attn_impl == "paged_attn":    
-                max_block_cnt = rbln_max_seq_len // rbln_kvcache_block_size
-                max_block_nums = max_block_cnt * rbln_batch_size
-                if query_length > 1:
-                    input_info.extend([("block_tables", [1, max_block_cnt], "int16")])
-                else:
-                    input_info.extend([("block_tables", [batch_size, max_block_cnt], "int16")])
-                kvcache_seq_len = rbln_kvcache_block_size
-                            
-=======
                 input_info.extend(
                     [
                         ("query_position", [], "int16"),
                     ]
                 )
 
-            kvcache_batch_size = rbln_batch_size
-            kvcache_seq_len = rbln_max_seq_len
-
             max_block_cnt = rbln_max_seq_len // rbln_kvcache_block_size
+            max_block_nums = max_block_cnt * rbln_batch_size
+            
             if query_length > 1:
                 input_info.extend([("block_tables", [1, max_block_cnt], "int16")])
             else:
                 input_info.extend([("block_tables", [batch_size, max_block_cnt], "int16")])
 
-            # kvcache_seq_len = cls.estimate_paged_attn_num_blocks() * rbln_kvcache_block_size
-            # kvcache_seq_len = 2 * rbln_kvcache_block_size
-
->>>>>>> e6296f43
+
             input_info.extend(
                 [
                     (
@@ -640,7 +609,7 @@
                         [
                             max_block_nums,
                             num_key_value_heads,
-                            kvcache_seq_len,
+                            rbln_kvcache_block_size,
                             head_dim,
                         ],
                         "float32",
