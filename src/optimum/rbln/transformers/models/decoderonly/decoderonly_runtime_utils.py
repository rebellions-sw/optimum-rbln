# Copyright 2025 Rebellions Inc. All rights reserved.

# Licensed under the Apache License, Version 2.0 (the "License");
# you may not use this file except in compliance with the License.
# You may obtain a copy of the License at:

#     http://www.apache.org/licenses/LICENSE-2.0

# Unless required by applicable law or agreed to in writing, software
# distributed under the License is distributed on an "AS IS" BASIS,
# WITHOUT WARRANTIES OR CONDITIONS OF ANY KIND, either express or implied.
# See the License for the specific language governing permissions and
# limitations under the License.

from collections import deque
from typing import TYPE_CHECKING, Any, Optional

import rebel
import torch
import torch.nn.functional as F

from ....utils.runtime_utils import RBLNPytorchRuntime
from ...modeling_outputs import RBLNDecoderOnlyOutput
from .configuration_decoderonly import RBLNDecoderOnlyModelForCausalLMConfig


if TYPE_CHECKING:
    from transformers.configuration_utils import PreTrainedConfig


class RBLNPageTableManager:
    EMPTY_BLOCK = -1
    NO_BLOCKS_ERROR = (
        "No memory blocks are available for allocation. "
        "The generate() API cannot complete this inference task because Paged Attention is not fully supported by optimum-rbln. "
        "This is supported by vllm-rbln (see: https://docs.rbln.ai/software/model_serving/vllm_support/vllm-rbln.html). "
        "Using vllm-rbln should fix this issue and enhance inference performance."
    )

    def __init__(self, rbln_config: RBLNDecoderOnlyModelForCausalLMConfig):
        self.rbln_config = rbln_config
        self.block_tables = torch.zeros(
            self.rbln_config.batch_size,
            self.rbln_config.max_seq_len // self.rbln_config.kvcache_block_size,
            dtype=torch.int16,
        ).fill_(self.EMPTY_BLOCK)
        self.free_block_pool = deque(x for x in range(self.rbln_config.kvcache_num_blocks))

    def update_block(self, batch_idx: int, block_idx: int):
        """
        If the block is empty (empty_block), allocates a block from the free_block_pool.
        """
        if batch_idx >= len(self.block_tables) or block_idx >= len(self.block_tables[batch_idx]):
            raise IndexError(
                f"Invalid index(batch_idx={batch_idx}, block_idx={block_idx}): \n \
                               BlockTable Shape(batch_axis, block_axis): {self.block_tables.shape}, BlockSize: {self.rbln_config.kvcache_block_size}"
            )

        if self.block_tables[batch_idx][block_idx] == self.EMPTY_BLOCK:
            if self.free_block_pool:
                block = self.free_block_pool.popleft()
                self.block_tables[batch_idx][block_idx] = block
            else:
                raise RuntimeError(self.NO_BLOCKS_ERROR)

    def replace_empty_block(self, block_tables: torch.Tensor):
        """
        Replaces all occurrences of `self.empty_block` in `block_tables` with a dummy block from `self.free_block_pool`.
        """
        if not torch.any(block_tables == self.EMPTY_BLOCK):
            return block_tables.clone()
        elif self.free_block_pool:
            _free_block = self.free_block_pool[0]
            return torch.where(block_tables == self.EMPTY_BLOCK, _free_block, block_tables)
        else:
            raise RuntimeError(self.NO_BLOCKS_ERROR)

    def get_block_tables(
        self, cache_position: torch.Tensor, batch_idx: int = None, batch_size: int = None, phase: str = "prefill"
    ) -> torch.Tensor:
        """
        Manages and returns the KV cache block tables.
        Updates the block tables based on the given cache_position, allocating new blocks or reusing existing ones as needed.

        Args:
            cache_position (torch.Tensor): Tensor containing cache position information, indicating positions within the cache for each batch item.
            batch_idx (int, optional): Specific batch index, used when phase is 'prefill'.

        Returns:
            Updated block tables.
        """

        def get_global_block_tables():
            if not self.rbln_config.use_global_attention:
                return None

            if phase == "prefill":
                # Track previously used blocks and return them to the free_block_pool and
                # reset the current batch's block table to empty blocks
                prev_blocks = self.block_tables[batch_idx][self.block_tables[batch_idx] != self.EMPTY_BLOCK].tolist()
                self.free_block_pool.extend(prev_blocks)
                self.block_tables[batch_idx].fill_(self.EMPTY_BLOCK)

                # Get the start (s) and end (e) positions from cache_position and
                # iterate over the cache positions to allocate necessary blocks
                s, e = cache_position[0][0].item(), cache_position[0][-1].item()
                for position in range(s, e + 1, self.rbln_config.kvcache_block_size):
                    block_idx = position // self.rbln_config.kvcache_block_size
                    self.update_block(batch_idx, block_idx)

                return self.replace_empty_block(self.block_tables[batch_idx])
            # Case for 'decoder' phase, iterate over the cache positions to allocate necessary blocks
            else:
                for b_idx in range(batch_size):
                    position = cache_position[b_idx][0].item()
                    block_idx = position // self.rbln_config.kvcache_block_size
                    self.update_block(b_idx, block_idx)

                return self.replace_empty_block(self.block_tables)

        def get_local_block_tables():
            if not self.rbln_config.use_local_attention:
                return None
            else:
                return (
                    torch.tensor([batch_idx], dtype=torch.int16)
                    if phase == "prefill"
                    else torch.arange(batch_size, dtype=torch.int16).view(batch_size, -1)
                )

        return get_global_block_tables(), get_local_block_tables()

    # Whether block_tables and local_block_tables are provided by the user
    def is_external_block_tables(
        self, block_tables: Optional[torch.Tensor], local_block_tables: Optional[torch.Tensor]
    ):
        if self.rbln_config.cache_impl == "static" and block_tables is None:
            return False
        elif self.rbln_config.cache_impl == "sliding_window" and local_block_tables is None:
            return False
        elif self.rbln_config.cache_impl == "hybrid":
            if (block_tables is not None) != (local_block_tables is not None):
                raise ValueError(
                    "Both block_tables and local_block_tables must be provided or neither of them must be provided."
                )
            elif block_tables is None and local_block_tables is None:
                return False

        return True

    def get_block_tables_if_needed(
        self,
        batch_size,
        cache_position: torch.Tensor,
        batch_idx: int = None,
        phase: str = "prefill",
        block_tables: Optional[torch.Tensor] = None,
        local_block_tables: Optional[torch.Tensor] = None,
    ):
        is_external_block_tables = self.is_external_block_tables(block_tables, local_block_tables)
        if not is_external_block_tables:
            block_tables, local_block_tables = self.get_block_tables(
                cache_position, batch_idx=batch_idx, batch_size=batch_size, phase=phase
            )

        return block_tables, local_block_tables, is_external_block_tables


class RBLNRuntimeModel(RBLNPytorchRuntime):
    mandatory_members = ["main_input_name", "embed_tokens"]

    def __init__(
        self,
        runtime: rebel.Runtime,
        phase: str,
        batch_size: int,
        dec_attn_mask: torch.Tensor,
        page_table_manager: RBLNPageTableManager,
        rbln_config: RBLNDecoderOnlyModelForCausalLMConfig,
        config: "PreTrainedConfig" = None,
        **kwargs: Any,
    ) -> None:
        super().__init__(runtime, **kwargs)
        self.phase = phase
        self.batch_size = batch_size
        self.rbln_config = rbln_config
        self.config = config

        # shared resources between prefill and decode phase
        self.dec_attn_mask = dec_attn_mask
        self.page_table_manager = page_table_manager
        self.out_buffers = None

        if self.phase == "prefill":
            self.causal_mask = 1 - torch.triu(
                torch.ones(1, 1, self.rbln_config.prefill_chunk_size, self.rbln_config.prefill_chunk_size), diagonal=1
            )

        self.lora_int_ids = None

    def inputs_embeddings_if_needed(
        self, input_ids: Optional[torch.Tensor] = None, inputs_embeds: Optional[torch.Tensor] = None
    ):
        if input_ids is None and inputs_embeds is None:
            raise ValueError("Either `input_ids` or `inputs_embeds` must be provided.")

        if self.rbln_config.use_inputs_embeds:
            return self.embed_tokens(input_ids) if inputs_embeds is None else inputs_embeds
        else:
            return input_ids

    def forward(
        self,
        input_ids: Optional[torch.LongTensor] = None,
        inputs_embeds: Optional[torch.Tensor] = None,
        cache_position: torch.Tensor = None,
        attention_mask: Optional[torch.Tensor] = None,
        batch_idx: Optional[int] = None,
        block_tables: Optional[torch.Tensor] = None,
        position_embed: Optional[torch.Tensor] = None,
        position_ids: Optional[torch.Tensor] = None,
        token_type_ids: Optional[torch.Tensor] = None,
        local_block_tables: Optional[torch.Tensor] = None,
        lora_int_ids: Optional[torch.Tensor] = None,
    ):
        inputs = self.inputs_embeddings_if_needed(input_ids, inputs_embeds)
        block_tables, local_block_tables, is_external_block_tables = (
            self.page_table_manager.get_block_tables_if_needed(
                self.batch_size,
                cache_position,
                batch_idx=batch_idx,
                phase=self.phase,
                block_tables=block_tables,
                local_block_tables=local_block_tables,
            )
        )

        if self.phase == "decode":
            return self.decode_forward(
                inputs,
                cache_position,
                block_tables,
                is_external_block_tables,
                attention_mask=attention_mask,
                position_embed=position_embed,
                position_ids=position_ids,
                local_block_tables=local_block_tables,
                lora_int_ids=lora_int_ids,
            )
        else:
            return self.prefill_forward(
                inputs,
                cache_position,
                attention_mask,
                batch_idx,
                block_tables,
                is_external_block_tables=is_external_block_tables,
                position_embed=position_embed,
                token_type_ids=token_type_ids,
                local_block_tables=local_block_tables,
                lora_int_ids=lora_int_ids,
            )

    def decode_forward(
        self,
        inputs: torch.Tensor,
        cache_position: torch.Tensor = None,
        block_tables: torch.Tensor = None,
        is_external_block_tables: bool = None,
        attention_mask: Optional[torch.Tensor] = None,
        position_embed: Optional[torch.Tensor] = None,
        position_ids: Optional[torch.Tensor] = None,
        local_block_tables: Optional[torch.Tensor] = None,
        lora_int_ids: Optional[torch.Tensor] = None,
    ) -> torch.FloatTensor:
        if self.rbln_config.use_lora and lora_int_ids is None:
            if self.lora_int_ids is None:
                raise ValueError(
                    "lora_int_id is required when using LoRA. "
                    "You should call set_lora_int_ids() before forward() or pass lora_int_id to forward()."
                )

            lora_int_ids = self.lora_int_ids

        if lora_int_ids is not None and lora_int_ids.shape[0] != self.batch_size:
            raise ValueError(f"lora_int_ids size mismatch: got {lora_int_ids.shape[0]}, expected {self.batch_size}.")

        if self.batch_size != cache_position.shape[0]:
            raise RuntimeError(
                f"Cache position size mismatch: got {cache_position.shape[0]}, expected {self.batch_size}."
            )

        if self.rbln_config.use_attention_mask and attention_mask is None:
            for b_idx in range(self.batch_size):
                decoding_step = cache_position[b_idx].item()
                if not (0 <= decoding_step < self.dec_attn_mask.shape[-1]):
                    raise ValueError(
                        f"Decoding step {decoding_step} out of bounds for attention mask with shape {self.dec_attn_mask.shape}."
                    )

                if is_external_block_tables:
                    self.dec_attn_mask[b_idx].fill_(0)
                    self.dec_attn_mask[b_idx, :, :, : decoding_step + 1] = 1
                else:
                    self.dec_attn_mask[b_idx, :, :, decoding_step] = 1

            attention_mask = self.dec_attn_mask

        outputs = super().forward(
            inputs,
            cache_position,
            block_tables,
            local_block_tables,
            position_embed,
            attention_mask if self.rbln_config.use_attention_mask else None,
            position_ids if self.rbln_config.use_position_ids else None,
            lora_int_ids if self.rbln_config.use_lora else None,
            out=self.out_buffers,
        )

        if self.rbln_config.output_hidden_states:
            return RBLNDecoderOnlyOutput(logits=outputs[0], hidden_states=tuple(outputs[1:]))
        else:
            return RBLNDecoderOnlyOutput(logits=outputs, hidden_states=None)

    def _prepare_prefill_inputs(
        self,
        inputs: torch.Tensor,
        cache_position: Optional[torch.Tensor] = None,
        attention_mask: Optional[torch.Tensor] = None,
        position_embed: Optional[torch.Tensor] = None,
        token_type_ids: Optional[torch.Tensor] = None,
    ):
        """
        Prepare inputs for prefill phase.
        """
        # Handle continuous batching in a compiled graph by extracting valid inputs
        # If an attention mask is provided, select only the valid (non-masked) inputs
        if attention_mask is not None:
            if attention_mask.dim() != 1:
                raise ValueError("attention_mask must be a 1D tensor.")

            mask_bool = attention_mask.to(dtype=torch.bool)
            if (~mask_bool).any():
                first_one = torch.nonzero(mask_bool, as_tuple=False)
                if first_one.numel() == 0:
                    raise ValueError("attention_mask with padding must include at least one real token.")

                first_one_idx = int(first_one[0].item())
                if not mask_bool[first_one_idx:].all():
                    raise ValueError("attention_mask must be left padded.")

            inputs = inputs[:, mask_bool]
            position_embed = None if position_embed is None else position_embed[:, :, :, mask_bool, :]
            token_type_ids = None if token_type_ids is None else token_type_ids[:, mask_bool]

        query_length = inputs.shape[1]
        if query_length > self.rbln_config.max_seq_len:
            raise ValueError(
                f"Input length ({query_length}) exceeds the maximum allowed sequence length ({self.rbln_config.max_seq_len})."
            )

        # Initialize attention mask for chunked processing
        chunked_attention_mask = (
            torch.zeros(
                1,
                1,
                self.rbln_config.prefill_chunk_size,
                self.rbln_config.max_seq_len,
                dtype=self.rbln_config.torch_dtype,
            )
            if self.rbln_config.use_attention_mask
            else None
        )

        cache_position = (
            torch.arange(query_length, dtype=torch.int32).unsqueeze(0) if cache_position is None else cache_position
        )
        # Pad input and cache_position if the last chunk is smaller than `prefill_chunk_size`
        padding_size = (self.rbln_config.prefill_chunk_size - query_length) % self.rbln_config.prefill_chunk_size
        if padding_size > 0:
            inputs = (
                F.pad(inputs, (0, 0, 0, padding_size))
                if self.rbln_config.use_inputs_embeds
                else F.pad(inputs, (0, padding_size))
            )
            position_embed = F.pad(position_embed, (0, 0, 0, padding_size)) if position_embed is not None else None
            token_type_ids = F.pad(token_type_ids, (0, padding_size), value=-1) if token_type_ids is not None else None
            cache_position = F.pad(cache_position, (0, padding_size))

        # Overwrite position_ids and padded_cache_lengths
        position_ids = cache_position.clone() if self.rbln_config.use_position_ids else None
        padded_cache_lengths = 0

        return (
            inputs,
            cache_position,
            chunked_attention_mask,
            position_ids,
            position_embed,
            padded_cache_lengths,
            query_length,
            token_type_ids,
        )

    def _prepare_prefill_outputs(
        self,
        query_length: int,
        attention_mask: Optional[torch.Tensor] = None,
    ):
        # Prepare out buffers
        padding_size = (self.rbln_config.prefill_chunk_size - query_length) % self.rbln_config.prefill_chunk_size
        padded_input_length = query_length + padding_size
        padded_mask_length = (
            attention_mask.shape[-1] + padding_size if attention_mask is not None else padded_input_length
        )
        out_buffers = [[] for _ in range(padded_input_length // self.rbln_config.prefill_chunk_size)]

        valid_start_index = (
            int(torch.nonzero(attention_mask, as_tuple=False)[0][0].item()) if attention_mask is not None else 0
        )

        # Prepare logits buffer
        logits_size = (
            1,
            1 if self.rbln_config.logits_to_keep == 1 else padded_mask_length,
            self.config.vocab_size if self.rbln_config.can_generate else self.config.hidden_size,
        )
        output_logits = torch.full(logits_size, fill_value=1e-10, dtype=self.rbln_config.torch_dtype)

        if self.rbln_config.logits_to_keep == 1:
            for i in range(padded_input_length // self.rbln_config.prefill_chunk_size):
                out_buffers[i].append(output_logits)
        else:
            for i in range(padded_input_length // self.rbln_config.prefill_chunk_size):
                s_idx = i * self.rbln_config.prefill_chunk_size + valid_start_index
                out_buffers[i].append(output_logits[:, s_idx : s_idx + self.rbln_config.prefill_chunk_size])

        # Prepare output hidden states
        output_hidden_states = None
        if self.rbln_config.output_hidden_states:
            hidden_states_size = (
                1,
                padded_mask_length,
                self.config.hidden_size,
            )
            output_hidden_states = [
                torch.full(hidden_states_size, fill_value=1e-10, dtype=self.rbln_config.torch_dtype)
                for _ in range(self.config.num_hidden_layers + 1)
            ]

            for i in range(padded_input_length // self.rbln_config.prefill_chunk_size):
                s_idx = i * self.rbln_config.prefill_chunk_size + valid_start_index
                out_buffers[i].extend(
                    [
                        hidden_states_buffer[:, s_idx : s_idx + self.rbln_config.prefill_chunk_size]
                        for hidden_states_buffer in output_hidden_states
                    ]
                )

        return out_buffers, output_logits, output_hidden_states

    def prefill_forward(
        self,
        inputs: torch.Tensor,
        cache_position: Optional[torch.Tensor] = None,
        attention_mask: Optional[torch.Tensor] = None,
        batch_idx: Optional[int] = None,
        block_tables: Optional[torch.Tensor] = None,
        is_external_block_tables: Optional[bool] = None,
        position_embed: Optional[torch.Tensor] = None,
        token_type_ids: Optional[torch.Tensor] = None,
        local_block_tables: Optional[torch.Tensor] = None,
        lora_int_ids: Optional[torch.Tensor] = None,
    ) -> torch.FloatTensor:
        """
        Performs chunked prefill for efficient KV-cache updates and memory optimization.
        Instead of processing the entire sequence at once, the input is divided into chunks of size `prefill_chunk_size`,
        and each chunk is processed sequentially. This allows for better memory utilization and compatibility with continuous batching.
        """
        if self.rbln_config.use_lora and lora_int_ids is None:
            if self.lora_int_ids is None:
                raise ValueError(
                    "lora_int_id is required when using LoRA. "
                    "You should call set_lora_int_ids() before forward() or pass lora_int_id to forward()."
                )

            if batch_idx is not None:
                lora_int_ids = self.lora_int_ids[batch_idx : batch_idx + 1].clone()
            else:
                lora_int_ids = self.lora_int_ids.clone()

        (
            inputs,
            cache_position,
            chunked_attention_mask,
            position_ids,
            position_embed,
            padded_cache_lengths,
            query_length,
            token_type_ids,
        ) = self._prepare_prefill_inputs(
            inputs, cache_position, attention_mask, position_embed, token_type_ids=token_type_ids
        )

        out_buffers, output_logits, output_hidden_states = self._prepare_prefill_outputs(query_length, attention_mask)

        # Assumed that prefix caching was performed externally if cache_position doesn't start from 0.
        prefix_cached_len = cache_position[0][0].item()
        if prefix_cached_len > 0:
            if prefix_cached_len % self.rbln_config.prefill_chunk_size != 0:
                raise NotImplementedError(
                    "Prefix Caching is not supported yet for non-multiple of prefill_chunk_size."
                )
            if self.rbln_config.use_attention_mask:
                chunked_attention_mask[:, :, :, :prefix_cached_len] = 1

        # Process input in chunks of size `prefill_chunk_size`
        for i, step in enumerate(range(0, query_length, self.rbln_config.prefill_chunk_size)):
            s, e = step, step + self.rbln_config.prefill_chunk_size
            # Extract the current chunk of inputs, cache positions, position ids, and position embeddings
            input_chunk = inputs[:, s:e]
            cache_pos_chunk = cache_position[:, s:e]
            position_ids_chunk = position_ids[:, s:e] if self.rbln_config.use_position_ids else None
            position_embed_chunk = position_embed[:, :, :, s:e, :] if position_embed is not None else None

            # Update attention mask to ensure proper causal behavior
            if self.rbln_config.use_attention_mask and not self.rbln_config.use_position_ids:
                if step > 0:  # update previous chunk
                    chunked_attention_mask[
                        :,
                        :,
                        :,
                        s - self.rbln_config.prefill_chunk_size + prefix_cached_len : e
                        - self.rbln_config.prefill_chunk_size
                        + prefix_cached_len,
                    ] = 1
                chunked_attention_mask[:, :, :, s + prefix_cached_len : e + prefix_cached_len] = self.causal_mask

            # Calculate query position if needed
            if self.rbln_config.use_local_attention or self.rbln_config.logits_to_keep > 0:
                query_position = (
                    torch.tensor((query_length - 1) % self.rbln_config.prefill_chunk_size, dtype=torch.int16)
                    if e >= query_length
                    else torch.tensor(self.rbln_config.prefill_chunk_size - 1, dtype=torch.int16)
                )
            else:
                query_position = None

            # Forward pass for the current chunk
            _ = super().forward(
                input_chunk,
                cache_pos_chunk,
                block_tables,
                local_block_tables,
                position_embed_chunk,
                query_position,
                chunked_attention_mask if self.rbln_config.use_attention_mask else None,
                position_ids_chunk,
                lora_int_ids if self.rbln_config.use_lora else None,
<<<<<<< HEAD
                out=None,
=======
                out=out_buffers[i],
>>>>>>> 126fc7bf
            )

        # Aggregate output_logits
        padding_size = (self.rbln_config.prefill_chunk_size - query_length) % self.rbln_config.prefill_chunk_size
        if self.rbln_config.logits_to_keep == 1:
            output_logits = output_logits
        elif self.rbln_config.logits_to_keep > 1:
            output_logits = output_logits[:, -padding_size - self.rbln_config.logits_to_keep : -padding_size, :]
        else:
            output_logits = output_logits[:, :-padding_size, :]

        all_hidden_states = None
        if self.rbln_config.output_hidden_states:
            all_hidden_states = [
                output_hidden_state[:, :-padding_size, :] for output_hidden_state in output_hidden_states
            ]
            all_hidden_states = tuple(all_hidden_states)

        # Update decoder attention mask with processed KV-cache length from prefill phase
        if self.rbln_config.can_generate and not is_external_block_tables and self.rbln_config.use_attention_mask:
            self.dec_attn_mask[batch_idx].fill_(0)
            self.dec_attn_mask[batch_idx, :, :, :query_length] = 1

        return RBLNDecoderOnlyOutput(
            logits=output_logits, padded_cache_lengths=padded_cache_lengths, hidden_states=all_hidden_states
        )<|MERGE_RESOLUTION|>--- conflicted
+++ resolved
@@ -558,11 +558,7 @@
                 chunked_attention_mask if self.rbln_config.use_attention_mask else None,
                 position_ids_chunk,
                 lora_int_ids if self.rbln_config.use_lora else None,
-<<<<<<< HEAD
-                out=None,
-=======
                 out=out_buffers[i],
->>>>>>> 126fc7bf
             )
 
         # Aggregate output_logits
