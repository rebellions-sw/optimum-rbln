import json
import os
import unittest
import warnings

import pytest
import torch
from PIL import Image
from transformers import AutoConfig, AutoProcessor, AutoTokenizer

from optimum.rbln import (
    RBLNAutoModel,
    RBLNAutoModelForCausalLM,
    RBLNAutoModelForImageTextToText,
    RBLNAutoModelForSeq2SeqLM,
    RBLNAutoModelForVision2Seq,
    RBLNBartForConditionalGeneration,
    RBLNBlip2ForConditionalGeneration,
    RBLNExaoneForCausalLM,
    RBLNGemma3ForCausalLM,
    RBLNGemma3ForConditionalGeneration,
    RBLNGPT2LMHeadModel,
    RBLNGPT2Model,
    RBLNIdefics3ForConditionalGeneration,
    RBLNLlamaForCausalLM,
    RBLNLlamaModel,
    RBLNLlavaForConditionalGeneration,
    RBLNLlavaNextForConditionalGeneration,
    RBLNMistralForCausalLM,
    RBLNMistralModel,
    RBLNOPTForCausalLM,
    RBLNOPTModel,
    RBLNPegasusForConditionalGeneration,
    RBLNPhiForCausalLM,
    RBLNPhiModel,
    RBLNQwen2_5_VLForConditionalGeneration,
    RBLNQwen2ForCausalLM,
    RBLNQwen2Model,
    RBLNQwen3ForCausalLM,
    RBLNQwen3Model,
    RBLNT5ForConditionalGeneration,
)

from .test_base import BaseTest, DisallowedTestBase, TestLevel


RANDOM_ATTN_MASK = torch.randint(low=0, high=2, size=(1, 512), generator=torch.manual_seed(42), dtype=torch.int64)
RANDOM_TOKEN_TYPE_IDS = torch.randint(low=0, high=3, size=(1, 512), generator=torch.manual_seed(84), dtype=torch.int64)
RANDOM_INPUT_FEATURES = torch.randint(
    low=0, high=50, size=(1, 80, 3000), generator=torch.manual_seed(42), dtype=torch.float32
)


class LLMTest:
    class TestLLM(BaseTest.TestModel):
        _tokenizer = None
        RBLN_AUTO_CLASS = RBLNAutoModelForCausalLM
        DEVICE = None  # Use device to run
        PROMPT = "Who are you?"

        @classmethod
        def get_tokenizer(cls):
            if cls._tokenizer is None:
                cls._tokenizer = AutoTokenizer.from_pretrained(cls.HF_MODEL_ID)
            return cls._tokenizer

        def get_inputs(self):
            inputs = self.get_tokenizer()(self.PROMPT, return_tensors="pt")
            inputs["max_new_tokens"] = 20
            inputs["do_sample"] = False
            return inputs

        def postprocess(self, inputs, output):
            input_len = inputs["input_ids"].shape[-1]
            generated_text = self.get_tokenizer().decode(
                output[0][input_len:], skip_special_tokens=True, clean_up_tokenization_spaces=True
            )
            return generated_text

    class TestLLMBase(TestLLM):
        RBLN_AUTO_CLASS = RBLNAutoModel
        PROMPT = ["Who are you?", "What is the capital of France?"]

        def get_inputs(self):
            tokenizer = self.get_tokenizer()
            tokenizer.pad_token = tokenizer.eos_token
            inputs = tokenizer(self.PROMPT, return_tensors="pt", padding=True)
            return inputs


class TestMistralForCausalLM(LLMTest.TestLLM):
    RBLN_CLASS = RBLNMistralForCausalLM
    HF_MODEL_ID = "openaccess-ai-collective/tiny-mistral"
    EXPECTED_OUTPUT = "watasurescid completionennen Brad completion жеULT ba completion影 Fin сво Regimentixon cabin影 provisions bland"
    HF_CONFIG_KWARGS = {"num_hidden_layers": 1, "max_position_embeddings": 1024, "sliding_window": 512}


class TestMistralModel(LLMTest.TestLLMBase):
    RBLN_CLASS = RBLNMistralModel
    HF_MODEL_ID = "openaccess-ai-collective/tiny-mistral"
    HF_CONFIG_KWARGS = {"num_hidden_layers": 1, "max_position_embeddings": 1024, "sliding_window": 512}


class TestQwen2ForCausalLM(LLMTest.TestLLM):
    RBLN_CLASS = RBLNQwen2ForCausalLM
    HF_MODEL_ID = "Qwen/Qwen2-0.5B-Instruct"
    EXPECTED_OUTPUT = "?:雨成名ylonclaimer淡elsinki一角一角一角一角一角一角一角一角一角一角一角一角一角"
    HF_CONFIG_KWARGS = {"num_hidden_layers": 1, "max_position_embeddings": 1024}


class TestQwen2Model(LLMTest.TestLLMBase):
    RBLN_CLASS = RBLNQwen2Model
    HF_MODEL_ID = "Qwen/Qwen2-0.5B-Instruct"
    HF_CONFIG_KWARGS = {"num_hidden_layers": 1, "max_position_embeddings": 1024}


class TestQwen3ForCausalLM(LLMTest.TestLLM):
    RBLN_CLASS = RBLNQwen3ForCausalLM
    HF_MODEL_ID = "trl-internal-testing/tiny-Qwen3ForCausalLM"
    EXPECTED_OUTPUT = (
        "יל synd Fitz Fitz Fitz Fitz Fitz Fitz Fitz Fitz Fitz Fitz Fitz Fitz Fitz Fitz_inventory天河 sanitary中途"
    )
    HF_CONFIG_KWARGS = {"num_hidden_layers": 1, "max_position_embeddings": 1024}


class TestQwen3ForCausalLM_UAM(TestQwen3ForCausalLM):
    RBLN_AUTO_CLASS = RBLNAutoModelForCausalLM
    RBLN_CLASS_KWARGS = {"rbln_config": {"use_attention_mask": True}}


class TestQwen3Model(LLMTest.TestLLMBase):
    RBLN_AUTO_CLASS = RBLNAutoModel
    RBLN_CLASS = RBLNQwen3Model
    HF_MODEL_ID = "trl-internal-testing/tiny-Qwen3ForCausalLM"
    HF_CONFIG_KWARGS = {"num_hidden_layers": 1, "max_position_embeddings": 1024}


class TestQwen3Model_UAM(TestQwen3Model):
    RBLN_CLASS_KWARGS = {"rbln_config": {"use_attention_mask": True}}


class TestOPTForCausalLM(LLMTest.TestLLM):
    RBLN_CLASS = RBLNOPTForCausalLM
    HF_MODEL_ID = "facebook/opt-2.7b"
    EXPECTED_OUTPUT = "????,,,,,,,,,,,,,,,,"
    HF_CONFIG_KWARGS = {"num_hidden_layers": 1, "max_position_embeddings": 2048}


class TestOPTModel(LLMTest.TestLLMBase):
    RBLN_CLASS = RBLNOPTModel
    HF_MODEL_ID = "facebook/opt-2.7b"
    HF_CONFIG_KWARGS = {"num_hidden_layers": 1, "max_position_embeddings": 2048}


class TestLlamaForCausalLM(LLMTest.TestLLM):
    RBLN_CLASS = RBLNLlamaForCausalLM
    HF_MODEL_ID = "afmck/testing-llama-tiny"
    TEST_LEVEL = TestLevel.ESSENTIAL
    EXPECTED_OUTPUT = "reress makefable R���� noethetsshss rechoolso�"
    HF_CONFIG_KWARGS = {"num_hidden_layers": 1, "max_position_embeddings": 1024}

    def get_inputs(self):
        self.get_tokenizer().pad_token = self.get_tokenizer().eos_token
        inputs = self.get_tokenizer()(self.PROMPT, return_tensors="pt")
        return inputs


class TestLlamaModel(LLMTest.TestLLMBase):
    RBLN_CLASS = RBLNLlamaModel
    HF_MODEL_ID = "afmck/testing-llama-tiny"
    HF_CONFIG_KWARGS = {"num_hidden_layers": 1, "max_position_embeddings": 1024}


class TestLlamaForCausalLM_Flash(LLMTest.TestLLM):
    RBLN_CLASS = RBLNLlamaForCausalLM
    HF_MODEL_ID = "afmck/testing-llama-tiny"
    TEST_LEVEL = TestLevel.ESSENTIAL
    EXPECTED_OUTPUT = "reress makefable R���� noethetsshss rechoolso�"
    HF_CONFIG_KWARGS = {"num_hidden_layers": 1, "max_position_embeddings": 8192}
    RBLN_CLASS_KWARGS = {"rbln_config": {"attn_impl": "flash_attn", "kvcache_partition_len": 4096}}

    def get_inputs(self):
        self.get_tokenizer().pad_token = self.get_tokenizer().eos_token
        inputs = self.get_tokenizer()(self.PROMPT, return_tensors="pt")
        return inputs


class TestLlamaModel_Flash(LLMTest.TestLLMBase):
    RBLN_CLASS = RBLNLlamaModel
    HF_MODEL_ID = "afmck/testing-llama-tiny"
    HF_CONFIG_KWARGS = {"num_hidden_layers": 1, "max_position_embeddings": 8192}
    RBLN_CLASS_KWARGS = {"rbln_config": {"attn_impl": "flash_attn", "kvcache_partition_len": 4096}}


class TestLlamaForCausalLM_Multibatch(TestLlamaForCausalLM):
    PROMPT = ["Who are you?", "What is the capital of France?", "What is the capital of Germany?"]
    EXPECTED_OUTPUT = [
        "reress makefable R���� noethetss0oss invetetet",
        "resget makeget makeichget makeichualichual#choolchool accngngngng",
        "resget makeget makeichget makeichualichual#choolchool accngngngng",
    ]
    RBLN_CLASS_KWARGS = {"rbln_config": {"batch_size": 3, "decoder_batch_sizes": [3, 2, 1]}}

    def get_inputs(self):
        self.get_tokenizer().pad_token = self.get_tokenizer().eos_token
        inputs = self.get_tokenizer()(self.PROMPT, return_tensors="pt", padding=True)
        return inputs

    def postprocess(self, inputs, output):
        generated_texts = []
        for i in range(inputs["input_ids"].shape[0]):
            input_len = inputs["input_ids"].shape[-1]
            generated_text = self.get_tokenizer().decode(
                output[i][input_len:], skip_special_tokens=True, clean_up_tokenization_spaces=True
            )
            generated_texts.append(generated_text)
        return generated_texts


class TestGPT2LMHeadModel(LLMTest.TestLLM):
    RBLN_CLASS = RBLNGPT2LMHeadModel
    EXPECTED_OUTPUT = (
        " What kind kind kind kind kind kind kind kind kind kind kind kind kind kind kind kind kind kind kind"
    )
    HF_MODEL_ID = "openai-community/gpt2"
    HF_CONFIG_KWARGS = {"n_layer": 1, "max_position_embeddings": 1024}


class TestGPT2Model(LLMTest.TestLLMBase):
    RBLN_CLASS = RBLNGPT2Model
    HF_MODEL_ID = "openai-community/gpt2"
    HF_CONFIG_KWARGS = {"n_layer": 1, "max_position_embeddings": 1024}


class TestPhiForCausalLM(LLMTest.TestLLM):
    RBLN_CLASS = RBLNPhiForCausalLM

    # HF_MODEL_ID = "hf-internal-testing/tiny-random-PhiForCausalLM"
    HF_MODEL_ID = "microsoft/phi-2"
    EXPECTED_OUTPUT = "\nAnswer: Theorettebrates']['<<<urlskolegateezzingrill"
    HF_CONFIG_KWARGS = {"num_hidden_layers": 1, "max_position_embeddings": 1024, "trust_remote_code": True}


class TestPhiModel(LLMTest.TestLLMBase):
    RBLN_CLASS = RBLNPhiModel
    HF_MODEL_ID = "microsoft/phi-2"
    HF_CONFIG_KWARGS = {"num_hidden_layers": 1, "max_position_embeddings": 1024, "trust_remote_code": True}


class TestExaoneForCausalLM(LLMTest.TestLLM):
    RBLN_CLASS = RBLNExaoneForCausalLM
    # HF_MODEL_ID = "katuni4ka/tiny-random-exaone"
    HF_MODEL_ID = "LGAI-EXAONE/EXAONE-3.5-2.4B-Instruct"
    EXPECTED_OUTPUT = "????????????????????"
    HF_CONFIG_KWARGS = {"num_hidden_layers": 1, "max_position_embeddings": 1024, "trust_remote_code": True}


class TestT5Model(LLMTest.TestLLM):
    RBLN_AUTO_CLASS = RBLNAutoModelForSeq2SeqLM
    RBLN_CLASS = RBLNT5ForConditionalGeneration

    # HF_MODEL_ID = "hf-internal-testing/tiny-random-T5ForConditionalGeneration"
    # FIXME:: Update to internal once enabled tiny model
    HF_MODEL_ID = "t5-small"
    PROMPT = "summarize: studies have shown that owning a dog is good for you"
    EXPECTED_OUTPUT = ""
    RBLN_CLASS_KWARGS = {"rbln_config": {"enc_max_seq_len": 512, "dec_max_seq_len": 512}}
    HF_CONFIG_KWARGS = {"num_layers": 1}

    def get_inputs(self):
        inputs = self.get_tokenizer()(
            self.PROMPT, padding="max_length", max_length=512, truncation=True, return_tensors="pt"
        )
        inputs["max_new_tokens"] = 20
        inputs["do_sample"] = False
        inputs["num_beams"] = 1
        return inputs

    def postprocess(self, inputs, output):
        generated_text = self.get_tokenizer().decode(
            output[0], skip_special_tokens=True, clean_up_tokenization_spaces=True
        )
        return generated_text


class TestBartModel(LLMTest.TestLLM):
    RBLN_AUTO_CLASS = RBLNAutoModelForSeq2SeqLM
    RBLN_CLASS = RBLNBartForConditionalGeneration

    # HF_MODEL_ID = "sshleifer/bart-tiny-random"
    # FIXME:: Update to internal once enabled tiny model
    HF_MODEL_ID = "lucadiliello/bart-small"
    HF_CONFIG_KWARGS = {
        "num_hidden_layers": 1,
        "decoder_layers": 1,
        "encoder_layers": 1,
    }
    RBLN_CLASS_KWARGS = {"rbln_config": {"enc_max_seq_len": 512, "dec_max_seq_len": 512}}
    PROMPT = "summarize: studies have shown that owning a dog is good for you"
    EXPECTED_OUTPUT = "InsteadInsteadInsteadHoweverHoweverHoweverAlthoughAlthoughAlthoughWhileWhileWhileAlthoughAlthoughHoweverHoweverManyMany"
    TEST_LEVEL = TestLevel.ESSENTIAL

    def get_inputs(self):
        inputs = self.get_tokenizer()(
            self.PROMPT, padding="max_length", max_length=512, truncation=True, return_tensors="pt"
        )
        inputs["max_new_tokens"] = 20
        inputs["do_sample"] = False
        inputs["num_beams"] = 1
        return inputs

    def postprocess(self, inputs, output):
        generated_text = self.get_tokenizer().decode(
            output[0], skip_special_tokens=True, clean_up_tokenization_spaces=True
        )
        return generated_text

    def test_automap(self):
        # BartForConditionalGeneration -> RBLNBartForConditionalGeneration compile case
        with self.subTest():
            assert self.RBLN_CLASS == self.RBLN_AUTO_CLASS.get_rbln_cls(
                self.HF_MODEL_ID,
                **self.RBLN_CLASS_KWARGS,
                **self.HF_CONFIG_KWARGS,
            )

        # BartForConditionalGeneration -> RBLNBartModel compile case
        # Invoked rbln_class is different from config's architecture
        with self.subTest():
            with warnings.catch_warnings(record=True) as w:
                warnings.simplefilter("always")

                RBLNAutoModel.get_rbln_cls(self.HF_MODEL_ID)

                self.assertEqual(len(w), 1)
                self.assertTrue(issubclass(w[-1].category, UserWarning))
                self.assertIn("This mismatch could cause some operations", str(w[-1].message))

        # BartForConditionalGeneration -> RBLNBartForCausalLM compile case
        # RBLNBartForCausalLM is not yet supported in optimum.rbln
        with self.subTest():
            with pytest.raises(AttributeError):
                RBLNAutoModelForCausalLM.get_rbln_cls(self.HF_MODEL_ID)

        # RBLNBartForSeq2SeqLM -> RBLNBartForCausalLM load case
        with self.subTest():
            with pytest.raises(ValueError):
                _ = RBLNAutoModelForCausalLM.from_pretrained(
                    self.get_rbln_local_dir(),
                    export=False,
                    rbln_create_runtimes=False,
                    **self.HF_CONFIG_KWARGS,
                )


class TestLlavaForConditionalGeneration(LLMTest.TestLLM):
    RBLN_AUTO_CLASS = RBLNAutoModelForVision2Seq
    RBLN_CLASS = RBLNLlavaForConditionalGeneration
    HF_MODEL_ID = "trl-internal-testing/tiny-LlavaForConditionalGeneration"
    PROMPT = "[INST] <image>\nWhat’s shown in this image? [/INST]"
    RBLN_CLASS_KWARGS = {
        "rbln_config": {
            "vision_tower": {"output_hidden_states": True},
            "language_model": {"use_inputs_embeds": True},
        }
    }
    EXPECTED_OUTPUT = "ambbrow nur Well chimCore rapideraine Йye questaédédates Ken neu Airport din termeächstthread"
<<<<<<< HEAD
    HF_CONFIG_KWARGS = {}  # Initialize empty to avoid sharing with other classes
=======
    HF_CONFIG_KWARGS = {"revision": "8ab8bfc820a6bb9e0f8de1ac715f4b53db44e684"}
>>>>>>> 8235f785

    @classmethod
    def get_tokenizer(cls):
        if cls._tokenizer is None:
            cls._tokenizer = AutoProcessor.from_pretrained(cls.HF_MODEL_ID, revision=cls.HF_CONFIG_KWARGS["revision"])
        return cls._tokenizer

    def get_inputs(self):
        tokenizer = self.get_tokenizer()
        img_path = f"{os.path.dirname(__file__)}/../assets/rbln_logo.png"
        image = Image.open(img_path)
        inputs = tokenizer(images=[image], text=[self.PROMPT], return_tensors="pt", padding=True)
        inputs["max_new_tokens"] = 20
        inputs["do_sample"] = False
        return inputs

    def _inner_test_save_load(self, tmpdir):
        super()._inner_test_save_load(tmpdir)
        # Test loading from nested config
        _ = self.RBLN_CLASS.from_pretrained(
            tmpdir,
            export=False,
            rbln_config={"language_model": {"create_runtimes": False}},
            **self.HF_CONFIG_KWARGS,
        )


class TestPegasusModel(LLMTest.TestLLM):
    RBLN_AUTO_CLASS = RBLNAutoModelForSeq2SeqLM
    RBLN_CLASS = RBLNPegasusForConditionalGeneration

    # FIXME:: Update to internal once enabled tiny model
    # HF_MODEL_ID = "hf-tiny-model-private/tiny-random-PegasusForConditionalGeneration"
    HF_MODEL_ID = "google/pegasus-xsum"
    HF_CONFIG_KWARGS = {
        "num_hidden_layers": 1,
        "decoder_layers": 1,
        "encoder_layers": 1,
    }
    RBLN_CLASS_KWARGS = {"rbln_config": {"enc_max_seq_len": 512, "dec_max_seq_len": 512}}
    PROMPT = "summarize: studies have shown that owning a dog is good for you"
    EXPECTED_OUTPUT = "The The The The The The The The The The The The The The The The The The The"
    TEST_LEVEL = TestLevel.ESSENTIAL

    def get_inputs(self):
        inputs = self.get_tokenizer()(
            self.PROMPT, padding="max_length", max_length=512, truncation=True, return_tensors="pt"
        )
        inputs["max_new_tokens"] = 20
        inputs["num_beams"] = 1
        return inputs

    def postprocess(self, inputs, output):
        generated_text = self.get_tokenizer().decode(
            output[0], skip_special_tokens=True, clean_up_tokenization_spaces=True
        )
        return generated_text


class TestLlavaNextForConditionalGeneration(LLMTest.TestLLM):
    RBLN_AUTO_CLASS = RBLNAutoModelForVision2Seq
    RBLN_CLASS = RBLNLlavaNextForConditionalGeneration
    HF_MODEL_ID = "trl-internal-testing/tiny-LlavaNextForConditionalGeneration"
    PROMPT = "[INST] <image>\nWhat’s shown in this image? [/INST]"
    RBLN_CLASS_KWARGS = {
        "rbln_config": {
            "language_model": {"use_inputs_embeds": True},
        }
    }
    EXPECTED_OUTPUT = "entricCallbackavidARYails NotesDAPimil coordFeed Boysaml obligation relay迟 войны sexual Definition Eisen patent"
<<<<<<< HEAD
    HF_CONFIG_KWARGS = {}  # Initialize empty to avoid sharing with other classes
=======
    HF_CONFIG_KWARGS = {"revision": "21948c1af6a0666e341b6403dc1cbbd5c8900e7d"}
>>>>>>> 8235f785

    @classmethod
    def get_tokenizer(cls):
        if cls._tokenizer is None:
            cls._tokenizer = AutoProcessor.from_pretrained(cls.HF_MODEL_ID, revision=cls.HF_CONFIG_KWARGS["revision"])
        return cls._tokenizer

    # override
    @classmethod
    def setUpClass(cls):
        config = AutoConfig.from_pretrained(cls.HF_MODEL_ID, revision=cls.HF_CONFIG_KWARGS["revision"])

        text_config = json.loads(config.text_config.to_json_string())
        text_config["num_hidden_layers"] = 1
        kwargs = {"text_config": text_config}
        cls.HF_CONFIG_KWARGS.update(kwargs)
        return super().setUpClass()

    def get_inputs(self):
        tokenizer = self.get_tokenizer()
        img_path = f"{os.path.dirname(__file__)}/../assets/rbln_logo.png"
        image = Image.open(img_path)
        inputs = tokenizer(images=[image], text=[self.PROMPT], return_tensors="pt", padding=True)
        inputs["max_new_tokens"] = 20
        inputs["do_sample"] = False
        return inputs

    def _inner_test_save_load(self, tmpdir):
        super()._inner_test_save_load(tmpdir)
        # Test loading from nested config
        _ = self.RBLN_CLASS.from_pretrained(
            tmpdir,
            export=False,
            rbln_config={"language_model": {"create_runtimes": False}},
            **self.HF_CONFIG_KWARGS,
        )


class TestBlip2ForConditionalGeneration(LLMTest.TestLLM):
    RBLN_AUTO_CLASS = RBLNAutoModelForVision2Seq
    RBLN_CLASS = RBLNBlip2ForConditionalGeneration
    HF_MODEL_ID = "Salesforce/blip2-opt-2.7b"  # No tiny model yet.
    PROMPT = "Question: Describe this image? Answer:"
    RBLN_CLASS_KWARGS = {"rbln_config": {"language_model": {"use_inputs_embeds": True, "max_seq_len": 1024}}}
    EXPECTED_OUTPUT = "::::::::::::::::::::"
    HF_CONFIG_KWARGS = {}  # Initialize empty to avoid sharing with other classes

    @classmethod
    def get_tokenizer(cls):
        if cls._tokenizer is None:
            cls._tokenizer = AutoProcessor.from_pretrained(cls.HF_MODEL_ID)
        return cls._tokenizer

    # override
    @classmethod
    def setUpClass(cls):
        config = AutoConfig.from_pretrained(cls.HF_MODEL_ID)

        text_config = json.loads(config.text_config.to_json_string())
        text_config["num_hidden_layers"] = 1
        kwargs = {"text_config": text_config}

        qformer_config = json.loads(config.qformer_config.to_json_string())
        qformer_config["num_hidden_layers"] = 1
        kwargs["qformer_config"] = qformer_config

        cls.HF_CONFIG_KWARGS.update(kwargs)
        return super().setUpClass()

    def get_inputs(self):
        tokenizer = self.get_tokenizer()
        img_path = f"{os.path.dirname(__file__)}/../assets/rbln_logo.png"
        image = Image.open(img_path)
        inputs = tokenizer(images=image, text=self.PROMPT, return_tensors="pt", padding=True)
        inputs["max_new_tokens"] = 20
        inputs["do_sample"] = False
        return inputs

    def _inner_test_save_load(self, tmpdir):
        super()._inner_test_save_load(tmpdir)
        # Test loading from nested config
        _ = self.RBLN_CLASS.from_pretrained(
            tmpdir,
            export=False,
            rbln_config={"language_model": {"create_runtimes": False}},
            **self.HF_CONFIG_KWARGS,
        )


class TestIdefics3ForConditionalGeneration(LLMTest.TestLLM):
    RBLN_AUTO_CLASS = RBLNAutoModelForVision2Seq
    RBLN_CLASS = RBLNIdefics3ForConditionalGeneration
    HF_MODEL_ID = "hf-internal-testing/tiny-random-Idefics3ForConditionalGeneration"
    PROMPT = [{"role": "user", "content": [{"type": "image"}, {"type": "text", "text": "Describe this image."}]}]
    RBLN_CLASS_KWARGS = {"rbln_config": {"text_model": {"use_inputs_embeds": True, "attn_impl": "flash_attn"}}}
    HF_CONFIG_KWARGS = {}  # Initialize empty to avoid sharing with other classes

    @classmethod
    def get_tokenizer(cls):
        if cls._tokenizer is None:
            cls._tokenizer = AutoProcessor.from_pretrained(cls.HF_MODEL_ID)
        return cls._tokenizer

    @classmethod
    def setUpClass(cls):
        config = AutoConfig.from_pretrained(cls.HF_MODEL_ID)
        text_config = json.loads(config.text_config.to_json_string())
        text_config["num_hidden_layers"] = 1
        kwargs = {"text_config": text_config}
        cls.HF_CONFIG_KWARGS.update(kwargs)
        return super().setUpClass()

    def get_inputs(self):
        tokenizer = self.get_tokenizer()
        img_path = f"{os.path.dirname(__file__)}/../assets/rbln_logo.png"
        image = Image.open(img_path)
        text = tokenizer.apply_chat_template(self.PROMPT, add_generation_prompt=True)
        inputs = tokenizer(images=[image], text=[text], return_tensors="pt", padding=True)
        inputs["max_new_tokens"] = 20
        inputs["do_sample"] = False
        return inputs


class TestQwen2_5_VLForConditionalGeneration(LLMTest.TestLLM):
    RBLN_AUTO_CLASS = RBLNAutoModelForVision2Seq
    RBLN_CLASS = RBLNQwen2_5_VLForConditionalGeneration
    HF_MODEL_ID = "Qwen/Qwen2.5-VL-3B-Instruct"  # No tiny model yet.
    PROMPT = "<|im_start|>system\nYou are a helpful assistant.<|im_end|>\n<|im_start|>user\n<|vision_start|><|image_pad|><|vision_end|>Describe this image.<|im_end|>\n<|im_start|>assistant\n"
    RBLN_CLASS_KWARGS = {
        "rbln_config": {
            "visual": {"max_seq_lens": 512},
            "tensor_parallel_size": 1,
            "kvcache_partition_len": 16_384,
            "max_seq_len": 32_768,
        }
    }
    EXPECTED_OUTPUT = "讣讣讣讣讣讣讣讣讣讣讣讣讣讣讣讣讣讣讣讣"
    HF_CONFIG_KWARGS = {
        "num_hidden_layers": 1,
    }

    @classmethod
    def setUpClass(cls):
        config = AutoConfig.from_pretrained(cls.HF_MODEL_ID)
        vision_config = json.loads(config.vision_config.to_json_string())
        vision_config["depth"] = 8
        vision_config["fullatt_block_indexes"] = [7]
        kwargs = {"vision_config": vision_config}
        cls.HF_CONFIG_KWARGS.update(kwargs)
        return super().setUpClass()

    @classmethod
    def get_tokenizer(cls):
        if cls._tokenizer is None:
            cls._tokenizer = AutoProcessor.from_pretrained(cls.HF_MODEL_ID, max_pixels=64 * 14 * 14)
        return cls._tokenizer

    def get_inputs(self):
        tokenizer = self.get_tokenizer()
        img_path = f"{os.path.dirname(__file__)}/../assets/rbln_logo.png"
        image = Image.open(img_path)
        inputs = tokenizer(images=[image], text=[self.PROMPT], return_tensors="pt", padding=True)
        inputs["max_new_tokens"] = 20
        inputs["do_sample"] = False
        return inputs


class TestGemma3ForConditionalGeneration(LLMTest.TestLLM):
    RBLN_AUTO_CLASS = RBLNAutoModelForImageTextToText
    RBLN_CLASS = RBLNGemma3ForConditionalGeneration
    HF_MODEL_ID = "trl-internal-testing/tiny-Gemma3ForConditionalGeneration"  # No tiny model yet.
    PROMPT = "<bos><start_of_turn>user\n<start_of_image>Describe the image.<end_of_turn>\n<start_of_turn>model\n'"
    RBLN_CLASS_KWARGS = {"rbln_config": {"language_model": {"use_inputs_embeds": True, "kvcache_partition_len": 4096}}}
    EXPECTED_OUTPUT = " அனுமதி Bryson Earlyheiserheiserheiserheiserheiserheiserheiserheiserheiserheiserheiserheiserheiserheiserheiserिल्म हस्ता"
    HF_CONFIG_KWARGS = {
        "revision": "e1f4b0516ec80f86ed75c8cb1d45ede72526ad24",
    }
    TEST_LEVEL = TestLevel.FULL

    @classmethod
    def get_tokenizer(cls):
        if cls._tokenizer is None:
            cls._tokenizer = AutoProcessor.from_pretrained(cls.HF_MODEL_ID, revision=cls.HF_CONFIG_KWARGS["revision"])
        return cls._tokenizer

    # override
    @classmethod
    def setUpClass(cls):
<<<<<<< HEAD
        config = AutoConfig.from_pretrained(cls.HF_MODEL_ID, revision="e1f4b0516ec80f86ed75c8cb1d45ede72526ad24")
=======
        config = AutoConfig.from_pretrained(cls.HF_MODEL_ID, revision=cls.HF_CONFIG_KWARGS["revision"])
>>>>>>> 8235f785
        text_config = json.loads(config.text_config.to_json_string())
        text_config["num_hidden_layers"] = 2
        text_config["sliding_window_pattern"] = 2
        vision_config = json.loads(config.vision_config.to_json_string())
        vision_config["num_hidden_layers"] = 1
        kwargs = {"text_config": text_config, "vision_config": vision_config}
        cls.HF_CONFIG_KWARGS.update(kwargs)
        return super().setUpClass()

    def get_inputs(self):
        tokenizer = self.get_tokenizer()
        img_path = f"{os.path.dirname(__file__)}/../assets/rbln_logo.png"
        image = Image.open(img_path)
        image = image.convert("RGB")
        inputs = tokenizer(images=[image], text=[self.PROMPT], return_tensors="pt", padding=True)
        inputs["max_new_tokens"] = 20
        inputs["do_sample"] = False
        return inputs


class TestGemma3ForCausalLM(LLMTest.TestLLM):
    RBLN_CLASS = RBLNGemma3ForCausalLM
    HF_MODEL_ID = "google/gemma-3-1b-it"
    EXPECTED_OUTPUT = "1st L L L L L L L L L L L L L L L L L L"
    HF_CONFIG_KWARGS = {
        "num_hidden_layers": 2,
        "sliding_window_pattern": 2,
        "max_position_embeddings": 1024,
        "trust_remote_code": True,
    }


class TestLlamaForCausalLM_fp8(LLMTest.TestLLM):
    RBLN_CLASS = RBLNLlamaForCausalLM
    HF_MODEL_ID = "RedHatAI/Meta-Llama-3-8B-Instruct-FP8-KV"  # No tiny model yet.
    HF_CONFIG_KWARGS = {"num_hidden_layers": 1}
    RBLN_CLASS_KWARGS = {
        "rbln_config": {
            "quantization": {"weights": "fp8", "kv_caches": "fp8"},
            "create_runtimes": False,
            "npu": "RBLN-CR03",
            "attn_impl": "flash_attn",
            "kvcache_partition_len": 4096,
            "max_seq_len": 8192,
            "tensor_parallel_size": 1,
        },
    }
    EXPECTED_OUTPUT = None  # Cannot generate output with fp8 quantization in ATOM™
    TEST_LEVEL = TestLevel.DISABLED


class TestDisallowedLlama_1(DisallowedTestBase.DisallowedTest):
    # Too long sequence length
    RBLN_CLASS = RBLNLlamaForCausalLM
    HF_MODEL_ID = "afmck/testing-llama-tiny"
    HF_CONFIG_KWARGS = {"num_hidden_layers": 1, "max_position_embeddings": 32768 * 2}


class TestDisallowedLlama_2(DisallowedTestBase.DisallowedTest):
    # Flash attn : Not multiple
    RBLN_CLASS = RBLNLlamaForCausalLM
    HF_MODEL_ID = "afmck/testing-llama-tiny"
    HF_CONFIG_KWARGS = {"num_hidden_layers": 1, "max_position_embeddings": 8192}
    RBLN_CLASS_KWARGS = {"rbln_config": {"attn_impl": "flash_attn", "kvcache_partition_len": 8000}}


class TestDisallowedLlama_3(DisallowedTestBase.DisallowedTest):
    # Flash attn : too short partition
    RBLN_CLASS = RBLNLlamaForCausalLM
    HF_MODEL_ID = "afmck/testing-llama-tiny"
    HF_CONFIG_KWARGS = {"num_hidden_layers": 1, "max_position_embeddings": 8192}
    RBLN_CLASS_KWARGS = {"rbln_config": {"attn_impl": "flash_attn", "kvcache_partition_len": 1024}}


class TestDisallowedLlama_4(DisallowedTestBase.DisallowedTest):
    # Flash attn : too short max_seq_len
    RBLN_CLASS = RBLNLlamaForCausalLM
    HF_MODEL_ID = "afmck/testing-llama-tiny"
    HF_CONFIG_KWARGS = {"num_hidden_layers": 1, "max_position_embeddings": 2048}
    RBLN_CLASS_KWARGS = {"rbln_config": {"attn_impl": "flash_attn", "kvcache_partition_len": 1024}}


if __name__ == "__main__":
    unittest.main()<|MERGE_RESOLUTION|>--- conflicted
+++ resolved
@@ -365,11 +365,7 @@
         }
     }
     EXPECTED_OUTPUT = "ambbrow nur Well chimCore rapideraine Йye questaédédates Ken neu Airport din termeächstthread"
-<<<<<<< HEAD
-    HF_CONFIG_KWARGS = {}  # Initialize empty to avoid sharing with other classes
-=======
     HF_CONFIG_KWARGS = {"revision": "8ab8bfc820a6bb9e0f8de1ac715f4b53db44e684"}
->>>>>>> 8235f785
 
     @classmethod
     def get_tokenizer(cls):
@@ -440,11 +436,7 @@
         }
     }
     EXPECTED_OUTPUT = "entricCallbackavidARYails NotesDAPimil coordFeed Boysaml obligation relay迟 войны sexual Definition Eisen patent"
-<<<<<<< HEAD
-    HF_CONFIG_KWARGS = {}  # Initialize empty to avoid sharing with other classes
-=======
     HF_CONFIG_KWARGS = {"revision": "21948c1af6a0666e341b6403dc1cbbd5c8900e7d"}
->>>>>>> 8235f785
 
     @classmethod
     def get_tokenizer(cls):
@@ -633,11 +625,7 @@
     # override
     @classmethod
     def setUpClass(cls):
-<<<<<<< HEAD
-        config = AutoConfig.from_pretrained(cls.HF_MODEL_ID, revision="e1f4b0516ec80f86ed75c8cb1d45ede72526ad24")
-=======
         config = AutoConfig.from_pretrained(cls.HF_MODEL_ID, revision=cls.HF_CONFIG_KWARGS["revision"])
->>>>>>> 8235f785
         text_config = json.loads(config.text_config.to_json_string())
         text_config["num_hidden_layers"] = 2
         text_config["sliding_window_pattern"] = 2
