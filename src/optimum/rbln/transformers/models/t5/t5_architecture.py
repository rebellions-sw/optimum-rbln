# Copyright 2025 Rebellions Inc. All rights reserved.

# Licensed under the Apache License, Version 2.0 (the "License");
# you may not use this file except in compliance with the License.
# You may obtain a copy of the License at:

#     http://www.apache.org/licenses/LICENSE-2.0

# Unless required by applicable law or agreed to in writing, software
# distributed under the License is distributed on an "AS IS" BASIS,
# WITHOUT WARRANTIES OR CONDITIONS OF ANY KIND, either express or implied.
# See the License for the specific language governing permissions and
# limitations under the License.

from typing import Tuple

import torch
from torch import nn
from transformers.utils import logging

from ....ops import register_rbln_custom_paged_add_softmax_attention
from ..seq2seq.seq2seq_architecture import (
    Seq2SeqDecoder,
    Seq2SeqDecoderLayer,
    Seq2SeqDecoderWrapper,
    Seq2SeqEncoderWrapper,
    Seq2SeqForConditionalGeneration,
    Seq2SeqSelfAttention,
)


logger = logging.get_logger(__name__)


class T5Wrapper:
    def __init__(self, model: nn.Module, enc_max_seq_len: int, dec_max_seq_len: int = None):
        self.encoder = T5EncoderWrapper(model, enc_max_seq_len)
        self.decoder = T5DecoderWrapper(model, dec_max_seq_len=dec_max_seq_len)


class T5EncoderWrapper(Seq2SeqEncoderWrapper):
    def __post_init__(self, model: nn.Module):
        self.n_layer = getattr(self.config, "num_layers")
        self.cross_k_projects, self.cross_v_projects = self._extract_cross_kv_projects(model.get_decoder().block)
        self.num_heads = self.config.num_heads
        self.d_kv = self.config.d_kv

    def _extract_cross_kv_projects(self, t5_block: nn.Module):
        return (
            # different from bart
            nn.ModuleList(t5_block[i].layer[1].EncDecAttention.k for i in range(self.n_layer)),
            nn.ModuleList(t5_block[i].layer[1].EncDecAttention.v for i in range(self.n_layer)),
        )


class T5DecoderWrapper(Seq2SeqDecoderWrapper):
    def __post_init__(self, model, dec_max_seq_len: int = None):
        register_rbln_custom_paged_add_softmax_attention()
        self.num_layers = self.config.num_layers
        self.conditional_generation = self.convert_to_rbln_conditional_generation(model, dec_max_seq_len)

    def convert_to_rbln_conditional_generation(self, model: nn.Module, dec_max_seq_len: int):
        new_blocks = []
        for block in model.get_decoder().block:
            self_attn = T5LayerSelfAttention(block.layer[0].SelfAttention)
            block = T5Block(block, self_attn)
            new_blocks.append(block)

        decoder_model = T5Decoder(model.get_decoder(), new_blocks, dec_max_seq_len=dec_max_seq_len)
        new_model = T5ForConditionalGeneration(model, decoder_model)

        return new_model

    def forward(
        self,
        input_ids,
        attention_mask,
        encoder_attention_mask,
        cache_position,
<<<<<<< HEAD
        *kv_cache,
=======
        block_tables,
        cross_kv_cache,
        *self_kv_cache,
>>>>>>> 559d2830
    ) -> Tuple[torch.FloatTensor, Tuple[torch.FloatTensor]]:
        self_past_key_values = ()
        cross_past_key_values = ()
        self_kv_cache = kv_cache[self.num_layers * 2 :]
        cross_kv_cache = kv_cache[: self.num_layers * 2]

        for i in range(0, self.num_layers * 2, 2):
            self_past_key_values = self_past_key_values + ((self_kv_cache[i], self_kv_cache[i + 1]),)
            cross_past_key_values = cross_past_key_values + ((cross_kv_cache[i], cross_kv_cache[i + 1]),)

        # decode
        lm_logits = self.conditional_generation(
            input_ids=input_ids,
            attention_mask=attention_mask,
            encoder_attention_mask=encoder_attention_mask,
            self_past_key_values=self_past_key_values,
            cross_past_key_values=cross_past_key_values,
            cache_position=cache_position,
            block_tables=block_tables,
        )

        return lm_logits


class T5ForConditionalGeneration(Seq2SeqForConditionalGeneration):
    has_rescaling = True

    def __post_init__(self):
        self.scaling = self.config.d_model**-0.5


class T5Decoder(Seq2SeqDecoder):
    has_pos_emb = False

    def __post_init__(self, dec_max_seq_len: int = None):
        self.invert_attention_mask = self._original_mod.invert_attention_mask
        self._dec_position_bias = self.precompute_dec_position_bias(self._original_mod, dec_max_seq_len)

    def precompute_dec_position_bias(self, model, dec_max_length):
        attn_layer = model.block[0].layer[0].SelfAttention
        return attn_layer.compute_bias(dec_max_length, dec_max_length)

    def prepare_attn_mask(self, attention_mask, encoder_attention_mask, cache_position):
        attention_mask = self.invert_attention_mask(attention_mask)
        encoder_attention_mask = self.invert_attention_mask(encoder_attention_mask)

        b_size = attention_mask.shape[0]
        batch_decoder_position_bias = []
        for i in range(b_size):
            batch_position_bias = self._dec_position_bias[:, :, cache_position[i][0]].unsqueeze(2)
            batch_decoder_position_bias.append(batch_position_bias)
        position_bias = torch.cat(batch_decoder_position_bias, dim=0)

        attention_mask = position_bias + attention_mask

        return attention_mask, encoder_attention_mask


class T5Block(Seq2SeqDecoderLayer):
    def __post_init__(self):
        self.self_attn_layer_norm = self._original_mod.layer[0].layer_norm
        self.encoder_attn_layer_norm = self._original_mod.layer[1].layer_norm
        self.encoder_attn = T5CrossAttention(self._original_mod.layer[1].EncDecAttention)
        self.ff_layer = self._original_mod.layer[2]

    def pre_self_attn_layer_norm(self, hidden_states):
        return self.self_attn_layer_norm(hidden_states)

    def post_self_attn_layer_norm(self, hidden_states):
        return hidden_states

    def pre_cross_attn_layer_norm(self, hidden_states):
        return self.encoder_attn_layer_norm(hidden_states)

    def post_cross_attn_layer_norm(self, hidden_states):
        return hidden_states


class T5LayerSelfAttention(Seq2SeqSelfAttention):
    def __post_init__(self):
        self.q_proj = self._original_mod.q
        self.k_proj = self._original_mod.k
        self.v_proj = self._original_mod.v
        self.out_proj = self._original_mod.o
        self.num_heads = self._original_mod.n_heads
        self.head_dim = self._original_mod.key_value_proj_dim
        self.attn_decode = torch.ops.rbln_custom_ops.paged_add_softmax_attn_decode

    def projection(self, hidden_states) -> Tuple[torch.Tensor, torch.Tensor, torch.Tensor]:
        query_states = self.q_proj(hidden_states)
        key_states = self.k_proj(hidden_states)
        value_states = self.v_proj(hidden_states)
        return query_states, key_states, value_states

    def forward(
        self,
        hidden_states: torch.Tensor,
        past_key_value: Tuple[torch.Tensor],
        attention_mask: torch.Tensor,
        cache_position: torch.Tensor,
        block_tables: torch.Tensor,
        **kwargs,
    ) -> Tuple[torch.Tensor, Tuple[torch.Tensor]]:
        bsz, tgt_len, _ = hidden_states.size()

        query_states, key_states, value_states = self.projection(hidden_states=hidden_states)
        query_states = self._shape(query_states, tgt_len, bsz)
        key_states = self._shape(key_states, -1, bsz)
        value_states = self._shape(value_states, -1, bsz)

        block_size = past_key_value[0].shape[-2]
        attn_output = self.attn_decode(
            query_states,
            key_states,
            value_states,
            attention_mask.unsqueeze(
                2
            ),  # Unsqueeze group axis since CustomKernel expects it for group query attention
            past_key_value[0].view(bsz, self.num_heads, 1, -1, self.head_dim),
            past_key_value[1].view(bsz, self.num_heads, 1, -1, self.head_dim),
            cache_position,
            torch.tensor(1.0, dtype=torch.float32),  # scale
            block_tables,
            block_size,
        )

        attn_output = attn_output.view(bsz, self.num_heads, -1, self.head_dim).transpose(1, 2)
        attn_output = attn_output.reshape(bsz, -1, self.num_heads * self.head_dim)

        attn_output = self.out_proj(attn_output)
        return attn_output


class T5CrossAttention(nn.Module):
    def __init__(self, attn):
        super().__init__()
        self.attn = attn
        self.q = attn.q
        self.o = attn.o
        self.n_heads = attn.n_heads
        self.key_value_proj_dim = attn.key_value_proj_dim
        self.inner_dim = attn.inner_dim

    def forward(
        self,
        hidden_states: torch.Tensor = None,
        past_key_value: torch.Tensor = None,
        attention_mask: torch.Tensor = None,
        key_value_states: torch.Tensor = None,
    ):
        batch_size = hidden_states.shape[0]

        query_states = self.q(hidden_states)
        query_states = query_states.view(batch_size, -1, self.n_heads, self.key_value_proj_dim).transpose(1, 2)

        # reuse k,v, cross_attentions
        key_states = past_key_value[0]
        value_states = past_key_value[1]

        # compute scores, equivalent of torch.einsum("bnqd,bnkd->bnqk", query_states, key_states), compatible with onnx op>9
        scores = torch.matmul(query_states, key_states.transpose(3, 2))
        scores += attention_mask

        # (batch_size, n_heads, seq_length, key_length)
        attn_weights = nn.functional.softmax(scores.float(), dim=-1).type_as(scores)
        attn_output = torch.matmul(attn_weights, value_states)

        attn_output = attn_output.transpose(1, 2).contiguous()
        attn_output = attn_output.view(batch_size, -1, self.inner_dim)
        attn_output = self.o(attn_output)

        outputs = (attn_output, past_key_value)

        return outputs<|MERGE_RESOLUTION|>--- conflicted
+++ resolved
@@ -77,13 +77,8 @@
         attention_mask,
         encoder_attention_mask,
         cache_position,
-<<<<<<< HEAD
+        block_tables,
         *kv_cache,
-=======
-        block_tables,
-        cross_kv_cache,
-        *self_kv_cache,
->>>>>>> 559d2830
     ) -> Tuple[torch.FloatTensor, Tuple[torch.FloatTensor]]:
         self_past_key_values = ()
         cross_past_key_values = ()
