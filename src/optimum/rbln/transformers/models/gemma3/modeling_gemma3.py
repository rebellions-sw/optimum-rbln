# Copyright 2025 Rebellions Inc. All rights reserved.

# Licensed under the Apache License, Version 2.0 (the "License");
# you may not use this file except in compliance with the License.
# You may obtain a copy of the License at:

#     http://www.apache.org/licenses/LICENSE-2.0

# Unless required by applicable law or agreed to in writing, software
# distributed under the License is distributed on an "AS IS" BASIS,
# WITHOUT WARRANTIES OR CONDITIONS OF ANY KIND, either express or implied.
# See the License for the specific language governing permissions and
# limitations under the License.
import inspect
from collections import deque
from dataclasses import dataclass
from typing import TYPE_CHECKING, Any, Callable, Dict, List, Optional, Tuple, Union

import rebel
import torch
from rebel.compile_context import CompileContext
from transformers import (
    AutoModelForImageTextToText,
    Gemma3ForConditionalGeneration,
    PretrainedConfig,
    PreTrainedModel,
)
from transformers.modeling_outputs import BaseModelOutputWithPooling
from transformers.modeling_utils import no_init_weights
from transformers.models.gemma3.modeling_gemma3 import Gemma3TextScaledWordEmbedding

from ....configuration_utils import RBLNCompileConfig, RBLNModelConfig
from ....modeling import RBLNModel
from ....utils.logging import get_logger
from ..decoderonly.modeling_decoderonly import RBLNDecoderOnlyModelForCausalLM, RBLNDecoderOnlyOutput, RBLNRuntimeModel
from .configuration_gemma3 import RBLNGemma3ForCausalLMConfig
from .gemma3_architecture import Gemma3ForCausalLMWrapper


logger = get_logger()


if TYPE_CHECKING:
    from transformers import AutoFeatureExtractor, AutoProcessor, AutoTokenizer, Gemma3ForConditionalGeneration


@dataclass
class RBLNGemma3ForCausalLMOutput(RBLNDecoderOnlyOutput):
    attention_mask: Optional[torch.Tensor] = None


class LoopVisionTower:
    def __init__(self, vision_tower: RBLNModel) -> None:
        self.vision_tower = vision_tower

    def forward(self, *args, **kwargs):
        # Loop instead of batch
        # shape of pixel_values : [batch, num_channel, height, width]
        pixel_values = args[0]

        batch_size = pixel_values.shape[0]
        outputs = []
        for i in range(batch_size):
            outputs.append(self.vision_tower(pixel_values=pixel_values[i : i + 1], return_dict=True))

        last_hidden_states = [output.last_hidden_state for output in outputs]

        # FIXME:: This can be optimized using out= API of rbln runtime.
        last_hidden_states = torch.cat(last_hidden_states, dim=0)

        return BaseModelOutputWithPooling(
            last_hidden_state=last_hidden_states,
        )

    def __call__(self, *args: Any, **kwds: Any) -> Any:
        return self.forward(*args, **kwds)

    def __repr__(self) -> str:
        return repr(self.vision_tower)


class LoopProjector:
    def __init__(self, multi_modal_projector) -> None:
        self.multi_modal_projector = multi_modal_projector

    def forward(self, *args, **kwargs):
        # Loop instead of batch
        image_feature = args[0]

        batch_size = image_feature.shape[0]
        outputs = []
        for i in range(batch_size):
            outputs.append(self.multi_modal_projector(image_feature[i : i + 1]))

        # FIXME:: This can be optimized using out= API of rbln runtime.
        outputs = torch.cat(outputs, dim=0)
        return outputs

    def __call__(self, *args: Any, **kwds: Any) -> Any:
        return self.forward(*args, **kwds)

    def __repr__(self) -> str:
        return repr(self.multi_modal_projector)


class RBLNGemma3ForConditionalGeneration(RBLNModel):
    auto_model_class = AutoModelForImageTextToText
    _rbln_submodules = [
        {"name": "vision_tower"},
        {"name": "language_model"},
    ]

    def __getattr__(self, __name: str) -> Any:
        def redirect(func):
            return lambda *pargs, **kwargs: func(self, *pargs, **kwargs)

        val = getattr(Gemma3ForConditionalGeneration, __name)

        if isinstance(val, Callable) and "self" in set(inspect.signature(val).parameters):
            return redirect(val)
        return val

    def can_generate(self):
        return True

    def __post_init__(self, **kwargs):
        self.vision_tower = LoopVisionTower(self.rbln_submodules[0])
        self.language_model = self.rbln_submodules[1]
        self.multi_modal_projector = LoopProjector(self.model[0])
        self.vocab_size = self.config.text_config.vocab_size

        # Copied from the original class
        self.pad_token_id = self.config.pad_token_id if self.config.pad_token_id is not None else -1
        return super().__post_init__(**kwargs)

    def get_attn_impl(self) -> str:
        return self.rbln_config.language_model.attn_impl

    def get_kvcache_num_blocks(self) -> int:
        return self.rbln_config.language_model.kvcache_num_blocks

    def get_input_embeddings(self):
        return self.language_model.get_input_embeddings()

    @classmethod
    def wrap_model_if_needed(cls, model: "PreTrainedModel", rbln_config: RBLNModelConfig):
        return model.multi_modal_projector

    @classmethod
    def _update_rbln_config(
        cls,
        preprocessors: Optional[Union["AutoFeatureExtractor", "AutoProcessor", "AutoTokenizer"]],
        model: Optional["PreTrainedModel"] = None,
        model_config: Optional["PretrainedConfig"] = None,
        rbln_config: Optional[RBLNModelConfig] = None,
    ) -> RBLNModelConfig:
        image_feature_dim = (model_config.vision_config.image_size // model_config.vision_config.patch_size) ** 2
        feature_size = model_config.vision_config.hidden_size

        input_info = [("image_features", [rbln_config.batch_size, image_feature_dim, feature_size], "float32")]
        rbln_compile_config = RBLNCompileConfig(input_info=input_info)
        rbln_config.set_compile_cfgs([rbln_compile_config])
        return rbln_config

    def prepare_inputs_for_generation(
        self,
        input_ids,
        inputs_embeds=None,
        pixel_values=None,
        image_sizes=None,
        attention_mask=None,
        generate_idx=None,
        padded_cache_lengths=None,
        token_type_ids=None,
        **kwargs,
    ):
        # Prepare HF generation
        is_prefill_phase = generate_idx is None

        model_inputs = self.language_model.prepare_inputs_for_generation(
            input_ids=input_ids,
            inputs_embeds=inputs_embeds,
            generate_idx=generate_idx,  # Not affect
            attention_mask=attention_mask,
            padded_cache_lengths=padded_cache_lengths,
            **kwargs,
        )

        if is_prefill_phase:
            model_inputs.update(
                {
                    "pixel_values": pixel_values,
                    "image_sizes": image_sizes,
                    "token_type_ids": token_type_ids,
                }
            )

        model_inputs["attention_mask"] = attention_mask

        return model_inputs

    def _update_model_kwargs_for_generation(
        self,
        outputs: RBLNDecoderOnlyOutput,
        model_kwargs: Dict[str, Any],
        **kwargs,
    ) -> Dict[str, Any]:
        # update generate_idx
        model_kwargs["generate_idx"] = outputs.generate_idx
        model_kwargs["padded_cache_lengths"] = outputs.padded_cache_lengths

        return model_kwargs

    def get_image_features(self, pixel_values: torch.Tensor) -> torch.Tensor:
        """
        Projects the last hidden state from the vision model into language model space.

        Args:
            pixel_values: (`torch.FloatTensor` of shape `(batch_size, channels, height, width)`)
                The tensors corresponding to the input images.

        Returns:
            Image feature tensor of shape `(num_images, image_length, embed_dim)`.
        """
        vision_outputs = self.vision_tower(pixel_values).last_hidden_state
        image_features = self.multi_modal_projector(vision_outputs)
        return image_features

    def _preprocess_prefill(
        self,
        input_ids: Optional[torch.LongTensor] = None,
        inputs_embeds: Optional[torch.FloatTensor] = None,
        pixel_values: Optional[torch.FloatTensor] = None,
        **kwargs,
    ):
        if (input_ids is None) ^ (inputs_embeds is not None):
            raise ValueError("You must specify exactly one of input_ids or inputs_embeds")

        # Replace image id woth PAD if the image token if OOV, to avoid index-errors
        if input_ids is not None and self.config.image_token_index >= self.vocab_size:
            special_image_mask = input_ids == self.config.image_token_index
            llm_input_ids = input_ids.clone()
            llm_input_ids[special_image_mask] = 0
        else:
            llm_input_ids = input_ids

        if inputs_embeds is None:
            inputs_embeds = self.get_input_embeddings()(llm_input_ids)

        # Merge text and images
        if pixel_values is not None:
            image_features = self.get_image_features(pixel_values)
            special_image_mask = (input_ids == self.config.image_token_index).unsqueeze(-1)
            special_image_mask = special_image_mask.expand_as(inputs_embeds).to(inputs_embeds.device)

            image_features = image_features.to(inputs_embeds.device, inputs_embeds.dtype)
            inputs_embeds = inputs_embeds.masked_scatter(special_image_mask, image_features)

        return inputs_embeds

    def forward(
        self,
        input_ids: torch.LongTensor = None,
        pixel_values: torch.FloatTensor = None,
        attention_mask: Optional[torch.Tensor] = None,
        cache_position: Optional[torch.LongTensor] = None,
        inputs_embeds: Optional[torch.FloatTensor] = None,
        generate_idx: Optional[torch.Tensor] = None,
        padded_cache_lengths: Optional[torch.Tensor] = None,
        position_ids: Optional[torch.Tensor] = None,
        token_type_ids: Optional[torch.Tensor] = None,
        **lm_kwargs: Dict[str, Any],
    ) -> Union[Tuple, RBLNDecoderOnlyOutput]:
        # prefill
        if cache_position is None:
            logits = []
            inputs_embeds = self._preprocess_prefill(input_ids, inputs_embeds, pixel_values)
            batch_size = inputs_embeds.shape[0]

            for b_idx in range(batch_size):
                cache_position = torch.arange(0, generate_idx[b_idx].item(), dtype=torch.int32).unsqueeze(0)
                output = self.language_model.prefill_decoder(
                    inputs_embeds=inputs_embeds[b_idx : b_idx + 1],
                    attention_mask=attention_mask[b_idx],
                    cache_position=cache_position,
                    batch_idx=b_idx,
                    token_type_ids=token_type_ids[b_idx : b_idx + 1] if token_type_ids is not None else None,
                )
                padded_cache_lengths[b_idx] += output.padded_cache_lengths
                logits.append(output.logits)

            logits = torch.cat(logits, dim=0)
        # decoder
        else:
            inputs = inputs_embeds if inputs_embeds is not None else input_ids
            batch_size = inputs.shape[0]
            if batch_size not in self.language_model.decoders:
                raise ValueError(
                    f"No decoder runtime available for batch size {batch_size}. "
                    f"Available batch sizes are: {list(self.decoders.keys())}. "
                    f"Please run your model with one of these batch sizes or add support for batch size {batch_size}."
                )

            logits = self.language_model.decoders[batch_size](
                input_ids=input_ids,
                inputs_embeds=inputs_embeds,
                cache_position=cache_position,
                position_ids=position_ids if self.rbln_config.language_model.use_position_ids else None,
            ).logits

        return RBLNDecoderOnlyOutput(
            logits=logits, generate_idx=generate_idx, padded_cache_lengths=padded_cache_lengths
        )


class RBLNGemma3RuntimeModel(RBLNRuntimeModel):
    def __init__(self, *args, image_prefill: Optional[rebel.Runtime] = None, **kwargs):
        super().__init__(*args, **kwargs)
        self.image_prefill = image_prefill  # FIXME(taehoon)
        self.prefill = self.runtime if self.phase == "prefill" else None  # FIXME
        self.decode = self.runtime if self.phase == "decode" else None

    def pad_for_chunked_images(
        self,
        inputs: torch.Tensor,
        attention_mask: torch.Tensor,
        position_ids: torch.Tensor,
        token_type_ids: Optional[torch.Tensor] = None,
    ):
        """
        Pads inputs, attention_mask, and position_ids so image token groups (256 tokens with token_type_ids == 1)
        start at multiples of prefill_chunk_size (256). Returns padded tensors and total padded length.

        Args:
            inputs: (1, seq_len, hidden_size) tensor.
            attention_mask: (1, seq_len) tensor, 1 for valid, 0 for masked.
            position_ids: (1, seq_len) tensor for RoPE.
            token_type_ids: (1, seq_len) tensor, 0 for text, 1 for image.

        Returns:
            Tuple: (inputs_padded, attention_mask_padded, position_ids_padded, padded_len, token_type_ids_padded).
        """

        if token_type_ids is None:
            return inputs, attention_mask, position_ids, 0, torch.zeros(inputs.shape[:2], dtype=torch.long)

        seq_len = inputs.shape[1]

        # Find image start positions
        image_starts = [
            s
            for s in range(seq_len - self.rbln_config.prefill_chunk_size + 1)
            if torch.all(token_type_ids[:, s : s + self.rbln_config.prefill_chunk_size] == 1)
        ]

        # Initialize padded tensors
        padded_input_len = seq_len
        for image_start in image_starts:
            pad_needed = (
                self.rbln_config.prefill_chunk_size
                - (image_start + padded_input_len - seq_len) % self.rbln_config.prefill_chunk_size
            ) % self.rbln_config.prefill_chunk_size
            padded_input_len += pad_needed
        total_padding = padded_input_len - seq_len

        if inputs.dim() == 3:
            inputs_padded = torch.zeros(1, padded_input_len, inputs.shape[2], dtype=inputs.dtype)
        else:
            inputs_padded = torch.zeros(1, padded_input_len, dtype=inputs.dtype)
        attention_mask_padded = torch.zeros(1, padded_input_len, dtype=attention_mask.dtype)
        position_ids_padded = torch.zeros(1, padded_input_len, dtype=position_ids.dtype)
        token_type_ids_padded = torch.zeros(1, padded_input_len, dtype=token_type_ids.dtype)

        # Fill padded tensors
        dest_pos = 0
        src_pos = 0
        last_pos_id = -1
        for image_start in image_starts + [seq_len]:
            # Text segment
            if src_pos < image_start:
                length = image_start - src_pos
                inputs_padded[:, dest_pos : dest_pos + length] = inputs[:, src_pos:image_start]
                attention_mask_padded[:, dest_pos : dest_pos + length] = attention_mask[:, src_pos:image_start]
                position_ids_padded[:, dest_pos : dest_pos + length] = position_ids[:, src_pos:image_start]
                token_type_ids_padded[:, dest_pos : dest_pos + length] = token_type_ids[:, src_pos:image_start]
                dest_pos += length
                last_pos_id = position_ids[0, image_start - 1].item()
                src_pos = image_start

            # Padding
            pad_needed = (
                self.rbln_config.prefill_chunk_size - dest_pos % self.rbln_config.prefill_chunk_size
            ) % self.rbln_config.prefill_chunk_size
            if pad_needed and dest_pos < padded_input_len:
                position_ids_padded[:, dest_pos : dest_pos + pad_needed] = torch.arange(
                    last_pos_id + 1, last_pos_id + pad_needed + 1, dtype=position_ids.dtype
                ).unsqueeze(0)
                dest_pos += pad_needed

            # Image segment
            if src_pos < seq_len and src_pos == image_start:
                inputs_padded[:, dest_pos : dest_pos + self.rbln_config.prefill_chunk_size] = inputs[
                    :, src_pos : src_pos + self.rbln_config.prefill_chunk_size
                ]
                attention_mask_padded[:, dest_pos : dest_pos + self.rbln_config.prefill_chunk_size] = attention_mask[
                    :, src_pos : src_pos + self.rbln_config.prefill_chunk_size
                ]
                position_ids_padded[:, dest_pos : dest_pos + self.rbln_config.prefill_chunk_size] = position_ids[
                    :, src_pos : src_pos + self.rbln_config.prefill_chunk_size
                ]
                token_type_ids_padded[:, dest_pos : dest_pos + self.rbln_config.prefill_chunk_size] = token_type_ids[
                    :, src_pos : src_pos + self.rbln_config.prefill_chunk_size
                ]
                dest_pos += self.rbln_config.prefill_chunk_size
                src_pos += self.rbln_config.prefill_chunk_size
                last_pos_id = position_ids[0, image_start + self.rbln_config.prefill_chunk_size - 1].item()

        return inputs_padded, attention_mask_padded, position_ids_padded, total_padding, token_type_ids_padded

    def _prepare_prefill_inputs(
        self,
        inputs: torch.Tensor,
        cache_position: torch.Tensor,
        attention_mask: Optional[torch.Tensor] = None,
        position_embed: Optional[torch.Tensor] = None,
        token_type_ids: Optional[torch.Tensor] = None,
    ):
        """
        Prepare inputs for prefill phase.
        """
        # Handle continuous batching in a compiled graph by extracting valid inputs
        # If an attention mask is provided, select only the valid (non-masked) inputs
        inputs = inputs[:, attention_mask.bool()] if attention_mask is not None else inputs
        token_type_ids = (
            token_type_ids[:, attention_mask.bool()]
            if attention_mask is not None and token_type_ids is not None
            else token_type_ids
        )

        if position_embed is not None:
            position_embed = (
                position_embed[:, :, :, attention_mask.bool(), :] if attention_mask is not None else position_embed
            )

        seq_len = inputs.shape[1]
        # Initialize attention mask for chunked processing
        if self.rbln_config.use_attention_mask:
            chunked_attention_mask = (
                torch.ones(1, seq_len, dtype=torch.float32)
                if self.rbln_config.use_position_ids
                else torch.zeros(
                    1, 1, self.rbln_config.prefill_chunk_size, self.rbln_config.max_seq_len, dtype=torch.float32
                )
            )
        else:
            chunked_attention_mask = None

        # Buffer for storing output logits
        out_buffers = [
            torch.empty(
                size=self.output_size,
                dtype=torch.float32,
                device="cpu",
            )
        ]

        inputs, chunked_attention_mask, position_ids, padded_cache_lengths, token_type_ids_padded = (
            self.pad_for_chunked_images(inputs, chunked_attention_mask, cache_position, token_type_ids)
        )

        query_length = inputs.shape[1]
        if query_length > self.rbln_config.max_seq_len:
            raise ValueError(
                f"Input length ({query_length}) exceeds the maximum allowed sequence length ({self.rbln_config.max_seq_len})."
            )

        # Align attention_mask to compiled shape
        if self.rbln_config.use_position_ids:
            chunked_attention_mask = torch.nn.functional.pad(
                chunked_attention_mask, (0, self.rbln_config.max_seq_len - query_length)
            )

        # Pad input and cache_position if the last chunk is smaller than `prefill_chunk_size`
<<<<<<< HEAD
        if query_length % self.rbln_config.prefill_chunk_size != 0:
            padding_size = self.rbln_config.prefill_chunk_size - query_length % self.rbln_config.prefill_chunk_size
=======
        padding_size = 0
        if query_length % self.prefill_chunk_size != 0:
            padding_size = (self.prefill_chunk_size - query_length) % self.prefill_chunk_size
>>>>>>> 050ac1f2
            # inputs_embeds
            if inputs.dim() == 3:
                inputs = torch.nn.functional.pad(inputs, (0, 0, 0, padding_size))
            # inputs_ids
            else:
                inputs = torch.nn.functional.pad(inputs, (0, padding_size))

            position_ids = torch.cat(
                [
                    position_ids,
                    torch.arange(
                        query_length,
                        query_length + padding_size,
                        dtype=torch.int32,
                    ).unsqueeze(0),
                ],
                dim=-1,
            )
            token_type_ids_padded = torch.nn.functional.pad(token_type_ids_padded, (0, padding_size))

            if position_embed is not None:
                position_embed = torch.nn.functional.pad(position_embed, (0, 0, 0, padding_size))

        cache_position = torch.arange(0, query_length + padding_size, dtype=torch.int32).unsqueeze(0)

        return (
            inputs,
            cache_position,
            chunked_attention_mask,
            out_buffers,
            position_ids,
            position_embed,
            padded_cache_lengths,
            query_length,
            token_type_ids_padded,
        )

    def prefill_forward(
        self,
        inputs: torch.Tensor,
        cache_position: torch.Tensor = None,
        attention_mask: Optional[torch.Tensor] = None,
        batch_idx: int = None,
        block_tables: torch.Tensor = None,
        is_external_block_tables: bool = None,
        position_embed: Optional[torch.Tensor] = None,
        token_type_ids: Optional[torch.Tensor] = None,
        local_block_tables: Optional[torch.Tensor] = None,
    ) -> torch.FloatTensor:
        """
        Performs chunked prefill for efficient KV-cache updates and memory optimization.
        Instead of processing the entire sequence at once, the input is divided into chunks of size `prefill_chunk_size`,
        and each chunk is processed sequentially. This allows for better memory utilization and compatibility with continuous batching.
        """
        (
            inputs,
            cache_position,
            chunked_attention_mask,
            out_buffers,
            position_ids,
            position_embed,
            padded_cache_lengths,
            query_length,
            token_type_ids_padded,
        ) = self._prepare_prefill_inputs(
            inputs, cache_position, attention_mask, position_embed, token_type_ids=token_type_ids
        )
        self.dec_attn_mask[batch_idx : batch_idx + 1] = chunked_attention_mask[:1]
        if not is_external_block_tables:
            local_block_tables = torch.tensor([batch_idx], dtype=torch.int16)

        if self.rbln_config.use_attention_mask and self.rbln_config.use_position_ids:
            chunked_attention_mask = torch.zeros(1, self.rbln_config.max_seq_len, dtype=torch.float32)

        # Process input in chunks of size `prefill_chunk_size`
        for step in range(0, query_length, self.rbln_config.prefill_chunk_size):
            # Extract the current chunk of inputs and cache positions
            input_chunk = inputs[:, step : step + self.rbln_config.prefill_chunk_size]
            cache_pos_chunk = cache_position[:, step : step + self.rbln_config.prefill_chunk_size]
            position_ids_chunk = (
                position_ids[:, step : step + self.rbln_config.prefill_chunk_size]
                if position_ids is not None
                else None
            )

            # Not used in Gemma3 yet.
            if self.rbln_config.use_attention_mask:
                if self.rbln_config.use_position_ids:
                    chunked_attention_mask[0, step : step + self.rbln_config.prefill_chunk_size] = self.dec_attn_mask[
                        batch_idx, step : step + self.rbln_config.prefill_chunk_size
                    ]
                else:
                    # Update attention mask to ensure proper causal behavior
                    if step >= self.rbln_config.prefill_chunk_size:
                        chunked_attention_mask[:, :, :, step - self.rbln_config.prefill_chunk_size : step] = 1
                    chunked_attention_mask[:, :, :, step : step + self.rbln_config.prefill_chunk_size] = (
                        self.causal_mask
                    )

            # Define query position
            query_position = (
                torch.sum(
                    chunked_attention_mask[0][step : step + self.rbln_config.prefill_chunk_size],
                    dim=-1,
                    dtype=torch.int16,
                ).squeeze(0)
                - 1
            )
            if token_type_ids_padded[:, step] == 1:
                if torch.any(token_type_ids_padded[:, step : step + self.rbln_config.prefill_chunk_size] == 0):
                    raise ValueError("All tokens of image_prefill should be the same image.")
                else:
                    logits = self.image_prefill(
                        input_chunk,
                        cache_pos_chunk,
                        block_tables,
                        local_block_tables,
                        query_position,
                        chunked_attention_mask,
                        position_ids_chunk,
                        out=out_buffers,
                    )
            else:
                # Forward pass for the current chunk
                logits = self.prefill(
                    input_chunk,
                    cache_pos_chunk,
                    block_tables,
                    local_block_tables,
                    query_position,
                    chunked_attention_mask,
                    position_ids_chunk,
                    out=out_buffers,
                )

        return RBLNGemma3ForCausalLMOutput(
            logits=logits, padded_cache_lengths=padded_cache_lengths, attention_mask=chunked_attention_mask
        )

    def decode_forward(
        self,
        inputs: torch.Tensor,
        cache_position: torch.Tensor = None,
        block_tables: torch.Tensor = None,
        is_external_block_tables: bool = None,
        attention_mask: Optional[torch.Tensor] = None,
        position_embed: Optional[torch.Tensor] = None,
        position_ids: Optional[torch.Tensor] = None,
        local_block_tables: Optional[torch.Tensor] = None,
    ) -> torch.FloatTensor:
        batch_size = inputs.shape[0]
        if batch_size != self.batch_size:
            raise RuntimeError(
                f"Batch size mismatch: got {batch_size}, expected {self.batch_size} (compiled batch size)."
            )

        if batch_size != cache_position.shape[0]:
            raise RuntimeError(f"Cache position size mismatch: got {cache_position.shape[0]}, expected {batch_size}.")

        # FIXME(taehoon): how to handle pos_attn_mask with external block tables
        if is_external_block_tables:
            if attention_mask is None:
                raise ValueError("attention_mask should be provided with external block tables.")
            if local_block_tables is None:
                raise ValueError("local_block_tables should be provided with external block tables.")
        else:
            local_block_tables = (
                local_block_tables
                if local_block_tables is not None
                else torch.arange(0, self.batch_size, dtype=torch.int16).view(self.batch_size, -1)
            )
            if self.rbln_config.use_attention_mask and attention_mask is None:
                for b_idx in range(batch_size):
                    decoding_step = cache_position[b_idx].item()
                    if not (0 <= decoding_step < self.dec_attn_mask.shape[-1]):
                        raise ValueError(
                            f"Decoding step {decoding_step} out of bounds for attention mask with shape {self.dec_attn_mask.shape}."
                        )
                    self.dec_attn_mask[b_idx, decoding_step] = 1

                attention_mask = self.dec_attn_mask

        if self.batch_size < block_tables.shape[0]:
            block_tables = block_tables[: self.batch_size]

        if attention_mask is not None and self.batch_size < attention_mask.shape[0]:
            attention_mask = attention_mask[: self.batch_size]

        logits = self.decode(inputs, cache_position, block_tables, local_block_tables, attention_mask, position_ids)

        return RBLNDecoderOnlyOutput(logits=logits)


class RBLNGemma3ForCausalLM(RBLNDecoderOnlyModelForCausalLM):
    """
    The Gemma3 Model transformer with a language modeling head (linear layer) on top.
    This model inherits from [`RBLNDecoderOnlyModelForCausalLM`]. Check the superclass documentation for the generic methods the library implements for all its models.

    A class to convert and run pre-trained transformers based Gemma3ForCausalLM model on RBLN devices.
    It implements the methods to convert a pre-trained transformers Gemma3ForCausalLM model into a RBLN transformer model by:
    - transferring the checkpoint weights of the original into an optimized RBLN graph,
    - compiling the resulting graph using the RBLN compiler.
    """

    _decoder_wrapper_cls = Gemma3ForCausalLMWrapper

    def __post_init__(self, **kwargs):
        main_input_name = self.main_input_name

        if self.rbln_config.use_inputs_embeds:
            main_input_name = "inputs_embeds"
            artifacts = torch.load(self.model_save_dir / self.subfolder / "torch_artifacts.pth", weights_only=False)
            self.embed_tokens = self._create_embedding_layer()
            self.embed_tokens.load_state_dict(artifacts["embed_tokens"])
        else:
            self.embed_tokens = None

        # Initialize shared resources to be used across Runtime instances (prefill and decode phases)
        dec_attn_mask = torch.zeros(self.rbln_config.batch_size, self.rbln_config.max_seq_len, dtype=torch.float32)
        block_tables = torch.zeros(
            self.rbln_config.batch_size,
            self.rbln_config.max_seq_len // self.rbln_config.kvcache_block_size,
            dtype=torch.int16,
        ).fill_(-1)
        free_block_pool = deque(x for x in range(self.rbln_config.kvcache_num_blocks))
        self.prefill_decoder = RBLNGemma3RuntimeModel(
            runtime=self.model[0],
            image_prefill=self.model[1],
            main_input_name=main_input_name,
            embed_tokens=self.embed_tokens,
            phase="prefill",
            batch_size=self.rbln_config.batch_size,
            dec_attn_mask=dec_attn_mask,
            block_tables=block_tables,
            vocab_size=self.config.vocab_size,
            free_block_pool=free_block_pool,
            rbln_config=self.rbln_config,
        )

        self.decoders = {}
        for i, batch_size in enumerate(self.rbln_config.decoder_batch_sizes):
            self.decoders[batch_size] = RBLNGemma3RuntimeModel(
                runtime=self.model[i + 2],
                main_input_name=main_input_name,
                embed_tokens=self.embed_tokens,
                phase="decode",
                batch_size=batch_size,
                dec_attn_mask=dec_attn_mask,
                block_tables=block_tables,
                free_block_pool=free_block_pool,
                rbln_config=self.rbln_config,
            )

        # NOTE(eunji): Use a decoder whose batch size matches the model's main batch size for compatibility.
        self.decoder = self.decoders[self.rbln_config.batch_size]

    def _create_embedding_layer(self):
        with no_init_weights():
            embed_tokens = Gemma3TextScaledWordEmbedding(
                self.config.vocab_size,
                self.config.hidden_size,
                self.config.pad_token_id,
                embed_scale=self.config.hidden_size**0.5,
            )
        return embed_tokens

    @classmethod
<<<<<<< HEAD
    def _update_sliding_window_config(cls, model_config: PretrainedConfig, rbln_config: RBLNGemma3ForCausalLMConfig):
        sliding_window = getattr(model_config, "sliding_window", None)
        sliding_window_pattern = getattr(model_config, "sliding_window_pattern", None)
        if sliding_window_pattern <= model_config.num_hidden_layers:
            rbln_config.model_type = "hybrid"
            rbln_config.sliding_window = sliding_window
            rbln_config.sliding_window_layers = [
                i for i in range(model_config.num_hidden_layers) if (i + 1) % sliding_window_pattern > 0
=======
    def get_input_info(
        cls,
        batch_size: int,
        query_length: int,
        rbln_config: RBLNGemma3ForCausalLMConfig,
        model_config: PretrainedConfig,
    ):
        num_attention_heads = getattr(model_config, "n_head", None) or getattr(model_config, "num_attention_heads")
        num_key_value_heads = getattr(model_config, "num_key_value_heads", None) or num_attention_heads
        num_hidden_layers = getattr(model_config, "n_layer", None) or getattr(model_config, "num_hidden_layers")
        hidden_size = getattr(model_config, "n_embd", None) or getattr(model_config, "hidden_size")
        head_dim = getattr(model_config, "head_dim", None) or hidden_size // num_attention_heads
        sliding_window = getattr(model_config, "sliding_window", None)
        sliding_window_pattern = getattr(model_config, "sliding_window_pattern", None)
        dec_batch_size = max(rbln_config.decoder_batch_sizes)

        if rbln_config.use_inputs_embeds:
            main_input = ("inputs_embeds", [batch_size, query_length, hidden_size], "float32")
        else:
            main_input = ("input_ids", [batch_size, query_length], "int64")

        input_info = [
            main_input,
            (
                "attention_mask",
                [batch_size, 1, query_length, rbln_config.max_seq_len]
                if not rbln_config.use_position_ids
                else [batch_size, rbln_config.max_seq_len],
                "float32",
            ),
            (
                "cache_position",
                [batch_size, query_length],
                "int32",
            ),
            (
                "position_ids",
                [batch_size, query_length],
                "int32",
            ),
        ]

        max_block_cnt = rbln_config.max_seq_len // rbln_config.kvcache_block_size

        if query_length > 1:
            input_info.extend([("block_tables", [max_block_cnt], "int16")])
        else:
            input_info.extend([("block_tables", [batch_size, max_block_cnt], "int16")])

        if query_length > 1:
            input_info.extend(
                [
                    ("query_position", [], "int16"),
                ]
            )

        max_block_cnt = rbln_config.max_seq_len // rbln_config.kvcache_block_size

        if query_length > 1:
            input_info.extend([("global_block_tables", [max_block_cnt], "int16")])
            input_info.extend([("local_block_tables", [1], "int16")])
        else:
            input_info.extend([("global_block_tables", [batch_size, max_block_cnt], "int16")])
            input_info.extend([("local_block_tables", [batch_size, 1], "int16")])

        def is_sliding(layer_idx: int) -> bool:
            return bool((layer_idx + 1) % sliding_window_pattern)

        local_kvcache_shape = [dec_batch_size, num_key_value_heads, sliding_window, head_dim]
        global_kvcache_shape = [
            rbln_config.kvcache_num_blocks,
            num_key_value_heads,
            rbln_config.kvcache_block_size,
            head_dim,
        ]
        input_info.extend(
            [
                (
                    f"past_key_values_{i}",
                    local_kvcache_shape if is_sliding(i // 2) else global_kvcache_shape,
                    "float32",
                )
                for i in range(num_hidden_layers * 2)
>>>>>>> 050ac1f2
            ]

        return rbln_config

    @classmethod
    def _update_submodule_config(cls, model: "PreTrainedModel", rbln_config: RBLNModelConfig):
        if rbln_config.prefill_chunk_size is None:
            rbln_config.prefill_chunk_size = model.config.mm_tokens_per_image

        if rbln_config.prefill_chunk_size != model.config.mm_tokens_per_image:
            logger.warning(
                f"Prefill chunk size is different from mm_tokens_per_image: {rbln_config.prefill_chunk_size} != {model.config.mm_tokens_per_image}"
            )
        return rbln_config

    @classmethod
    def _update_rbln_config(
        cls,
        preprocessors: Optional[Union["AutoFeatureExtractor", "AutoProcessor", "AutoTokenizer"]] = None,
        model: Optional["PreTrainedModel"] = None,
        model_config: Optional["PretrainedConfig"] = None,
        rbln_config: Optional[RBLNGemma3ForCausalLMConfig] = None,
    ) -> RBLNGemma3ForCausalLMConfig:
        # Update rbln_config with super class
        rbln_config = super()._update_rbln_config(preprocessors, model, model_config, rbln_config)

<<<<<<< HEAD
        # Assume that prefill compile config is at index 0
        compile_cfgs = rbln_config.compile_cfgs
=======
        if rbln_config.attn_impl == "flash_attn":
            flash_min_blocks = rbln_config.max_seq_len // rbln_config.kvcache_block_size + 1
            if max_num_blocks < flash_min_blocks:
                max_num_blocks = flash_min_blocks

            if max_num_blocks < rbln_config.batch_size:
                raise RuntimeError(
                    f"Batch size ({rbln_config.batch_size}) exceeds available KV cache blocks ({max_num_blocks}). "
                    "Ensure the number of blocks is at least equal to the batch size."
                )

        if rbln_config.kvcache_num_blocks is None:
            rbln_config.kvcache_num_blocks = max_num_blocks
        elif rbln_config.kvcache_num_blocks > max_num_blocks:
            logger.warning(
                f"The set `kvcache_num_blocks` ({rbln_config.kvcache_num_blocks}) is greater"
                f" than the estimated maximum number of blocks ({max_num_blocks})."
                "This can cause a failure during model compilation."
            )
        logger.info(f"[KVCache] Compiling with num_blocks: {rbln_config.kvcache_num_blocks}")

        prefill_input_info = cls.get_input_info(
            batch_size=1,
            query_length=rbln_config.prefill_chunk_size,
            rbln_config=rbln_config,
            model_config=model_config,
        )
        prefill_compile_config = RBLNCompileConfig(compiled_model_name="prefill", input_info=prefill_input_info)
>>>>>>> 050ac1f2
        image_prefill_compile_config = RBLNCompileConfig(
            compiled_model_name="image_prefill", input_info=compile_cfgs[0].input_info
        )
<<<<<<< HEAD
        # Insert image_prefill compile config at index 1
        image_idx = 1
        compile_cfgs.insert(image_idx, image_prefill_compile_config)
        rbln_config.set_compile_cfgs(compile_cfgs)
=======

        dec_compile_configs = []
        for batch_size in rbln_config.decoder_batch_sizes:
            dec_input_info = cls.get_input_info(
                batch_size=batch_size,
                query_length=1,
                rbln_config=rbln_config,
                model_config=model_config,
            )
            dec_compile_configs.append(
                RBLNCompileConfig(compiled_model_name=f"decoder_batch_{batch_size}", input_info=dec_input_info)
            )
        rbln_config.set_compile_cfgs([prefill_compile_config, image_prefill_compile_config, *dec_compile_configs])
>>>>>>> 050ac1f2

        return rbln_config

    @classmethod
    @torch.inference_mode()
    def get_compiled_model(cls, model: "PreTrainedModel", rbln_config: RBLNGemma3ForCausalLMConfig):
        wrapped_model = cls.wrap_model_if_needed(model, rbln_config)

        rbln_compile_configs = rbln_config.compile_cfgs
        prefill_compile_config = rbln_compile_configs[0]

        context = CompileContext(use_weight_sharing=True)

        # Here we use meta tensor, for the memory efficiency.
        meta_tensor_names = [name for name, _, _ in prefill_compile_config.input_info if "past_key_values" in name]
        prefill_example_inputs = prefill_compile_config.get_dummy_inputs(fill=0, meta_tensor_names=meta_tensor_names)

        # Mark static tensors (self kv states)
        static_tensors = {}
        for (name, _, _), tensor in zip(prefill_compile_config.input_info, prefill_example_inputs):
            if "past_key_values" in name:
                static_tensors[name] = tensor
                context.mark_static_address(tensor)

        def compile_model(wrapped_model, compile_config, example_inputs, compile_context, quantization):
            try:
                if quantization:
                    quantization.maybe_set_quantization_env()
                original_linear = torch.nn.functional.linear
                torch.nn.functional.linear = torch.ops.rbln_custom_ops.linear
                compiled_model = RBLNModel.compile(
                    wrapped_model,
                    compile_config,
                    example_inputs=example_inputs,
                    compile_context=compile_context,
                )
                return compiled_model
            finally:
                torch.nn.functional.linear = original_linear
                if quantization:
                    quantization.maybe_reset_quantization_env()

        wrapped_model.phase = "prefill"
        compiled_prefill = compile_model(
            wrapped_model,
            prefill_compile_config,
            prefill_example_inputs,
            context,
            rbln_config.quantization,
        )

        image_prefill_compile_config = rbln_compile_configs[1]
        wrapped_model.phase = "image_prefill"
        compiled_image_prefill = compile_model(
            wrapped_model,
            image_prefill_compile_config,
            prefill_example_inputs,
            context,
            rbln_config.quantization,
        )

        compiled_models = {"prefill": compiled_prefill, "image_prefill": compiled_image_prefill}
        wrapped_model.phase = "decode"
        for batch_size, dec_compile_config in zip(rbln_config.decoder_batch_sizes, rbln_compile_configs[2:]):
            dec_example_inputs = dec_compile_config.get_dummy_inputs(fill=0, static_tensors=static_tensors)
            compiled_decoder = compile_model(
                wrapped_model,
                dec_compile_config,
                dec_example_inputs,
                context,
                rbln_config.quantization,
            )
            compiled_models[f"decoder_batch_{batch_size}"] = compiled_decoder

        return compiled_models

    @classmethod
    def _create_runtimes(
        cls,
        compiled_models: List[rebel.RBLNCompiledModel],
        rbln_config: RBLNGemma3ForCausalLMConfig,
    ) -> List[rebel.Runtime]:
        expected_model_names = [
            "prefill",
            "image_prefill",
            *[f"decoder_batch_{batch_size}" for batch_size in rbln_config.decoder_batch_sizes],
        ]
        if any(model_name not in rbln_config.device_map for model_name in expected_model_names):
            cls._raise_missing_compiled_file_error(expected_model_names)

        return [
            rebel.Runtime(
                compiled_models[0],
                tensor_type="pt",
                device=rbln_config.device_map["prefill"],
                activate_profiler=rbln_config.activate_profiler,
            ),
            rebel.Runtime(
                compiled_models[1],
                tensor_type="pt",
                device=rbln_config.device_map["image_prefill"],
                activate_profiler=rbln_config.activate_profiler,
            ),
            *[
                rebel.Runtime(
                    compiled_models[i + 2],
                    tensor_type="pt",
                    device=rbln_config.device_map[f"decoder_batch_{batch_size}"],
                    activate_profiler=rbln_config.activate_profiler,
                )
                for i, batch_size in enumerate(rbln_config.decoder_batch_sizes)
            ],
        ]<|MERGE_RESOLUTION|>--- conflicted
+++ resolved
@@ -481,14 +481,9 @@
             )
 
         # Pad input and cache_position if the last chunk is smaller than `prefill_chunk_size`
-<<<<<<< HEAD
+        padding_size = 0
         if query_length % self.rbln_config.prefill_chunk_size != 0:
-            padding_size = self.rbln_config.prefill_chunk_size - query_length % self.rbln_config.prefill_chunk_size
-=======
-        padding_size = 0
-        if query_length % self.prefill_chunk_size != 0:
-            padding_size = (self.prefill_chunk_size - query_length) % self.prefill_chunk_size
->>>>>>> 050ac1f2
+            padding_size = (self.rbln_config.prefill_chunk_size - query_length) % self.rbln_config.prefill_chunk_size
             # inputs_embeds
             if inputs.dim() == 3:
                 inputs = torch.nn.functional.pad(inputs, (0, 0, 0, padding_size))
@@ -756,7 +751,6 @@
         return embed_tokens
 
     @classmethod
-<<<<<<< HEAD
     def _update_sliding_window_config(cls, model_config: PretrainedConfig, rbln_config: RBLNGemma3ForCausalLMConfig):
         sliding_window = getattr(model_config, "sliding_window", None)
         sliding_window_pattern = getattr(model_config, "sliding_window_pattern", None)
@@ -765,91 +759,6 @@
             rbln_config.sliding_window = sliding_window
             rbln_config.sliding_window_layers = [
                 i for i in range(model_config.num_hidden_layers) if (i + 1) % sliding_window_pattern > 0
-=======
-    def get_input_info(
-        cls,
-        batch_size: int,
-        query_length: int,
-        rbln_config: RBLNGemma3ForCausalLMConfig,
-        model_config: PretrainedConfig,
-    ):
-        num_attention_heads = getattr(model_config, "n_head", None) or getattr(model_config, "num_attention_heads")
-        num_key_value_heads = getattr(model_config, "num_key_value_heads", None) or num_attention_heads
-        num_hidden_layers = getattr(model_config, "n_layer", None) or getattr(model_config, "num_hidden_layers")
-        hidden_size = getattr(model_config, "n_embd", None) or getattr(model_config, "hidden_size")
-        head_dim = getattr(model_config, "head_dim", None) or hidden_size // num_attention_heads
-        sliding_window = getattr(model_config, "sliding_window", None)
-        sliding_window_pattern = getattr(model_config, "sliding_window_pattern", None)
-        dec_batch_size = max(rbln_config.decoder_batch_sizes)
-
-        if rbln_config.use_inputs_embeds:
-            main_input = ("inputs_embeds", [batch_size, query_length, hidden_size], "float32")
-        else:
-            main_input = ("input_ids", [batch_size, query_length], "int64")
-
-        input_info = [
-            main_input,
-            (
-                "attention_mask",
-                [batch_size, 1, query_length, rbln_config.max_seq_len]
-                if not rbln_config.use_position_ids
-                else [batch_size, rbln_config.max_seq_len],
-                "float32",
-            ),
-            (
-                "cache_position",
-                [batch_size, query_length],
-                "int32",
-            ),
-            (
-                "position_ids",
-                [batch_size, query_length],
-                "int32",
-            ),
-        ]
-
-        max_block_cnt = rbln_config.max_seq_len // rbln_config.kvcache_block_size
-
-        if query_length > 1:
-            input_info.extend([("block_tables", [max_block_cnt], "int16")])
-        else:
-            input_info.extend([("block_tables", [batch_size, max_block_cnt], "int16")])
-
-        if query_length > 1:
-            input_info.extend(
-                [
-                    ("query_position", [], "int16"),
-                ]
-            )
-
-        max_block_cnt = rbln_config.max_seq_len // rbln_config.kvcache_block_size
-
-        if query_length > 1:
-            input_info.extend([("global_block_tables", [max_block_cnt], "int16")])
-            input_info.extend([("local_block_tables", [1], "int16")])
-        else:
-            input_info.extend([("global_block_tables", [batch_size, max_block_cnt], "int16")])
-            input_info.extend([("local_block_tables", [batch_size, 1], "int16")])
-
-        def is_sliding(layer_idx: int) -> bool:
-            return bool((layer_idx + 1) % sliding_window_pattern)
-
-        local_kvcache_shape = [dec_batch_size, num_key_value_heads, sliding_window, head_dim]
-        global_kvcache_shape = [
-            rbln_config.kvcache_num_blocks,
-            num_key_value_heads,
-            rbln_config.kvcache_block_size,
-            head_dim,
-        ]
-        input_info.extend(
-            [
-                (
-                    f"past_key_values_{i}",
-                    local_kvcache_shape if is_sliding(i // 2) else global_kvcache_shape,
-                    "float32",
-                )
-                for i in range(num_hidden_layers * 2)
->>>>>>> 050ac1f2
             ]
 
         return rbln_config
@@ -876,62 +785,15 @@
         # Update rbln_config with super class
         rbln_config = super()._update_rbln_config(preprocessors, model, model_config, rbln_config)
 
-<<<<<<< HEAD
         # Assume that prefill compile config is at index 0
         compile_cfgs = rbln_config.compile_cfgs
-=======
-        if rbln_config.attn_impl == "flash_attn":
-            flash_min_blocks = rbln_config.max_seq_len // rbln_config.kvcache_block_size + 1
-            if max_num_blocks < flash_min_blocks:
-                max_num_blocks = flash_min_blocks
-
-            if max_num_blocks < rbln_config.batch_size:
-                raise RuntimeError(
-                    f"Batch size ({rbln_config.batch_size}) exceeds available KV cache blocks ({max_num_blocks}). "
-                    "Ensure the number of blocks is at least equal to the batch size."
-                )
-
-        if rbln_config.kvcache_num_blocks is None:
-            rbln_config.kvcache_num_blocks = max_num_blocks
-        elif rbln_config.kvcache_num_blocks > max_num_blocks:
-            logger.warning(
-                f"The set `kvcache_num_blocks` ({rbln_config.kvcache_num_blocks}) is greater"
-                f" than the estimated maximum number of blocks ({max_num_blocks})."
-                "This can cause a failure during model compilation."
-            )
-        logger.info(f"[KVCache] Compiling with num_blocks: {rbln_config.kvcache_num_blocks}")
-
-        prefill_input_info = cls.get_input_info(
-            batch_size=1,
-            query_length=rbln_config.prefill_chunk_size,
-            rbln_config=rbln_config,
-            model_config=model_config,
-        )
-        prefill_compile_config = RBLNCompileConfig(compiled_model_name="prefill", input_info=prefill_input_info)
->>>>>>> 050ac1f2
         image_prefill_compile_config = RBLNCompileConfig(
             compiled_model_name="image_prefill", input_info=compile_cfgs[0].input_info
         )
-<<<<<<< HEAD
         # Insert image_prefill compile config at index 1
         image_idx = 1
         compile_cfgs.insert(image_idx, image_prefill_compile_config)
         rbln_config.set_compile_cfgs(compile_cfgs)
-=======
-
-        dec_compile_configs = []
-        for batch_size in rbln_config.decoder_batch_sizes:
-            dec_input_info = cls.get_input_info(
-                batch_size=batch_size,
-                query_length=1,
-                rbln_config=rbln_config,
-                model_config=model_config,
-            )
-            dec_compile_configs.append(
-                RBLNCompileConfig(compiled_model_name=f"decoder_batch_{batch_size}", input_info=dec_input_info)
-            )
-        rbln_config.set_compile_cfgs([prefill_compile_config, image_prefill_compile_config, *dec_compile_configs])
->>>>>>> 050ac1f2
 
         return rbln_config
 
