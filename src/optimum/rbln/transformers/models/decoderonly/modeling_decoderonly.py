--- conflicted
+++ resolved
@@ -498,7 +498,6 @@
         with no_init_weights():
             model = AutoModelForCausalLM.from_config(config)
 
-<<<<<<< HEAD
         model = prepare_model_for_quantization(
             model,
             model_id,
@@ -509,9 +508,6 @@
             force_download=force_download,
             local_files_only=local_files_only,
         )
-=======
-        prepare_model_for_quantization(model, model_id, kwargs.get("num_hidden_layers"))
->>>>>>> 6c31919c
         return model
 
     def __getattr__(self, __name: str) -> Any:
