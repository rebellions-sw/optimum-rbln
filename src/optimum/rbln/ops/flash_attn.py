# Copyright 2025 Rebellions Inc. All rights reserved.

# Licensed under the Apache License, Version 2.0 (the "License");
# you may not use this file except in compliance with the License.
# You may obtain a copy of the License at:

#     http://www.apache.org/licenses/LICENSE-2.0

# Unless required by applicable law or agreed to in writing, software
# distributed under the License is distributed on an "AS IS" BASIS,
# WITHOUT WARRANTIES OR CONDITIONS OF ANY KIND, either express or implied.
# See the License for the specific language governing permissions and
# limitations under the License.

from functools import lru_cache

import torch
from packaging import version


if version.parse(torch.__version__) > version.parse("2.4.0"):
    register_fake = torch.library.register_fake
else:
    register_fake = torch.library.impl_abstract


@lru_cache
<<<<<<< HEAD
def register_rbln_custom_flash_paged_attention():
    torch.library.define(
        "rbln_custom_ops::flash_paged_attn_decode",
        "(Tensor x, Tensor y, Tensor z, Tensor w, Tensor a, Tensor b, Tensor c, Tensor d, int e, Tensor f, int g) -> Tensor[]",
    )

    @torch.library.impl("rbln_custom_ops::flash_paged_attn_decode", "cpu")
    def flash_attn_decode_cpu(q, k, v, mask, kcache, vcache, seq, scale, partition, block_table, block_size):
=======
def register_rbln_custom_flash_masked_attention():
    torch.library.define(
        "rbln_custom_ops::flash_masked_attn_decode",
        "(Tensor x, Tensor y, Tensor z, Tensor w, Tensor a, Tensor b, Tensor c, Tensor d, int e) -> Tensor[]",
    )

    @torch.library.impl("rbln_custom_ops::flash_masked_attn_decode", "cpu")
    def flash_attn_decode_cpu(q, k, v, mask, kcache, vcache, seq, scale, partition):
>>>>>>> 3b723910
        return (
            q,
            torch.empty(*kcache.shape, device=kcache.device),
            torch.empty(*vcache.shape, device=vcache.device),
        )

<<<<<<< HEAD
    @register_fake("rbln_custom_ops::flash_paged_attn_decode")
    def flash_attn_decode_abstract(q, k, v, m, kcache, vcache, seq, scale, partition, block_table, block_size):
=======
    @register_fake("rbln_custom_ops::flash_masked_attn_decode")
    def flash_attn_decode_abstract(q, k, v, m, kcache, vcache, seq, scale, partition):
>>>>>>> 3b723910
        return (
            q,
            torch.empty(*kcache.shape, device=kcache.device),
            torch.empty(*vcache.shape, device=vcache.device),
        )

    torch.library.define(
<<<<<<< HEAD
        "rbln_custom_ops::flash_paged_attn_prefill",
        "(Tensor x, Tensor y, Tensor z, Tensor w, Tensor a, Tensor b, Tensor c, Tensor d, int e, Tensor f, int g) -> Tensor[]",
=======
        "rbln_custom_ops::flash_masked_attn_prefill",
        "(Tensor x, Tensor y, Tensor z, Tensor w, Tensor a, Tensor b, Tensor c, Tensor d, Tensor e, int f) -> Tensor[]",
>>>>>>> 3b723910
    )

    @torch.library.impl("rbln_custom_ops::flash_attn_prefill", "cpu")
    def flash_attn_prefill_cpu(q, k, v, mask, kcache, vcache, batch, seq, scale, partition, block_table, block_size):
        return q, kcache, vcache

<<<<<<< HEAD
    @register_fake("rbln_custom_ops::flash_paged_attn_prefill")
    def flash_attn_prefill_abstract(q, k, v, m, kcache, vcache, batch, seq, scale, partition, block_table, block_size):
=======
    @register_fake("rbln_custom_ops::flash_masked_attn_prefill")
    def flash_attn_prefill_abstract(q, k, v, m, kcache, vcache, batch, seq, scale, partition):
>>>>>>> 3b723910
        return q, kcache, vcache


@lru_cache
<<<<<<< HEAD
def register_rbln_custom_flash_causal_paged_attention():
    torch.library.define(
        "rbln_custom_ops::flash_causal_paged_attn_decode",
        "(Tensor x, Tensor y, Tensor z, Tensor a, Tensor b, Tensor c, Tensor d, int e, Tensor f, int g) -> Tensor[]",
    )

    @torch.library.impl("rbln_custom_ops::flash_causal_paged_attn_decode", "cpu")
    def flash_attn_decode_cpu(q, k, v, kcache, vcache, seq, scale, partition, block_table, block_size):
=======
def register_rbln_custom_flash_causal_masked_attention():
    torch.library.define(
        "rbln_custom_ops::flash_causal_masked_attn_decode",
        "(Tensor x, Tensor y, Tensor z, Tensor a, Tensor b, Tensor c, Tensor d, int e) -> Tensor[]",
    )

    @torch.library.impl("rbln_custom_ops::flash_causal_masked_attn_decode", "cpu")
    def flash_attn_decode_cpu(q, k, v, kcache, vcache, seq, scale, partition):
>>>>>>> 3b723910
        return (
            q,
            torch.empty(*kcache.shape, device=kcache.device),
            torch.empty(*vcache.shape, device=vcache.device),
        )

<<<<<<< HEAD
    @register_fake("rbln_custom_ops::flash_causal_paged_attn_decode")
    def flash_attn_decode_abstract(q, k, v, kcache, vcache, seq, scale, partition, block_table, block_size):
=======
    @register_fake("rbln_custom_ops::flash_causal_masked_attn_decode")
    def flash_attn_decode_abstract(q, k, v, kcache, vcache, seq, scale, partition):
>>>>>>> 3b723910
        return (
            q,
            torch.empty(*kcache.shape, device=kcache.device),
            torch.empty(*vcache.shape, device=vcache.device),
        )

    torch.library.define(
<<<<<<< HEAD
        "rbln_custom_ops::flash_causal_paged_attn_prefill",
        "(Tensor x, Tensor y, Tensor z, Tensor a, Tensor b, Tensor c, Tensor d, int e, Tensor f, int g) -> Tensor[]",
    )

    @torch.library.impl("rbln_custom_ops::flash_causal_paged_attn_prefill", "cpu")
    def flash_attn_prefill_cpu(q, k, v, kcache, vcache, seq, scale, partition, block_table, block_size):
        return q, kcache, vcache

    @register_fake("rbln_custom_ops::flash_causal_paged_attn_prefill")
    def flash_attn_prefill_abstract(q, k, v, kcache, vcache, seq, scale, partition, block_table, block_size):
=======
        "rbln_custom_ops::flash_causal_masked_attn_prefill",
        "(Tensor x, Tensor y, Tensor z, Tensor a, Tensor b, Tensor c, Tensor d, Tensor e, int f) -> Tensor[]",
    )

    @torch.library.impl("rbln_custom_ops::flash_causal_masked_attn_prefill", "cpu")
    def flash_attn_prefill_cpu(q, k, v, kcache, vcache, batch, seq, scale, partition):
        return q, kcache, vcache

    @register_fake("rbln_custom_ops::flash_causal_masked_attn_prefill")
    def flash_attn_prefill_abstract(q, k, v, kcache, vcache, batch, seq, scale, partition):
>>>>>>> 3b723910
        return q, kcache, vcache<|MERGE_RESOLUTION|>--- conflicted
+++ resolved
@@ -25,7 +25,6 @@
 
 
 @lru_cache
-<<<<<<< HEAD
 def register_rbln_custom_flash_paged_attention():
     torch.library.define(
         "rbln_custom_ops::flash_paged_attn_decode",
@@ -34,29 +33,14 @@
 
     @torch.library.impl("rbln_custom_ops::flash_paged_attn_decode", "cpu")
     def flash_attn_decode_cpu(q, k, v, mask, kcache, vcache, seq, scale, partition, block_table, block_size):
-=======
-def register_rbln_custom_flash_masked_attention():
-    torch.library.define(
-        "rbln_custom_ops::flash_masked_attn_decode",
-        "(Tensor x, Tensor y, Tensor z, Tensor w, Tensor a, Tensor b, Tensor c, Tensor d, int e) -> Tensor[]",
-    )
-
-    @torch.library.impl("rbln_custom_ops::flash_masked_attn_decode", "cpu")
-    def flash_attn_decode_cpu(q, k, v, mask, kcache, vcache, seq, scale, partition):
->>>>>>> 3b723910
         return (
             q,
             torch.empty(*kcache.shape, device=kcache.device),
             torch.empty(*vcache.shape, device=vcache.device),
         )
 
-<<<<<<< HEAD
     @register_fake("rbln_custom_ops::flash_paged_attn_decode")
     def flash_attn_decode_abstract(q, k, v, m, kcache, vcache, seq, scale, partition, block_table, block_size):
-=======
-    @register_fake("rbln_custom_ops::flash_masked_attn_decode")
-    def flash_attn_decode_abstract(q, k, v, m, kcache, vcache, seq, scale, partition):
->>>>>>> 3b723910
         return (
             q,
             torch.empty(*kcache.shape, device=kcache.device),
@@ -64,31 +48,20 @@
         )
 
     torch.library.define(
-<<<<<<< HEAD
         "rbln_custom_ops::flash_paged_attn_prefill",
         "(Tensor x, Tensor y, Tensor z, Tensor w, Tensor a, Tensor b, Tensor c, Tensor d, int e, Tensor f, int g) -> Tensor[]",
-=======
-        "rbln_custom_ops::flash_masked_attn_prefill",
-        "(Tensor x, Tensor y, Tensor z, Tensor w, Tensor a, Tensor b, Tensor c, Tensor d, Tensor e, int f) -> Tensor[]",
->>>>>>> 3b723910
     )
 
     @torch.library.impl("rbln_custom_ops::flash_attn_prefill", "cpu")
     def flash_attn_prefill_cpu(q, k, v, mask, kcache, vcache, batch, seq, scale, partition, block_table, block_size):
         return q, kcache, vcache
 
-<<<<<<< HEAD
     @register_fake("rbln_custom_ops::flash_paged_attn_prefill")
     def flash_attn_prefill_abstract(q, k, v, m, kcache, vcache, batch, seq, scale, partition, block_table, block_size):
-=======
-    @register_fake("rbln_custom_ops::flash_masked_attn_prefill")
-    def flash_attn_prefill_abstract(q, k, v, m, kcache, vcache, batch, seq, scale, partition):
->>>>>>> 3b723910
         return q, kcache, vcache
 
 
 @lru_cache
-<<<<<<< HEAD
 def register_rbln_custom_flash_causal_paged_attention():
     torch.library.define(
         "rbln_custom_ops::flash_causal_paged_attn_decode",
@@ -97,29 +70,14 @@
 
     @torch.library.impl("rbln_custom_ops::flash_causal_paged_attn_decode", "cpu")
     def flash_attn_decode_cpu(q, k, v, kcache, vcache, seq, scale, partition, block_table, block_size):
-=======
-def register_rbln_custom_flash_causal_masked_attention():
-    torch.library.define(
-        "rbln_custom_ops::flash_causal_masked_attn_decode",
-        "(Tensor x, Tensor y, Tensor z, Tensor a, Tensor b, Tensor c, Tensor d, int e) -> Tensor[]",
-    )
-
-    @torch.library.impl("rbln_custom_ops::flash_causal_masked_attn_decode", "cpu")
-    def flash_attn_decode_cpu(q, k, v, kcache, vcache, seq, scale, partition):
->>>>>>> 3b723910
         return (
             q,
             torch.empty(*kcache.shape, device=kcache.device),
             torch.empty(*vcache.shape, device=vcache.device),
         )
 
-<<<<<<< HEAD
     @register_fake("rbln_custom_ops::flash_causal_paged_attn_decode")
     def flash_attn_decode_abstract(q, k, v, kcache, vcache, seq, scale, partition, block_table, block_size):
-=======
-    @register_fake("rbln_custom_ops::flash_causal_masked_attn_decode")
-    def flash_attn_decode_abstract(q, k, v, kcache, vcache, seq, scale, partition):
->>>>>>> 3b723910
         return (
             q,
             torch.empty(*kcache.shape, device=kcache.device),
@@ -127,7 +85,6 @@
         )
 
     torch.library.define(
-<<<<<<< HEAD
         "rbln_custom_ops::flash_causal_paged_attn_prefill",
         "(Tensor x, Tensor y, Tensor z, Tensor a, Tensor b, Tensor c, Tensor d, int e, Tensor f, int g) -> Tensor[]",
     )
@@ -138,7 +95,33 @@
 
     @register_fake("rbln_custom_ops::flash_causal_paged_attn_prefill")
     def flash_attn_prefill_abstract(q, k, v, kcache, vcache, seq, scale, partition, block_table, block_size):
-=======
+        return q, kcache, vcache
+
+
+@lru_cache
+def register_rbln_custom_flash_causal_masked_attention():
+    torch.library.define(
+        "rbln_custom_ops::flash_causal_masked_attn_decode",
+        "(Tensor x, Tensor y, Tensor z, Tensor a, Tensor b, Tensor c, Tensor d, int e) -> Tensor[]",
+    )
+
+    @torch.library.impl("rbln_custom_ops::flash_causal_masked_attn_decode", "cpu")
+    def flash_attn_decode_cpu(q, k, v, kcache, vcache, seq, scale, partition):
+        return (
+            q,
+            torch.empty(*kcache.shape, device=kcache.device),
+            torch.empty(*vcache.shape, device=vcache.device),
+        )
+
+    @register_fake("rbln_custom_ops::flash_causal_masked_attn_decode")
+    def flash_attn_decode_abstract(q, k, v, kcache, vcache, seq, scale, partition):
+        return (
+            q,
+            torch.empty(*kcache.shape, device=kcache.device),
+            torch.empty(*vcache.shape, device=vcache.device),
+        )
+
+    torch.library.define(
         "rbln_custom_ops::flash_causal_masked_attn_prefill",
         "(Tensor x, Tensor y, Tensor z, Tensor a, Tensor b, Tensor c, Tensor d, Tensor e, int f) -> Tensor[]",
     )
@@ -149,5 +132,4 @@
 
     @register_fake("rbln_custom_ops::flash_causal_masked_attn_prefill")
     def flash_attn_prefill_abstract(q, k, v, kcache, vcache, batch, seq, scale, partition):
->>>>>>> 3b723910
         return q, kcache, vcache