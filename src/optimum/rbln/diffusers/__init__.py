# Copyright 2025 Rebellions Inc. All rights reserved.

# Licensed under the Apache License, Version 2.0 (the "License");
# you may not use this file except in compliance with the License.
# You may obtain a copy of the License at:

#     http://www.apache.org/licenses/LICENSE-2.0

# Unless required by applicable law or agreed to in writing, software
# distributed under the License is distributed on an "AS IS" BASIS,
# WITHOUT WARRANTIES OR CONDITIONS OF ANY KIND, either express or implied.
# See the License for the specific language governing permissions and
# limitations under the License.

from typing import TYPE_CHECKING

from diffusers.pipelines.pipeline_utils import ALL_IMPORTABLE_CLASSES, LOADABLE_CLASSES
from transformers.utils import _LazyModule


LOADABLE_CLASSES["optimum.rbln"] = {
    "RBLNBaseModel": ["save_pretrained", "from_pretrained"],
    "RBLNCosmosSafetyChecker": ["save_pretrained", "from_pretrained"],
}
ALL_IMPORTABLE_CLASSES.update(LOADABLE_CLASSES["optimum.rbln"])


_import_structure = {
    "configurations": [
        "RBLNAutoencoderKLConfig",
        "RBLNAutoencoderKLCosmosConfig",
        "RBLNControlNetModelConfig",
        "RBLNCosmosTextToWorldPipelineConfig",
        "RBLNCosmosVideoToWorldPipelineConfig",
        "RBLNCosmosTransformer3DModelConfig",
        "RBLNKandinskyV22CombinedPipelineConfig",
        "RBLNKandinskyV22Img2ImgCombinedPipelineConfig",
        "RBLNKandinskyV22Img2ImgPipelineConfig",
        "RBLNKandinskyV22InpaintCombinedPipelineConfig",
        "RBLNKandinskyV22InpaintPipelineConfig",
        "RBLNKandinskyV22PipelineConfig",
        "RBLNKandinskyV22PriorPipelineConfig",
        "RBLNPriorTransformerConfig",
        "RBLNStableDiffusionControlNetPipelineConfig",
        "RBLNStableDiffusionControlNetImg2ImgPipelineConfig",
        "RBLNStableDiffusionImg2ImgPipelineConfig",
        "RBLNStableDiffusionInpaintPipelineConfig",
        "RBLNStableDiffusionPipelineConfig",
        "RBLNStableDiffusionXLControlNetPipelineConfig",
        "RBLNStableDiffusionXLControlNetImg2ImgPipelineConfig",
        "RBLNStableDiffusionXLImg2ImgPipelineConfig",
        "RBLNStableDiffusionXLInpaintPipelineConfig",
        "RBLNStableDiffusionXLPipelineConfig",
        "RBLNStableDiffusion3PipelineConfig",
        "RBLNStableDiffusion3Img2ImgPipelineConfig",
        "RBLNStableDiffusion3InpaintPipelineConfig",
        "RBLNSD3Transformer2DModelConfig",
        "RBLNUNet2DConditionModelConfig",
        "RBLNVQModelConfig",
        "RBLNUNetSpatioTemporalConditionModelConfig",
        "RBLNStableVideoDiffusionPipelineConfig",
        "RBLNAutoencoderKLTemporalDecoderConfig",
    ],
    "pipelines": [
        "RBLNAutoPipelineForImage2Image",
        "RBLNAutoPipelineForInpainting",
        "RBLNAutoPipelineForText2Image",
        "RBLNCosmosTextToWorldPipeline",
        "RBLNCosmosVideoToWorldPipeline",
        "RBLNCosmosSafetyChecker",
        "RBLNKandinskyV22CombinedPipeline",
        "RBLNKandinskyV22Img2ImgCombinedPipeline",
        "RBLNKandinskyV22InpaintCombinedPipeline",
        "RBLNKandinskyV22InpaintPipeline",
        "RBLNKandinskyV22Img2ImgPipeline",
        "RBLNKandinskyV22PriorPipeline",
        "RBLNKandinskyV22Pipeline",
        "RBLNStableDiffusionPipeline",
        "RBLNStableDiffusionXLPipeline",
        "RBLNStableDiffusionImg2ImgPipeline",
        "RBLNStableDiffusionInpaintPipeline",
        "RBLNStableDiffusionControlNetImg2ImgPipeline",
        "RBLNMultiControlNetModel",
        "RBLNStableDiffusionXLImg2ImgPipeline",
        "RBLNStableDiffusionXLInpaintPipeline",
        "RBLNStableDiffusionControlNetPipeline",
        "RBLNStableDiffusionXLControlNetPipeline",
        "RBLNStableDiffusionXLControlNetImg2ImgPipeline",
        "RBLNStableDiffusion3Pipeline",
        "RBLNStableDiffusion3Img2ImgPipeline",
        "RBLNStableDiffusion3InpaintPipeline",
        "RBLNStableVideoDiffusionPipeline",
    ],
    "models": [
        "RBLNAutoencoderKL",
        "RBLNAutoencoderKLCosmos",
        "RBLNUNet2DConditionModel",
        "RBLNUNetSpatioTemporalConditionModel",
        "RBLNControlNetModel",
        "RBLNCosmosTransformer3DModel",
        "RBLNSD3Transformer2DModel",
        "RBLNAutoencoderKLTemporalDecoder",
        "RBLNUNetSpatioTemporalConditionModel",
        "RBLNPriorTransformer",
        "RBLNVQModel",
    ],
    "modeling_diffusers": [
        "RBLNDiffusionMixin",
    ],
}

if TYPE_CHECKING:
    from .configurations import (
        RBLNAutoencoderKLConfig,
        RBLNAutoencoderKLCosmosConfig,
        RBLNAutoencoderKLTemporalDecoderConfig,
        RBLNControlNetModelConfig,
        RBLNCosmosTextToWorldPipelineConfig,
        RBLNCosmosTransformer3DModelConfig,
        RBLNCosmosVideoToWorldPipelineConfig,
        RBLNKandinskyV22CombinedPipelineConfig,
        RBLNKandinskyV22Img2ImgCombinedPipelineConfig,
        RBLNKandinskyV22Img2ImgPipelineConfig,
        RBLNKandinskyV22InpaintCombinedPipelineConfig,
        RBLNKandinskyV22InpaintPipelineConfig,
        RBLNKandinskyV22PipelineConfig,
        RBLNKandinskyV22PriorPipelineConfig,
        RBLNPriorTransformerConfig,
        RBLNSD3Transformer2DModelConfig,
        RBLNStableDiffusion3Img2ImgPipelineConfig,
        RBLNStableDiffusion3InpaintPipelineConfig,
        RBLNStableDiffusion3PipelineConfig,
        RBLNStableDiffusionControlNetImg2ImgPipelineConfig,
        RBLNStableDiffusionControlNetPipelineConfig,
        RBLNStableDiffusionImg2ImgPipelineConfig,
        RBLNStableDiffusionInpaintPipelineConfig,
        RBLNStableDiffusionPipelineConfig,
        RBLNStableDiffusionXLControlNetImg2ImgPipelineConfig,
        RBLNStableDiffusionXLControlNetPipelineConfig,
        RBLNStableDiffusionXLImg2ImgPipelineConfig,
        RBLNStableDiffusionXLInpaintPipelineConfig,
        RBLNStableDiffusionXLPipelineConfig,
        RBLNStableVideoDiffusionPipelineConfig,
        RBLNUNet2DConditionModelConfig,
        RBLNUNetSpatioTemporalConditionModelConfig,
        RBLNVQModelConfig,
    )
    from .modeling_diffusers import RBLNDiffusionMixin
    from .models import (
        RBLNAutoencoderKL,
<<<<<<< HEAD
        RBLNAutoencoderKLTemporalDecoder,
=======
        RBLNAutoencoderKLCosmos,
>>>>>>> 2461c313
        RBLNControlNetModel,
        RBLNCosmosTransformer3DModel,
        RBLNPriorTransformer,
        RBLNSD3Transformer2DModel,
        RBLNUNet2DConditionModel,
        RBLNUNetSpatioTemporalConditionModel,
        RBLNVQModel,
    )
    from .pipelines import (
        RBLNAutoPipelineForImage2Image,
        RBLNAutoPipelineForInpainting,
        RBLNAutoPipelineForText2Image,
        RBLNCosmosSafetyChecker,
        RBLNCosmosTextToWorldPipeline,
        RBLNCosmosVideoToWorldPipeline,
        RBLNKandinskyV22CombinedPipeline,
        RBLNKandinskyV22Img2ImgCombinedPipeline,
        RBLNKandinskyV22Img2ImgPipeline,
        RBLNKandinskyV22InpaintCombinedPipeline,
        RBLNKandinskyV22InpaintPipeline,
        RBLNKandinskyV22Pipeline,
        RBLNKandinskyV22PriorPipeline,
        RBLNMultiControlNetModel,
        RBLNStableDiffusion3Img2ImgPipeline,
        RBLNStableDiffusion3InpaintPipeline,
        RBLNStableDiffusion3Pipeline,
        RBLNStableDiffusionControlNetImg2ImgPipeline,
        RBLNStableDiffusionControlNetPipeline,
        RBLNStableDiffusionImg2ImgPipeline,
        RBLNStableDiffusionInpaintPipeline,
        RBLNStableDiffusionPipeline,
        RBLNStableDiffusionXLControlNetImg2ImgPipeline,
        RBLNStableDiffusionXLControlNetPipeline,
        RBLNStableDiffusionXLImg2ImgPipeline,
        RBLNStableDiffusionXLInpaintPipeline,
        RBLNStableDiffusionXLPipeline,
        RBLNStableVideoDiffusionPipeline,
    )
else:
    import sys

    sys.modules[__name__] = _LazyModule(
        __name__,
        globals()["__file__"],
        _import_structure,
        module_spec=__spec__,
    )<|MERGE_RESOLUTION|>--- conflicted
+++ resolved
@@ -148,11 +148,8 @@
     from .modeling_diffusers import RBLNDiffusionMixin
     from .models import (
         RBLNAutoencoderKL,
-<<<<<<< HEAD
         RBLNAutoencoderKLTemporalDecoder,
-=======
         RBLNAutoencoderKLCosmos,
->>>>>>> 2461c313
         RBLNControlNetModel,
         RBLNCosmosTransformer3DModel,
         RBLNPriorTransformer,
