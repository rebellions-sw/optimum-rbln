--- conflicted
+++ resolved
@@ -74,13 +74,9 @@
         sliding_window_layers: Optional[List[int]] = None,
     ):
         super().__init__()
-<<<<<<< HEAD
-        self.config = causal_lm.config
         self.quantization = quantization
-=======
         self.config = model.config
         self.is_causal_lm = getattr(model, "lm_head", None) is not None
->>>>>>> b8843fd5
 
         if use_rotary_emb:
             rotary_embs = self.get_rotary_emb(max_seq_len=max_seq_len)
