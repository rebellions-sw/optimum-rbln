# Copyright 2025 Rebellions Inc. All rights reserved.

# Licensed under the Apache License, Version 2.0 (the "License");
# you may not use this file except in compliance with the License.
# You may obtain a copy of the License at:

#     http://www.apache.org/licenses/LICENSE-2.0

# Unless required by applicable law or agreed to in writing, software
# distributed under the License is distributed on an "AS IS" BASIS,
# WITHOUT WARRANTIES OR CONDITIONS OF ANY KIND, either express or implied.
# See the License for the specific language governing permissions and
# limitations under the License.

from typing import Any, Optional, Tuple

from ....configuration_utils import RBLNAutoConfig, RBLNModelConfig
from ....transformers import RBLNSiglipVisionModelConfig


class RBLNVideoSafetyModelConfig(RBLNModelConfig):
    """
    Configuration class for RBLN Video Content Safety Filter.
    """

    def __init__(
        self,
        batch_size: Optional[int] = None,
        input_size: Optional[int] = None,
        image_size: Optional[Tuple[int, int]] = None,
        **kwargs,
    ):
        super().__init__(**kwargs)
        self.batch_size = batch_size or 1
        self.input_size = input_size or 1152


class RBLNRetinaFaceFilterConfig(RBLNModelConfig):
    """
    Configuration class for RBLN Retina Face Filter.
    """

    def __init__(
        self,
        batch_size: Optional[int] = None,
        image_size: Optional[Tuple[int, int]] = None,
        **kwargs,
    ):
        super().__init__(**kwargs)
        self.batch_size = batch_size or 1
        self.image_size = image_size or (704, 1280)


class RBLNCosmosSafetyCheckerConfig(RBLNModelConfig):
    """
    Configuration class for RBLN Cosmos Safety Checker.
    """

    submodules = ["llamaguard3", "video_safety_model", "face_blur_filter", "siglip_encoder"]

    def __init__(
        self,
        llamaguard3: Optional[RBLNModelConfig] = None,
        video_safety_model: Optional[RBLNModelConfig] = None,
        face_blur_filter: Optional[RBLNModelConfig] = None,
        siglip_encoder: Optional[RBLNSiglipVisionModelConfig] = None,
        *,
        batch_size: Optional[int] = None,
        image_size: Optional[Tuple[int, int]] = None,
        height: Optional[int] = None,
        width: Optional[int] = None,
        max_seq_len: Optional[int] = None,
        **kwargs: Any,
    ):
        super().__init__(**kwargs)
        if height is not None and width is not None:
            image_size = (height, width)

        if max_seq_len is None:
            max_seq_len = 512

        tensor_parallel_size = kwargs.get("tensor_parallel_size")

<<<<<<< HEAD
        self.llamaguard3 = self.init_submodule_config(
            RBLNLlamaForCausalLMConfig,
            llamaguard3,
=======
        self.llamaguard3 = self.initialize_submodule_config(
            llamaguard3,
            cls_name="RBLNLlamaForCausalLMConfig",
>>>>>>> e598ebdf
            batch_size=batch_size,
            tensor_parallel_size=tensor_parallel_size,
            max_seq_len=max_seq_len,
        )
        self.siglip_encoder = self.initialize_submodule_config(
            siglip_encoder,
            cls_name="RBLNSiglipVisionModelConfig",
            batch_size=batch_size,
            image_size=(384, 384),
        )
        self.video_safety_model = self.initialize_submodule_config(
            video_safety_model,
            cls_name="RBLNVideoSafetyModelConfig",
            batch_size=batch_size,
            input_size=1152,
        )
        self.face_blur_filter = self.initialize_submodule_config(
            face_blur_filter,
            cls_name="RBLNRetinaFaceFilterConfig",
            batch_size=batch_size,
            image_size=image_size,
        )


RBLNAutoConfig.register(RBLNVideoSafetyModelConfig)
RBLNAutoConfig.register(RBLNRetinaFaceFilterConfig)
RBLNAutoConfig.register(RBLNCosmosSafetyCheckerConfig)<|MERGE_RESOLUTION|>--- conflicted
+++ resolved
@@ -81,15 +81,9 @@
 
         tensor_parallel_size = kwargs.get("tensor_parallel_size")
 
-<<<<<<< HEAD
-        self.llamaguard3 = self.init_submodule_config(
-            RBLNLlamaForCausalLMConfig,
-            llamaguard3,
-=======
         self.llamaguard3 = self.initialize_submodule_config(
             llamaguard3,
             cls_name="RBLNLlamaForCausalLMConfig",
->>>>>>> e598ebdf
             batch_size=batch_size,
             tensor_parallel_size=tensor_parallel_size,
             max_seq_len=max_seq_len,
