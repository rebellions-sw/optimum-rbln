# Copyright 2025 Rebellions Inc. All rights reserved.

# Licensed under the Apache License, Version 2.0 (the "License");
# you may not use this file except in compliance with the License.
# You may obtain a copy of the License at:

#     http://www.apache.org/licenses/LICENSE-2.0

# Unless required by applicable law or agreed to in writing, software
# distributed under the License is distributed on an "AS IS" BASIS,
# WITHOUT WARRANTIES OR CONDITIONS OF ANY KIND, either express or implied.
# See the License for the specific language governing permissions and
# limitations under the License.

from pathlib import Path
from typing import TYPE_CHECKING, List, Optional, Tuple, Union

import torch
from torch import Tensor, nn
from transformers.modeling_utils import no_init_weights
from transformers.models.grounding_dino.modeling_grounding_dino import (
    GroundingDinoContrastiveEmbedding,
    GroundingDinoConvEncoder,
    GroundingDinoDecoderOutput,
    GroundingDinoEncoderOutput,
    GroundingDinoMLPPredictionHead,
    GroundingDinoModel,
    GroundingDinoModelOutput,
    GroundingDinoObjectDetectionOutput,
    build_position_encoding,
    generate_masks_with_special_tokens_and_transfer_map,
)
from transformers.pytorch_utils import meshgrid

from ....configuration_utils import RBLNCompileConfig, RBLNModelConfig
from ....modeling import RBLNModel
from ....utils.runtime_utils import RBLNPytorchRuntime
from .configuration_grounding_dino import (
    RBLNGroundingDinoDecoderConfig,
    RBLNGroundingDinoEncoderConfig,
    RBLNGroundingDinoForObjectDetectionConfig,
)
from .grounding_dino_architecture import (
    _GroundingDinoDecoder,
    _GroundingDinoEncoder,
)


if TYPE_CHECKING:
    from transformers import (
        AutoFeatureExtractor,
        AutoProcessor,
        AutoTokenizer,
        PreTrainedModel,
    )


class RBLNGroundingDinoForObjectDetection(RBLNModel):
    _rbln_submodules = [
        {"name": "text_backbone"},
        {"name": "backbone"},
        {"name": "encoder"},
        {"name": "decoder"},
    ]
    """
    RBLN optimized Grounding DINO model for object detection.
    This class provides hardware-accelerated inference for Grounding DINO models
    on RBLN devices, supporting multimodal object detection tasks that combine
    vision and language understanding.

    Grounding DINO is a transformer-based architecture consisting of:
    - A backbone for feature extraction from images
    - An encoder-decoder transformer for processing visual and textual features
    - Object detection heads for predicting bounding boxes and class labels
    """

    def __post_init__(self, **kwargs):
        self._setup_cpu_instances()
        self.text_projection = RBLNPytorchRuntime(self.model[0])
        self.text_backbone = self.rbln_submodules[0]
        self.backbone = self.rbln_submodules[1]
        self.encoder = self.rbln_submodules[2]
        self.decoder = self.rbln_submodules[3]

    def _setup_cpu_instances(self):
        stacte_dict = torch.load(self.model_save_dir / self.subfolder / "torch_artifacts.pth", weights_only=False)
        with no_init_weights():
            config = self.config
            _class_embed = GroundingDinoContrastiveEmbedding(config)
            if config.decoder_bbox_embed_share:  # True
                _bbox_embed = GroundingDinoMLPPredictionHead(
                    input_dim=config.d_model, hidden_dim=config.d_model, output_dim=4, num_layers=3
                )
                self.bbox_embed = nn.ModuleList([_bbox_embed for _ in range(config.decoder_layers)])
            else:
                for _ in range(config.decoder_layers):
                    _bbox_embed = GroundingDinoMLPPredictionHead(
                        input_dim=config.d_model, hidden_dim=config.d_model, output_dim=4, num_layers=3
                    )
                    self.bbox_embed = nn.ModuleList([_bbox_embed for _ in range(config.decoder_layers)])
            self.class_embed = nn.ModuleList([_class_embed for _ in range(config.decoder_layers)])

            backbone = GroundingDinoConvEncoder(config)
            self.backbone_position_embedding = build_position_encoding(self.config)
            # Create input projection layers
            if config.num_feature_levels > 1:
                num_backbone_outs = len(backbone.intermediate_channel_sizes)
                input_proj_list = []
                for i in range(num_backbone_outs):
                    in_channels = backbone.intermediate_channel_sizes[i]
                    input_proj_list.append(
                        nn.Sequential(
                            nn.Conv2d(in_channels, config.d_model, kernel_size=1),
                            nn.GroupNorm(32, config.d_model),
                        )
                    )
                for _ in range(config.num_feature_levels - num_backbone_outs):
                    input_proj_list.append(
                        nn.Sequential(
                            nn.Conv2d(in_channels, config.d_model, kernel_size=3, stride=2, padding=1),
                            nn.GroupNorm(32, config.d_model),
                        )
                    )
                    in_channels = config.d_model
                self.input_proj_vision = nn.ModuleList(input_proj_list)
            else:
                self.input_proj_vision = nn.ModuleList(
                    [
                        nn.Sequential(
                            nn.Conv2d(backbone.intermediate_channel_sizes[-1], config.d_model, kernel_size=1),
                            nn.GroupNorm(32, config.d_model),
                        )
                    ]
                )

            if config.embedding_init_target or not config.two_stage:
                self.query_position_embeddings = nn.Embedding(config.num_queries, config.d_model)

            self.level_embed = nn.Parameter(torch.Tensor(config.num_feature_levels, config.d_model))

            if config.two_stage:
                self.enc_output = nn.Linear(config.d_model, config.d_model)
                self.enc_output_norm = nn.LayerNorm(config.d_model, config.layer_norm_eps)
                if (
                    config.two_stage_bbox_embed_share
                    and config.decoder_bbox_embed_share
                    and self.decoder.bbox_embed is not None
                ):
                    self.encoder_output_bbox_embed = self.decoder.bbox_embed
                else:
                    self.encoder_output_bbox_embed = GroundingDinoMLPPredictionHead(
                        input_dim=config.d_model, hidden_dim=config.d_model, output_dim=4, num_layers=3
                    )

                self.encoder_output_class_embed = GroundingDinoContrastiveEmbedding(config)
            else:
                self.reference_points = nn.Embedding(config.num_queries, 4)

        self.bbox_embed.load_state_dict(stacte_dict["bbox_embed"])
        self.class_embed.load_state_dict(stacte_dict["class_embed"])
        self.input_proj_vision.load_state_dict(stacte_dict["input_proj_vision"])
        with torch.no_grad():
            self.level_embed.copy_(stacte_dict["level_embed"])
        if self.config.two_stage:
            self.enc_output.load_state_dict(stacte_dict["enc_output"])
            self.enc_output_norm.load_state_dict(stacte_dict["enc_output_norm"])
            self.encoder_output_class_embed.load_state_dict(stacte_dict["encoder_output_class_embed"])
            self.encoder_output_bbox_embed.load_state_dict(stacte_dict["encoder_output_bbox_embed"])
        else:
            self.reference_points.load_state_dict(stacte_dict["reference_points"])
        if self.config.embedding_init_target or not self.config.two_stage:
            self.query_position_embeddings.load_state_dict(stacte_dict["query_position_embeddings"])

        if self.config.position_embedding_type == "learned":
            self.backbone_position_embedding.load_state_dict(stacte_dict["backbone_position_embedding"])

    @classmethod
    def save_torch_artifacts(
        cls,
        model: "PreTrainedModel",
        save_dir_path: Path,
        subfolder: str,
        rbln_config: RBLNGroundingDinoForObjectDetectionConfig,
    ):
        # If you are unavoidably running on a CPU rather than an RBLN device,
        # store the torch tensor, weight, etc. in this function.
        save_dict = {}
        save_dict["input_proj_vision"] = model.model.input_proj_vision.state_dict()
        save_dict["level_embed"] = model.model.level_embed
        if model.config.two_stage:
            save_dict["enc_output"] = model.model.enc_output.state_dict()
            save_dict["enc_output_norm"] = model.model.enc_output_norm.state_dict()
            save_dict["encoder_output_class_embed"] = model.model.encoder_output_class_embed.state_dict()
            save_dict["encoder_output_bbox_embed"] = model.model.encoder_output_bbox_embed.state_dict()
        else:
            save_dict["reference_points"] = model.model.reference_points.state_dict()
        if model.config.embedding_init_target or not model.config.two_stage:
            save_dict["query_position_embeddings"] = model.model.query_position_embeddings.state_dict()

        if model.config.position_embedding_type == "learned":
            save_dict["backbone_position_embedding"] = model.model.backbone.position_embedding.state_dict()

        save_dict["class_embed"] = model.class_embed.state_dict()
        save_dict["bbox_embed"] = model.bbox_embed.state_dict()

        torch.save(save_dict, save_dir_path / subfolder / "torch_artifacts.pth")

    @classmethod
    def _reconstruct_model_if_needed(cls, model: "PreTrainedModel"):
        model.encoder = model.model.encoder
        model.decoder = model.model.decoder
        model.text_backbone = model.model.text_backbone
        model.encoder.config = model.config
        model.decoder.config = model.config
        model.backbone = model.model.backbone.conv_encoder.model
        return model

    @classmethod
    def _wrap_model_if_needed(
        cls, model: torch.nn.Module, rbln_config: RBLNGroundingDinoForObjectDetectionConfig
    ) -> torch.nn.Module:
        return model.model.text_projection

    @classmethod
    def _update_rbln_config(
        cls,
        preprocessors: Union["AutoFeatureExtractor", "AutoProcessor", "AutoTokenizer"],
        model: Optional["PreTrainedModel"] = None,
        model_config: RBLNGroundingDinoForObjectDetectionConfig = None,
        rbln_config: Optional[RBLNGroundingDinoForObjectDetectionConfig] = None,
    ) -> RBLNGroundingDinoForObjectDetectionConfig:
        input_info = [
            (
                "test_features",
                [rbln_config.batch_size, model_config.max_text_len, model_config.text_config.hidden_size],
                "float32",
            ),
        ]

        rbln_config.set_compile_cfgs([RBLNCompileConfig(input_info=input_info)])
        return rbln_config

    def generate_encoder_output_proposals(self, *args, **kwargs):
        return GroundingDinoModel.generate_encoder_output_proposals(self, *args, **kwargs)

    def get_valid_ratio(self, *args, **kwargs):
        return GroundingDinoModel.get_valid_ratio(self, *args, **kwargs)

    def _model_forward(
        self,
        pixel_values: Tensor,
        input_ids: Tensor,
        token_type_ids: Optional[Tensor] = None,
        attention_mask: Optional[Tensor] = None,
        pixel_mask: Optional[Tensor] = None,
        encoder_outputs=None,
        output_attentions=None,
        output_hidden_states=None,
        return_dict=None,
        _init_reference_points=None,
    ):
        output_attentions = output_attentions if output_attentions is not None else self.config.output_attentions
        output_hidden_states = (
            output_hidden_states if output_hidden_states is not None else self.config.output_hidden_states
        )
        return_dict = return_dict if return_dict is not None else self.config.use_return_dict

        text_self_attention_masks, position_ids = generate_masks_with_special_tokens_and_transfer_map(input_ids)

        text_token_mask = attention_mask.bool()  # just to avoid renaming everywhere

        max_text_len = self.config.max_text_len
        if text_self_attention_masks.shape[1] > max_text_len:
            text_self_attention_masks = text_self_attention_masks[:, :max_text_len, :max_text_len]
            position_ids = position_ids[:, :max_text_len]
            input_ids = input_ids[:, :max_text_len]
            token_type_ids = token_type_ids[:, :max_text_len]
            text_token_mask = text_token_mask[:, :max_text_len]

        # Extract text features from text backbone
        text_outputs = self.text_backbone(
            input_ids, text_self_attention_masks.to(torch.long), token_type_ids, position_ids, return_dict=return_dict
        )
        text_features = text_outputs.last_hidden_state if return_dict else text_outputs[0]
        text_features = self.text_projection(text_features)

        batch_size, num_channels, height, width = pixel_values.shape
        device = pixel_values.device

        if pixel_mask is None:
            pixel_mask = torch.ones(((batch_size, height, width)), dtype=torch.long, device=device)

        # Extract multi-scale feature maps of same resolution `config.d_model` (cf Figure 4 in paper)
        # First, sent pixel_values + pixel_mask through Backbone to obtain the features
        # which is a list of tuples
        features = self.backbone(pixel_values)[0]
        vision_features = []
        for feature_map in features:
            # downsample pixel_mask to match shape of corresponding feature_map
            mask = nn.functional.interpolate(pixel_mask[None].float(), size=feature_map.shape[-2:]).to(torch.bool)[0]
            vision_features.append((feature_map, mask))

        position_embeddings_list = []
        for feature_map, mask in vision_features:
            # position encoding
            position_embeddings_list.append(self.backbone_position_embedding(feature_map, mask).to(feature_map.dtype))

        # Then, apply 1x1 convolution to reduce the channel dimension to d_model (256 by default)
        feature_maps = []
        masks = []
        for level, (source, mask) in enumerate(vision_features):
            feature_maps.append(self.input_proj_vision[level](source))
            masks.append(mask)

        # Lowest resolution feature maps are obtained via 3x3 stride 2 convolutions on the final stage
        if self.config.num_feature_levels > len(feature_maps):
            _len_sources = len(feature_maps)
            for level in range(_len_sources, self.config.num_feature_levels):
                if level == _len_sources:
                    source = self.input_proj_vision[level](vision_features[-1][0])
                else:
                    source = self.input_proj_vision[level](feature_maps[-1])
                mask = nn.functional.interpolate(pixel_mask[None].float(), size=source.shape[-2:]).to(torch.bool)[0]
                pos_l = self.backbone_position_embedding(source, mask).to(source.dtype)
                feature_maps.append(source)
                masks.append(mask)
                position_embeddings_list.append(pos_l)

        # Create queries
        query_embeds = None
        if self.config.embedding_init_target or self.config.two_stage:
            query_embeds = self.query_position_embeddings.weight

        # Prepare encoder inputs (by flattening)
        source_flatten = []
        mask_flatten = []
        lvl_pos_embed_flatten = []
        spatial_shapes_list = []
        for level, (source, mask, pos_embed) in enumerate(zip(feature_maps, masks, position_embeddings_list)):
            batch_size, num_channels, height, width = source.shape
            spatial_shape = (height, width)
            spatial_shapes_list.append(spatial_shape)
            source = source.flatten(2).transpose(1, 2)
            mask = mask.flatten(1)
            pos_embed = pos_embed.flatten(2).transpose(1, 2)
            lvl_pos_embed = pos_embed + self.level_embed[level].view(1, 1, -1)
            lvl_pos_embed_flatten.append(lvl_pos_embed)
            source_flatten.append(source)
            mask_flatten.append(mask)
        source_flatten = torch.cat(source_flatten, 1)
        mask_flatten = torch.cat(mask_flatten, 1)
        lvl_pos_embed_flatten = torch.cat(lvl_pos_embed_flatten, 1)
        spatial_shapes = torch.as_tensor(spatial_shapes_list, dtype=torch.long, device=source_flatten.device)
        level_start_index = torch.cat((spatial_shapes.new_zeros((1,)), spatial_shapes.prod(1).cumsum(0)[:-1]))
        valid_ratios = torch.stack([self.get_valid_ratio(m) for m in masks], 1)
        valid_ratios = valid_ratios.float()

        # Fourth, sent source_flatten + mask_flatten + lvl_pos_embed_flatten (backbone + proj layer output) through encoder
        # Also provide spatial_shapes, level_start_index and valid_ratios
        if encoder_outputs is None:
            encoder_outputs = self.encoder(
                vision_features=source_flatten,
                vision_attention_mask=~mask_flatten,
                vision_position_embedding=lvl_pos_embed_flatten,
                spatial_shapes=spatial_shapes,
                spatial_shapes_list=spatial_shapes_list,
                level_start_index=level_start_index,
                valid_ratios=valid_ratios,
                text_features=text_features,
                text_attention_mask=~text_token_mask,
                text_position_embedding=None,
                text_self_attention_masks=~text_self_attention_masks,
                text_position_ids=position_ids,
                output_attentions=output_attentions,
                output_hidden_states=output_hidden_states,
                return_dict=True,
            )

        # Fifth, prepare decoder inputs
        topk_proposals = None
        enc_outputs_class = None
        enc_outputs_coord_logits = None
        encoder_logits = None
        encoder_pred_boxes = None
        if self.config.two_stage:
            object_query_embedding, output_proposals = self.generate_encoder_output_proposals(
                encoder_outputs[0], ~mask_flatten, spatial_shapes
            )

            # hack implementation as in two-stage Deformable DETR
            # apply a detection head to each pixel (A.4 in paper)
            # linear projection for bounding box binary classification (i.e. foreground and background)
            enc_outputs_class = self.encoder_output_class_embed(
                object_query_embedding, encoder_outputs[1], text_token_mask
            )
            # 3-layer FFN to predict bounding boxes coordinates (bbox regression branch)
            delta_bbox = self.encoder_output_bbox_embed(object_query_embedding)
            enc_outputs_coord_logits = delta_bbox + output_proposals

            # only keep top scoring `config.num_queries` proposals
            topk = self.config.num_queries
            topk_logits = enc_outputs_class.max(-1)[0]
            topk_proposals = torch.topk(topk_logits, topk, dim=1)[1]
            topk_coords_logits = torch.gather(
                enc_outputs_coord_logits, 1, topk_proposals.unsqueeze(-1).repeat(1, 1, 4)
            )

            topk_coords_logits = topk_coords_logits.detach()
            reference_points = (
                topk_coords_logits.sigmoid() if _init_reference_points is None else _init_reference_points
            )
            init_reference_points = reference_points
            if query_embeds is not None:
                target = query_embeds.unsqueeze(0).repeat(batch_size, 1, 1)
            else:
                target = torch.gather(
                    object_query_embedding, 1, topk_proposals.unsqueeze(-1).repeat(1, 1, self.d_model)
                ).detach()

            # Set intermediate topk proposals (coords and class) for loss computation
            encoder_pred_boxes = reference_points
            encoder_logits = self.encoder_output_class_embed(target, text_features, text_token_mask)
        else:
            target = query_embeds.unsqueeze(0).repeat(batch_size, 1, 1)
            reference_points = self.reference_points.weight.unsqueeze(0).repeat(batch_size, 1, 1).sigmoid()
            init_reference_points = reference_points

        decoder_outputs = self.decoder(
            inputs_embeds=target,
            vision_encoder_hidden_states=encoder_outputs[0],
            vision_encoder_attention_mask=mask_flatten,
            text_encoder_hidden_states=encoder_outputs[1],
            text_encoder_attention_mask=~text_token_mask,
            reference_points=reference_points,
            spatial_shapes=spatial_shapes,
            spatial_shapes_list=spatial_shapes_list,
            level_start_index=level_start_index,
            valid_ratios=valid_ratios,
            self_attn_mask=None,
            output_attentions=output_attentions,
            output_hidden_states=output_hidden_states,
            return_dict=return_dict,
        )

        if not return_dict:
            enc_outputs = tuple(
                value
                for value in [
                    enc_outputs_class,
                    enc_outputs_coord_logits,
                    encoder_logits,
                    encoder_pred_boxes,
                ]
                if value is not None
            )
            tuple_outputs = (
                (decoder_outputs[0], init_reference_points) + decoder_outputs[1:] + encoder_outputs + enc_outputs
            )

            return tuple_outputs

        return GroundingDinoModelOutput(
            last_hidden_state=decoder_outputs.last_hidden_state,
            init_reference_points=init_reference_points,
            intermediate_hidden_states=decoder_outputs.intermediate_hidden_states,
            intermediate_reference_points=decoder_outputs.intermediate_reference_points,
            decoder_hidden_states=decoder_outputs.hidden_states,
            decoder_attentions=decoder_outputs.attentions,
            encoder_last_hidden_state_vision=encoder_outputs.last_hidden_state_vision,
            encoder_last_hidden_state_text=encoder_outputs.last_hidden_state_text,
            encoder_vision_hidden_states=encoder_outputs.vision_hidden_states,
            encoder_text_hidden_states=encoder_outputs.text_hidden_states,
            encoder_attentions=encoder_outputs.attentions,
            enc_outputs_class=enc_outputs_class,
            enc_outputs_coord_logits=enc_outputs_coord_logits,
            encoder_logits=encoder_logits,
            encoder_pred_boxes=encoder_pred_boxes,
        )

    def pad_image_to_rbln_config(self, pixel_values: torch.FloatTensor, pixel_mask: torch.BoolTensor):
        batch_size, _, height, width = pixel_values.shape
        image_height, image_width = self.rbln_config.encoder.image_height, self.rbln_config.encoder.image_width

        pad_h = image_height - height
        pad_w = image_width - width
        pixel_mask = (
            pixel_mask
            if pixel_mask is not None
            else torch.ones(((batch_size, height, width)), dtype=torch.long, device=pixel_values.device)
        )

        if pad_h < 0 or pad_w < 0:
            raise ValueError(
                f"Image size {height}x{width} is larger than encoder's image_size {image_height}x{image_width}"
            )

        if pad_h > 0 or pad_w > 0:
            pixel_values = torch.nn.functional.pad(pixel_values, (0, pad_w, 0, pad_h), value=0)
            pixel_mask = torch.nn.functional.pad(pixel_mask, (0, pad_w, 0, pad_h), value=0)

        return pixel_values, pixel_mask

    def pad_text_to_rbln_config(
        self,
        input_ids: torch.LongTensor,
        token_type_ids: Optional[torch.LongTensor] = None,
        attention_mask: Optional[torch.LongTensor] = None,
    ):
        batch_size, seq_len = input_ids.shape
        max_text_len = self.config.max_text_len
        token_type_ids = token_type_ids if token_type_ids is not None else torch.zeros_like(input_ids)
        attention_mask = attention_mask if attention_mask is not None else torch.ones_like(input_ids)
        if seq_len < max_text_len:
            input_ids = torch.nn.functional.pad(input_ids, (0, max_text_len - seq_len, 0, 0), value=0)
            token_type_ids = torch.nn.functional.pad(token_type_ids, (0, max_text_len - seq_len, 0, 0), value=0)
            attention_mask = torch.nn.functional.pad(attention_mask, (0, max_text_len - seq_len, 0, 0), value=0)

        return input_ids, token_type_ids, attention_mask

    def forward(
        self,
        pixel_values: torch.FloatTensor,
        input_ids: torch.LongTensor,
        token_type_ids: Optional[torch.LongTensor] = None,
        attention_mask: Optional[torch.LongTensor] = None,
        pixel_mask: Optional[torch.BoolTensor] = None,
        encoder_outputs: Optional[Union[GroundingDinoEncoderOutput, Tuple]] = None,
        output_attentions: Optional[bool] = None,
        output_hidden_states: Optional[bool] = None,
        return_dict: Optional[bool] = None,
        **kwargs,
<<<<<<< HEAD
    ):
=======
    ) -> Union[GroundingDinoObjectDetectionOutput, Tuple]:
>>>>>>> 3d8c6418
        """
        Forward pass for the RBLN-optimized GroundingDinoForObjectDetection model.

        Args:
<<<<<<< HEAD
            pixel_values (torch.Tensor of shape (batch_size, num_channels, image_size, image_size)) — The tensors corresponding to the input images.
            input_ids (torch.LongTensor of shape (batch_size, text_sequence_length)) — Indices of input sequence tokens in the vocabulary. Padding will be ignored by default should you provide it.
            token_type_ids (torch.LongTensor of shape (batch_size, text_sequence_length), optional) — Segment token indices to indicate first and second portions of the inputs.
            attention_mask (torch.Tensor of shape (batch_size, sequence_length), optional) — Mask to avoid performing attention on padding token indices.
            pixel_mask (torch.Tensor of shape (batch_size, height, width), optional) — Mask to avoid performing attention on padding pixel values.
            encoder_outputs - Tuple consists of (last_hidden_state, *optional*: hidden_states, *optional*: attentions) last_hidden_stateof shape(batch_size, sequence_length, hidden_size), optional) is a sequence of hidden-states at the output of the last layer of the encoder.
            output_attentions - Whether or not to return the attentions tensors of all attention layers.
            output_hidden_states - Whether or not to return the hidden states of all layers.
            return_dict — Whether or not to return a ModelOutput instead of a plain tuple.

        Returns:
            GroundingDinoObjectDetectionOutput or tuple(torch.FloatTensor)
=======
            pixel_values (torch.Tensor of shape (batch_size, num_channels, image_size, image_size)): The tensors corresponding to the input images.
            input_ids (torch.LongTensor of shape (batch_size, text_sequence_length)): Indices of input sequence tokens in the vocabulary. Padding will be ignored by default should you provide it.
            token_type_ids (torch.LongTensor of shape (batch_size, text_sequence_length), optional): Segment token indices to indicate first and second portions of the inputs.
            attention_mask (torch.Tensor of shape (batch_size, sequence_length), optional): Mask to avoid performing attention on padding token indices.
            pixel_mask (torch.Tensor of shape (batch_size, height, width), optional): Mask to avoid performing attention on padding pixel values.
            encoder_outputs (Tuple consists of last_hidden_state of shape(batch_size, sequence_length, hidden_size), optional): A sequence of hidden-states at the output of the last layer of the encoder.
            output_attentions (bool, optional): Whether or not to return the attentions tensors of all attention layers.
            output_hidden_states (bool, optional): Whether or not to return the hidden states of all layers.
            return_dict (bool, optional): Whether or not to return a ModelOutput instead of a plain tuple.

        Returns:
            The model outputs. If return_dict=False is passed, returns a tuple of tensors. Otherwise, returns a GroundingDinoObjectDetectionOutput object.
>>>>>>> 3d8c6418
        """

        return_dict = return_dict if return_dict is not None else self.config.use_return_dict

        # Pad image to rbln_config.image_height and rbln_config.image_width
        pixel_values, pixel_mask = self.pad_image_to_rbln_config(pixel_values, pixel_mask)
        input_ids, token_type_ids, attention_mask = self.pad_text_to_rbln_config(
            input_ids, token_type_ids, attention_mask
        )

        with torch.inference_mode():
            # First, sent images through Grounding DINO base model to obtain encoder + decoder outputs
            outputs = self._model_forward(
                pixel_values=pixel_values,
                input_ids=input_ids,
                token_type_ids=token_type_ids,
                attention_mask=attention_mask,
                pixel_mask=pixel_mask,
                encoder_outputs=encoder_outputs,
                output_attentions=output_attentions,
                output_hidden_states=output_hidden_states,
                return_dict=return_dict,
                **kwargs,
            )

            idx = 5 + (1 if output_attentions else 0) + (1 if output_hidden_states else 0)
            enc_text_hidden_state = outputs.encoder_last_hidden_state_text if return_dict else outputs[idx]
            hidden_states = outputs.intermediate_hidden_states if return_dict else outputs[2]
            init_reference_points = outputs.init_reference_points if return_dict else outputs[1]
            inter_references_points = outputs.intermediate_reference_points if return_dict else outputs[3]

            # class logits + predicted bounding boxes
            outputs_classes = []
            outputs_coords = []

            # hidden_states are of shape (batch_size, num_stages, height, width)
            # predict class and bounding box deltas for each stage
            num_levels = hidden_states.shape[1]
            for level in range(num_levels):
                if level == 0:
                    reference = init_reference_points
                else:
                    reference = inter_references_points[:, level - 1]
                reference = torch.special.logit(reference, eps=1e-5)
                outputs_class = self.class_embed[level](
                    vision_hidden_state=hidden_states[:, level],
                    text_hidden_state=enc_text_hidden_state,
                    text_token_mask=attention_mask.bool(),
                )
                delta_bbox = self.bbox_embed[level](hidden_states[:, level])

                reference_coordinates = reference.shape[-1]
                if reference_coordinates == 4:
                    outputs_coord_logits = delta_bbox + reference
                elif reference_coordinates == 2:
                    delta_bbox[..., :2] += reference
                    outputs_coord_logits = delta_bbox
                else:
                    raise ValueError(f"reference.shape[-1] should be 4 or 2, but got {reference.shape[-1]}")
                outputs_coord = outputs_coord_logits.sigmoid()
                outputs_classes.append(outputs_class)
                outputs_coords.append(outputs_coord)
            outputs_class = torch.stack(outputs_classes)
            outputs_coord = torch.stack(outputs_coords)

            logits = outputs_class[-1]
            pred_boxes = outputs_coord[-1]

        if not return_dict:
            auxiliary_outputs = []
            output = [logits, pred_boxes, *auxiliary_outputs, *outputs, input_ids]
            output = tuple(out for out in output if out is not None)
            return output

        return GroundingDinoObjectDetectionOutput(
            logits=logits,
            pred_boxes=pred_boxes,
            last_hidden_state=outputs.last_hidden_state,
            decoder_hidden_states=outputs.decoder_hidden_states,
            decoder_attentions=outputs.decoder_attentions,
            encoder_last_hidden_state_vision=outputs.encoder_last_hidden_state_vision,
            encoder_last_hidden_state_text=outputs.encoder_last_hidden_state_text,
            encoder_vision_hidden_states=outputs.encoder_vision_hidden_states,
            encoder_text_hidden_states=outputs.encoder_text_hidden_states,
            encoder_attentions=outputs.encoder_attentions,
            intermediate_hidden_states=outputs.intermediate_hidden_states,
            intermediate_reference_points=outputs.intermediate_reference_points,
            init_reference_points=outputs.init_reference_points,
            enc_outputs_class=outputs.enc_outputs_class,
            enc_outputs_coord_logits=outputs.enc_outputs_coord_logits,
            encoder_logits=outputs.encoder_logits,
            encoder_pred_boxes=outputs.encoder_pred_boxes,
            input_ids=input_ids,
        )


def _update_spatial_shapes(model_config, rbln_config):
    def down_sampled_size(x, depth: int = 1):
        if depth == 0:
            return x
        return down_sampled_size((x + 1) // 2, depth - 1)

    def num_patches(image_size, patch_size):
        return (image_size + patch_size - 1) // patch_size

    # update spatial_shapes
    spatial_shapes = []
    backbone_config = model_config.backbone_config
    num_patched_h = num_patches(rbln_config.image_height, backbone_config.patch_size)
    num_patched_w = num_patches(rbln_config.image_height, backbone_config.patch_size)
    for out_layer in backbone_config.out_indices:
        spatial_shapes.append(
            [down_sampled_size(num_patched_h, out_layer - 1), down_sampled_size(num_patched_w, out_layer - 1)]
        )

    # Lowest resolution feature maps are obtained via 3x3 stride 2 convolutions on the final stage
    if model_config.num_feature_levels > len(spatial_shapes):
        last_h, last_w = spatial_shapes[-1][0], spatial_shapes[-1][1]
        h_out = (last_h - 1) // 2 + 1
        w_out = (last_w - 1) // 2 + 1
        spatial_shapes.append([h_out, w_out])

    rbln_config.spatial_shapes_list = spatial_shapes

    return rbln_config


class RBLNGroundingDinoEncoder(RBLNModel):
    def __post_init__(self, **kwargs):
        self.encoder_runtime = RBLNPytorchRuntime(self.model[0])

    @classmethod
    def _wrap_model_if_needed(
        cls, model: torch.nn.Module, rbln_config: RBLNGroundingDinoForObjectDetectionConfig
    ) -> torch.nn.Module:
        model = _GroundingDinoEncoder(model, rbln_config).eval()
        return model

    @classmethod
    def _update_submodule_config(
        cls,
        model: "PreTrainedModel",
        rbln_config: RBLNModelConfig,
        preprocessors: Optional[Union["AutoFeatureExtractor", "AutoProcessor", "AutoTokenizer"]],
    ):
        for processor in preprocessors:
            if rbln_config.image_size is None and hasattr(processor, "image_processor"):
                if "height" in processor.image_processor.size and "width" in processor.image_processor.size:
                    rbln_config.image_size = (
                        processor.image_processor.size["height"],
                        processor.image_processor.size["width"],
                    )
                elif (
                    "longest_edge" in processor.image_processor.size
                    and "shortest_edge" in processor.image_processor.size
                ):
                    rbln_config.image_size = processor.image_processor.size["longest_edge"]
                elif "shortest_edge" in processor.image_processor.size:
                    rbln_config.image_size = processor.image_processor.size["shortest_edge"]
                break
        rbln_config = _update_spatial_shapes(model.config, rbln_config)
        return rbln_config

    @classmethod
    def _update_rbln_config(
        cls,
        preprocessors: Union["AutoFeatureExtractor", "AutoProcessor", "AutoTokenizer"],
        model: Optional["PreTrainedModel"] = None,
        model_config: RBLNGroundingDinoEncoderConfig = None,
        rbln_config: Optional[RBLNGroundingDinoEncoderConfig] = None,
    ) -> RBLNGroundingDinoEncoderConfig:
        if rbln_config.image_size is None:
            raise ValueError("RBLN config must have image_size set for RBLN optimized GroundingDinoDecoder.")

        vision_seq_len = int((rbln_config.spatial_shapes[:, 0] * rbln_config.spatial_shapes[:, 1]).sum())

        input_info = [
            (
                "vision_features",
                [rbln_config.batch_size, vision_seq_len, model_config.d_model],
                "float32",
            ),
            (
                "vision_attention_mask",
                [
                    rbln_config.batch_size,
                    vision_seq_len,
                    model_config.d_model,
                ],
                "float32",
            ),
            (
                "vision_position_embedding",
                [rbln_config.batch_size, vision_seq_len, model_config.d_model],
                "float32",
            ),
            (
                "text_features",
                [rbln_config.batch_size, model_config.max_text_len, model_config.d_model],
                "float32",
            ),
            (
                "text_attention_mask",
                [
                    rbln_config.batch_size,
                    model_config.max_text_len,
                ],
                "float32",
            ),
            (
                "text_self_attention_masks",
                [
                    rbln_config.batch_size,
                    model_config.max_text_len,
                    model_config.max_text_len,
                ],
                "float32",
            ),
            (
                "reference_points",
                [rbln_config.batch_size, vision_seq_len, 4, 2],
                "float32",
            ),
        ]

        rbln_config.set_compile_cfgs([RBLNCompileConfig(input_info=input_info)])

        return rbln_config

    @staticmethod
    def get_reference_points(spatial_shapes, valid_ratios, device):
        reference_points_list = []
        for level, (height, width) in enumerate(spatial_shapes):
            ref_y, ref_x = meshgrid(
                torch.linspace(0.5, height - 0.5, height, dtype=torch.float32, device=device),
                torch.linspace(0.5, width - 0.5, width, dtype=torch.float32, device=device),
                indexing="ij",
            )
            # TODO: valid_ratios could be useless here. check https://github.com/fundamentalvision/Deformable-DETR/issues/36
            ref_y = ref_y.reshape(-1)[None] / (valid_ratios[:, None, level, 1] * height)
            ref_x = ref_x.reshape(-1)[None] / (valid_ratios[:, None, level, 0] * width)
            ref = torch.stack((ref_x, ref_y), -1)
            reference_points_list.append(ref)
        reference_points = torch.cat(reference_points_list, 1)
        reference_points = reference_points[:, :, None] * valid_ratios[:, None]
        return reference_points

    def validate_output_config(self, output_attentions, output_hidden_states):
        if output_attentions != self.rbln_config.output_attentions:
            raise ValueError(
                f"Variable output_attentions {output_attentions} is not equal to rbln_config.output_attentions {self.rbln_config.output_attentions} "
                f"Please compile again with the correct argument."
            )

        if output_hidden_states != self.rbln_config.output_hidden_states:
            raise ValueError(
                f"Variable output_hidden_states {output_hidden_states} is not equal to rbln_config.output_hidden_states {self.rbln_config.output_hidden_states} "
                f"Please compile again with the correct argument."
            )

    def forward(
        self,
        vision_features: Tensor,
        vision_attention_mask: Tensor,
        vision_position_embedding: Tensor,
        spatial_shapes: Tensor,
        spatial_shapes_list: List[Tuple[int, int]],
        level_start_index: Tensor,
        valid_ratios: Optional[Tensor] = None,
        text_features: Optional[Tensor] = None,
        text_attention_mask: Optional[Tensor] = None,
        text_position_embedding: Optional[Tensor] = None,
        text_self_attention_masks: Optional[Tensor] = None,
        text_position_ids: Optional[Tensor] = None,
        output_attentions: Optional[bool] = None,
        output_hidden_states: Optional[bool] = None,
        return_dict: Optional[bool] = None,
    ):
        output_attentions = output_attentions if output_attentions is not None else self.config.output_attentions
        output_hidden_states = (
            output_hidden_states if output_hidden_states is not None else self.config.output_hidden_states
        )
        self.validate_output_config(output_attentions, output_hidden_states)

        return_dict = return_dict if return_dict is not None else self.config.use_return_dict
        reference_points = self.get_reference_points(spatial_shapes, valid_ratios, device="cpu")
        vision_attention_mask = vision_attention_mask.to(torch.float32).unsqueeze(-1).repeat(1, 1, self.config.d_model)

        enc_outputs = self.encoder_runtime(
            vision_features=vision_features,
            vision_attention_mask=vision_attention_mask,
            vision_position_embedding=vision_position_embedding,
            text_features=text_features,
            text_attention_mask=text_attention_mask.to(torch.float32),
            text_self_attention_masks=text_self_attention_masks.to(torch.float32),
            reference_points=reference_points,
        )

        if not return_dict:
            return tuple(enc_outputs)

        enc_outputs = list(enc_outputs)
        last_hidden_state_vision = enc_outputs.pop(0)
        last_hidden_state_text = enc_outputs.pop(0)
        vision_hidden_states = (
            tuple([enc_outputs.pop(0) for _ in range(self.config.encoder_layers + 1)])
            if self.rbln_config.output_hidden_states
            else None
        )
        text_hidden_states = (
            tuple([enc_outputs.pop(0) for _ in range(self.config.encoder_layers + 1)])
            if self.rbln_config.output_hidden_states
            else None
        )
        attentions = tuple(enc_outputs) if self.rbln_config.output_attentions else None

        return GroundingDinoEncoderOutput(
            last_hidden_state_vision=last_hidden_state_vision,
            last_hidden_state_text=last_hidden_state_text,
            vision_hidden_states=vision_hidden_states,
            text_hidden_states=text_hidden_states,
            attentions=attentions,
        )


class RBLNGroundingDinoDecoder(RBLNModel):
    def __post_init__(self, **kwargs):
        self.decoder_runtime = RBLNPytorchRuntime(self.model[0])

    @classmethod
    def _wrap_model_if_needed(
        cls, model: torch.nn.Module, rbln_config: RBLNGroundingDinoForObjectDetectionConfig
    ) -> torch.nn.Module:
        return _GroundingDinoDecoder(model, rbln_config).eval()

    @classmethod
    def _update_submodule_config(
        cls,
        model: "PreTrainedModel",
        rbln_config: RBLNModelConfig,
        preprocessors: Optional[Union["AutoFeatureExtractor", "AutoProcessor", "AutoTokenizer"]],
    ):
        for processor in preprocessors:
            if rbln_config.image_size is None and hasattr(processor, "image_processor"):
                if "height" in processor.image_processor.size and "width" in processor.image_processor.size:
                    rbln_config.image_size = (
                        processor.image_processor.size["height"],
                        processor.image_processor.size["width"],
                    )
                elif (
                    "longest_edge" in processor.image_processor.size
                    and "shortest_edge" in processor.image_processor.size
                ):
                    rbln_config.image_size = processor.image_processor.size["longest_edge"]
                elif "shortest_edge" in processor.image_processor.size:
                    rbln_config.image_size = processor.image_processor.size["shortest_edge"]
                break
        rbln_config = _update_spatial_shapes(model.config, rbln_config)

        return rbln_config

    @classmethod
    def _update_rbln_config(
        cls,
        preprocessors: Union["AutoFeatureExtractor", "AutoProcessor", "AutoTokenizer"],
        model: Optional["PreTrainedModel"] = None,
        model_config: RBLNGroundingDinoDecoderConfig = None,
        rbln_config: Optional[RBLNGroundingDinoEncoderConfig] = None,
    ) -> RBLNGroundingDinoEncoderConfig:
        if rbln_config.image_size is None:
            raise ValueError("RBLN config must have image_size set for RBLN optimized GroundingDinoDecoder.")

        vision_seq_len = int((rbln_config.spatial_shapes[:, 0] * rbln_config.spatial_shapes[:, 1]).sum())

        input_info = [
            (
                "inputs_embeds",
                [rbln_config.batch_size, model_config.num_queries, model_config.d_model],
                "float32",
            ),
            (
                "vision_encoder_hidden_states",
                [
                    rbln_config.batch_size,
                    vision_seq_len,
                    model_config.d_model,
                ],
                "float32",
            ),
            (
                "vision_encoder_attention_mask",
                [rbln_config.batch_size, vision_seq_len, model_config.d_model],
                "float32",
            ),
            (
                "text_encoder_hidden_states",
                [rbln_config.batch_size, model_config.max_text_len, model_config.d_model],
                "float32",
            ),
            (
                "text_encoder_attention_mask",
                [
                    rbln_config.batch_size,
                    model_config.max_text_len,
                ],
                "float32",
            ),
            (
                "reference_points",
                [
                    rbln_config.batch_size,
                    model_config.num_queries,
                    4,
                ],
                "float32",
            ),
            (
                "valid_ratios",
                [
                    rbln_config.batch_size,
                    4,
                    2,
                ],
                "float32",
            ),
        ]

        rbln_config.set_compile_cfgs([RBLNCompileConfig(input_info=input_info)])
        return rbln_config

    def validate_output_config(self, output_attentions, output_hidden_states):
        if output_attentions != self.rbln_config.output_attentions:
            raise ValueError(
                f"Variable output_attentions {output_attentions} is not equal to rbln_config.output_attentions {self.rbln_config.output_attentions} "
                f"Please compile again with the correct argument."
            )
        if output_hidden_states != self.rbln_config.output_hidden_states:
            raise ValueError(
                f"Variable output_hidden_states {output_hidden_states} is not equal to rbln_config.output_hidden_states {self.rbln_config.output_hidden_states} "
                f"Please compile again with the correct argument."
            )

    def forward(
        self,
        inputs_embeds: torch.Tensor,
        vision_encoder_hidden_states: torch.Tensor,
        vision_encoder_attention_mask: torch.Tensor,
        text_encoder_hidden_states: torch.Tensor,
        text_encoder_attention_mask: torch.Tensor,
        reference_points: torch.Tensor,
        valid_ratios: torch.Tensor,
        output_attentions: bool = False,
        output_hidden_states: bool = False,
        return_dict: bool = False,
        **kwargs,
    ):
        output_attentions = output_attentions if output_attentions is not None else self.config.output_attentions
        output_hidden_states = (
            output_hidden_states if output_hidden_states is not None else self.config.output_hidden_states
        )
        self.validate_output_config(output_attentions, output_hidden_states)
        return_dict = return_dict if return_dict is not None else self.config.use_return_dict

        reshaped_vision_encoder_attention_mask = (
            vision_encoder_attention_mask[:, :, None].repeat(1, 1, self.config.d_model).to(torch.float32)
        )

        # Forward pass through the decoder
        outputs = self.decoder_runtime(
            inputs_embeds=inputs_embeds,
            vision_encoder_hidden_states=vision_encoder_hidden_states,
            vision_encoder_attention_mask=reshaped_vision_encoder_attention_mask,
            text_encoder_hidden_states=text_encoder_hidden_states,
            text_encoder_attention_mask=text_encoder_attention_mask.to(torch.float32),
            reference_points=reference_points,
            valid_ratios=valid_ratios,
        )

        if not return_dict:
            return outputs

        outputs = list(outputs)
        last_hidden_state = outputs.pop(0)
        intermediate_hidden_states = outputs.pop(0)
        intermediate_reference_points = outputs.pop(0)
        hidden_states = (
            tuple([outputs.pop(0) for _ in range(self.config.decoder_layers + 1)])
            if self.rbln_config.output_hidden_states
            else None
        )
        attentions = tuple(outputs) if self.rbln_config.output_attentions else None

        return GroundingDinoDecoderOutput(
            last_hidden_state=last_hidden_state,
            intermediate_hidden_states=intermediate_hidden_states,
            intermediate_reference_points=intermediate_reference_points,
            hidden_states=hidden_states,
            attentions=attentions,
        )<|MERGE_RESOLUTION|>--- conflicted
+++ resolved
@@ -529,29 +529,11 @@
         output_hidden_states: Optional[bool] = None,
         return_dict: Optional[bool] = None,
         **kwargs,
-<<<<<<< HEAD
-    ):
-=======
     ) -> Union[GroundingDinoObjectDetectionOutput, Tuple]:
->>>>>>> 3d8c6418
         """
         Forward pass for the RBLN-optimized GroundingDinoForObjectDetection model.
 
         Args:
-<<<<<<< HEAD
-            pixel_values (torch.Tensor of shape (batch_size, num_channels, image_size, image_size)) — The tensors corresponding to the input images.
-            input_ids (torch.LongTensor of shape (batch_size, text_sequence_length)) — Indices of input sequence tokens in the vocabulary. Padding will be ignored by default should you provide it.
-            token_type_ids (torch.LongTensor of shape (batch_size, text_sequence_length), optional) — Segment token indices to indicate first and second portions of the inputs.
-            attention_mask (torch.Tensor of shape (batch_size, sequence_length), optional) — Mask to avoid performing attention on padding token indices.
-            pixel_mask (torch.Tensor of shape (batch_size, height, width), optional) — Mask to avoid performing attention on padding pixel values.
-            encoder_outputs - Tuple consists of (last_hidden_state, *optional*: hidden_states, *optional*: attentions) last_hidden_stateof shape(batch_size, sequence_length, hidden_size), optional) is a sequence of hidden-states at the output of the last layer of the encoder.
-            output_attentions - Whether or not to return the attentions tensors of all attention layers.
-            output_hidden_states - Whether or not to return the hidden states of all layers.
-            return_dict — Whether or not to return a ModelOutput instead of a plain tuple.
-
-        Returns:
-            GroundingDinoObjectDetectionOutput or tuple(torch.FloatTensor)
-=======
             pixel_values (torch.Tensor of shape (batch_size, num_channels, image_size, image_size)): The tensors corresponding to the input images.
             input_ids (torch.LongTensor of shape (batch_size, text_sequence_length)): Indices of input sequence tokens in the vocabulary. Padding will be ignored by default should you provide it.
             token_type_ids (torch.LongTensor of shape (batch_size, text_sequence_length), optional): Segment token indices to indicate first and second portions of the inputs.
@@ -564,7 +546,6 @@
 
         Returns:
             The model outputs. If return_dict=False is passed, returns a tuple of tensors. Otherwise, returns a GroundingDinoObjectDetectionOutput object.
->>>>>>> 3d8c6418
         """
 
         return_dict = return_dict if return_dict is not None else self.config.use_return_dict
