# Copyright 2025 Rebellions Inc. All rights reserved.

# Licensed under the Apache License, Version 2.0 (the "License");
# you may not use this file except in compliance with the License.
# You may obtain a copy of the License at:

#     http://www.apache.org/licenses/LICENSE-2.0

# Unless required by applicable law or agreed to in writing, software
# distributed under the License is distributed on an "AS IS" BASIS,
# WITHOUT WARRANTIES OR CONDITIONS OF ANY KIND, either express or implied.
# See the License for the specific language governing permissions and
# limitations under the License.

from typing import TYPE_CHECKING, Dict, List, Tuple, Union

import rebel
import torch
from diffusers import AutoencoderKL
from diffusers.models.autoencoders.vae import DecoderOutput
from diffusers.models.modeling_outputs import AutoencoderKLOutput
from transformers import PretrainedConfig

from ....configuration_utils import RBLNCompileConfig
from ....modeling import RBLNModel
from ....utils.logging import get_logger
from ...configurations import RBLNAutoencoderKLConfig
from .vae import RBLNRuntimeVAEDecoder, RBLNRuntimeVAEEncoder, _VAEDecoder, _VAEEncoder


if TYPE_CHECKING:
    import torch
    from transformers import AutoFeatureExtractor, AutoProcessor, AutoTokenizer, PretrainedConfig, PreTrainedModel

    from ...modeling_diffusers import RBLNDiffusionMixin, RBLNDiffusionMixinConfig

logger = get_logger(__name__)


class RBLNAutoencoderKL(RBLNModel):
    auto_model_class = AutoencoderKL
    hf_library_name = "diffusers"
    _rbln_config_class = RBLNAutoencoderKLConfig

    def __post_init__(self, **kwargs):
        super().__post_init__(**kwargs)

        if self.rbln_config.uses_encoder:
            self.encoder = RBLNRuntimeVAEEncoder(runtime=self.model[0], main_input_name="x")
        else:
            self.encoder = None

        self.decoder = RBLNRuntimeVAEDecoder(runtime=self.model[-1], main_input_name="z")
        self.image_size = self.rbln_config.image_size

    @classmethod
    def get_compiled_model(cls, model, rbln_config: RBLNAutoencoderKLConfig) -> Dict[str, rebel.RBLNCompiledModel]:
        if rbln_config.uses_encoder:
            expected_models = ["encoder", "decoder"]
        else:
            expected_models = ["decoder"]

        compiled_models = {}
        for i, model_name in enumerate(expected_models):
            if model_name == "encoder":
                wrapped_model = _VAEEncoder(model)
            else:
                wrapped_model = _VAEDecoder(model)

            wrapped_model.eval()

            compiled_models[model_name] = cls.compile(wrapped_model, rbln_compile_config=rbln_config.compile_cfgs[i])

        return compiled_models

    @classmethod
    def get_vae_sample_size(
        cls, pipe: "RBLNDiffusionMixin", rbln_config: RBLNAutoencoderKLConfig, return_vae_scale_factor: bool = False
    ) -> Tuple[int, int]:
        sample_size = rbln_config.sample_size
        noise_module = getattr(pipe, "unet", None) or getattr(pipe, "transformer", None)
        vae_scale_factor = (
            pipe.vae_scale_factor
            if hasattr(pipe, "vae_scale_factor")
            else 2 ** (len(pipe.vae.config.block_out_channels) - 1)
        )

        if noise_module is None:
            raise AttributeError(
                "Cannot find noise processing or predicting module attributes. ex. U-Net, Transformer, ..."
            )

        if sample_size is None:
            sample_size = noise_module.config.sample_size
            if isinstance(sample_size, int):
                sample_size = (sample_size, sample_size)
            sample_size = (sample_size[0] * vae_scale_factor, sample_size[1] * vae_scale_factor)

<<<<<<< HEAD
        elif image_size[0] is None and image_size[1] is None:
            if rbln_config["img2img_pipeline"]:
                sample_size = noise_module.config.sample_size
            elif rbln_config["inpaint_pipeline"]:
                sample_size = noise_module.config.sample_size * vae_scale_factor
            else:
                # In case of text2img, sample size of vae decoder is determined by unet.
                if hasattr(pipe, "unet"):
                    noise_module_sample_size = noise_module.config.sample_size
                    if isinstance(noise_module_sample_size, int):
                        sample_size = noise_module_sample_size * pipe.vae_scale_factor
                    else:
                        sample_size = (
                            noise_module_sample_size[0] * pipe.vae_scale_factor,
                            noise_module_sample_size[1] * pipe.vae_scale_factor,
                        )
                elif hasattr(pipe, "transformer"):
                    noise_module_sample_size = pipe.default_sample_size
                    if isinstance(noise_module_sample_size, int):
                        sample_size = noise_module_sample_size * pipe.vae_scale_factor
                    else:
                        sample_size = (
                            noise_module_sample_size[0] * pipe.vae_scale_factor,
                            noise_module_sample_size[1] * pipe.vae_scale_factor,
                        )
=======
        if return_vae_scale_factor:
            return sample_size, vae_scale_factor
>>>>>>> 22ffe70d
        else:
            return sample_size

    @classmethod
    def update_rbln_config_using_pipe(
        cls, pipe: "RBLNDiffusionMixin", rbln_config: "RBLNDiffusionMixinConfig", submodule_name: str
    ) -> "RBLNDiffusionMixinConfig":
        rbln_config.vae.sample_size, rbln_config.vae.vae_scale_factor = cls.get_vae_sample_size(
            pipe, rbln_config.vae, return_vae_scale_factor=True
        )
        return rbln_config

    @classmethod
    def _update_rbln_config(
        cls,
        preprocessors: Union["AutoFeatureExtractor", "AutoProcessor", "AutoTokenizer"],
        model: "PreTrainedModel",
        model_config: "PretrainedConfig",
        rbln_config: RBLNAutoencoderKLConfig,
    ) -> RBLNAutoencoderKLConfig:
        if rbln_config.sample_size is None:
            rbln_config.sample_size = model_config.sample_size

        if isinstance(rbln_config.sample_size, int):
            rbln_config.sample_size = (rbln_config.sample_size, rbln_config.sample_size)

        if rbln_config.in_channels is None:
            rbln_config.in_channels = model_config.in_channels

        if rbln_config.latent_channels is None:
            rbln_config.latent_channels = model_config.latent_channels

        if rbln_config.vae_scale_factor is None:
            if hasattr(model_config, "block_out_channels"):
                rbln_config.vae_scale_factor = 2 ** (len(model_config.block_out_channels) - 1)
            else:
                # vae image processor default value 8 (int)
                rbln_config.vae_scale_factor = 8

        compile_cfgs = []
        if rbln_config.uses_encoder:
            vae_enc_input_info = [
                (
                    "x",
                    [
                        rbln_config.batch_size,
                        rbln_config.in_channels,
                        rbln_config.sample_size[0],
                        rbln_config.sample_size[1],
                    ],
                    "float32",
                )
            ]
            compile_cfgs.append(RBLNCompileConfig(compiled_model_name="encoder", input_info=vae_enc_input_info))

        vae_dec_input_info = [
            (
                "z",
                [
                    rbln_config.batch_size,
                    rbln_config.latent_channels,
                    rbln_config.latent_sample_size[0],
                    rbln_config.latent_sample_size[1],
                ],
                "float32",
            )
        ]
        compile_cfgs.append(RBLNCompileConfig(compiled_model_name="decoder", input_info=vae_dec_input_info))

        rbln_config.set_compile_cfgs(compile_cfgs)
        return rbln_config

    @classmethod
    def _create_runtimes(
        cls,
        compiled_models: List[rebel.RBLNCompiledModel],
        rbln_config: RBLNAutoencoderKLConfig,
    ) -> List[rebel.Runtime]:
        if len(compiled_models) == 1:
            # decoder
            expected_models = ["decoder"]
        else:
            # encoder, decoder
            expected_models = ["encoder", "decoder"]

        if any(model_name not in rbln_config.device_map for model_name in expected_models):
            cls._raise_missing_compiled_file_error(expected_models)

        device_vals = [rbln_config.device_map[model_name] for model_name in expected_models]
        return [
            rebel.Runtime(
                compiled_model,
                tensor_type="pt",
                device=device_val,
                activate_profiler=rbln_config.activate_profiler,
            )
            for compiled_model, device_val in zip(compiled_models, device_vals)
        ]

    def encode(self, x: torch.FloatTensor, return_dict: bool = True, **kwargs) -> torch.FloatTensor:
        posterior = self.encoder.encode(x)
        if not return_dict:
            return (posterior,)
        return AutoencoderKLOutput(latent_dist=posterior)

    def decode(self, z: torch.FloatTensor, return_dict: bool = True, **kwargs) -> torch.FloatTensor:
        dec = self.decoder.decode(z)
        if not return_dict:
            return (dec,)
        return DecoderOutput(sample=dec)<|MERGE_RESOLUTION|>--- conflicted
+++ resolved
@@ -96,36 +96,8 @@
                 sample_size = (sample_size, sample_size)
             sample_size = (sample_size[0] * vae_scale_factor, sample_size[1] * vae_scale_factor)
 
-<<<<<<< HEAD
-        elif image_size[0] is None and image_size[1] is None:
-            if rbln_config["img2img_pipeline"]:
-                sample_size = noise_module.config.sample_size
-            elif rbln_config["inpaint_pipeline"]:
-                sample_size = noise_module.config.sample_size * vae_scale_factor
-            else:
-                # In case of text2img, sample size of vae decoder is determined by unet.
-                if hasattr(pipe, "unet"):
-                    noise_module_sample_size = noise_module.config.sample_size
-                    if isinstance(noise_module_sample_size, int):
-                        sample_size = noise_module_sample_size * pipe.vae_scale_factor
-                    else:
-                        sample_size = (
-                            noise_module_sample_size[0] * pipe.vae_scale_factor,
-                            noise_module_sample_size[1] * pipe.vae_scale_factor,
-                        )
-                elif hasattr(pipe, "transformer"):
-                    noise_module_sample_size = pipe.default_sample_size
-                    if isinstance(noise_module_sample_size, int):
-                        sample_size = noise_module_sample_size * pipe.vae_scale_factor
-                    else:
-                        sample_size = (
-                            noise_module_sample_size[0] * pipe.vae_scale_factor,
-                            noise_module_sample_size[1] * pipe.vae_scale_factor,
-                        )
-=======
         if return_vae_scale_factor:
             return sample_size, vae_scale_factor
->>>>>>> 22ffe70d
         else:
             return sample_size
 
