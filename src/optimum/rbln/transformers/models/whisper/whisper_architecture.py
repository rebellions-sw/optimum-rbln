# Copyright 2025 Rebellions Inc. All rights reserved.

# Licensed under the Apache License, Version 2.0 (the "License");
# you may not use this file except in compliance with the License.
# You may obtain a copy of the License at:

#     http://www.apache.org/licenses/LICENSE-2.0

# Unless required by applicable law or agreed to in writing, software
# distributed under the License is distributed on an "AS IS" BASIS,
# WITHOUT WARRANTIES OR CONDITIONS OF ANY KIND, either express or implied.
# See the License for the specific language governing permissions and
# limitations under the License.

from typing import Optional, Tuple, Union

import torch
from torch import nn
from transformers.modeling_attn_mask_utils import (
    _prepare_4d_causal_attention_mask,
)
from transformers.modeling_outputs import (
    BaseModelOutput,
    Seq2SeqLMOutput,
)
from transformers.utils import logging

from ....ops import register_rbln_custom_add_softmax_attention, register_rbln_custom_cache_update


logger = logging.get_logger(__name__)


class WhisperWrapper:
    def __init__(self, model, rbln_token_timestamps):
        register_rbln_custom_cache_update()
        register_rbln_custom_add_softmax_attention()
        self.encoder = WhisperEncoderWrapper(model)
        self.decoder = WhisperDecoderWrapper(model, output_attentions=rbln_token_timestamps)


class WhisperEncoderWrapper(torch.nn.Module):
    def __init__(self, model):
        super().__init__()
        self.config = model.config
        self.encoder = model.get_encoder()
        self.num_heads = self.config.decoder_attention_heads
        self.d_kv = self.config.d_model // self.num_heads
        self.cross_k_projects, self.cross_v_projects = self._extract_cross_kv_projects(model.get_decoder().layers)

    def _extract_cross_kv_projects(self, decoder_layers: nn.Module):
        return (
            nn.ModuleList(layer.encoder_attn.k_proj for layer in decoder_layers),
            nn.ModuleList(layer.encoder_attn.v_proj for layer in decoder_layers),
        )

    def forward(
        self,
        input_features: Optional[torch.LongTensor],
        cross_key_values: torch.Tensor,
    ) -> Union[Tuple[torch.FloatTensor], BaseModelOutput]:
        # 1. get encoder last_hidden_states
        encoder_outputs = self.encoder(input_features=input_features)
        last_hidden_states = encoder_outputs[0]

        # 2. pre-compute cross_attention's past_key_value which used in decoder phase.
        cross_kv = []
        batch_size = input_features.shape[0]
        for k_proj, v_proj in zip(self.cross_k_projects, self.cross_v_projects):
            past_k = k_proj(last_hidden_states).view(batch_size, -1, self.num_heads, self.d_kv).transpose(1, 2)
            past_v = v_proj(last_hidden_states).view(batch_size, -1, self.num_heads, self.d_kv).transpose(1, 2)

            cross_kv.append(past_k)
            cross_kv.append(past_v)

        cross_kv = torch.stack(cross_kv, dim=0)

        # 3. update cross_attention's past_key_value to the device-dram for optimization.
        bidx = torch.tensor(0, dtype=torch.int16)
        axis = torch.tensor(1, dtype=torch.int16)
        cross_key_values, enc_output = torch.ops.rbln_custom_ops.rbln_cache_update(
            cross_key_values, cross_kv, bidx, axis
        )

        return enc_output


class WhisperDecoderWrapper(torch.nn.Module):
    def __init__(self, model, output_attentions: bool = False):
        super().__init__()
        self.config = model.config
        self.num_layers = self.config.decoder_layers
        self.proj_out = model.proj_out
        self.decoder = self.convert_to_rbln_conditional_generation(model)
        self.output_attentions = output_attentions

    def convert_to_rbln_conditional_generation(self, model: nn.Module):
        new_layers = []
        for layer in model.get_decoder().layers:
            self_attn = WhisperSelfAttention(layer.self_attn)
            cross_attn = WhisperCrossAttention(layer.encoder_attn)
            new_layers.append(WhisperDecoderLayer(layer, self_attn, cross_attn))

        decoder_model = WhisperDecoder(model.get_decoder(), new_layers)

        return decoder_model

    def forward(
        self,
        decoder_input_ids: torch.Tensor,
        decoder_attention_mask: torch.Tensor,
        cache_position: torch.Tensor,
        cross_kv_cache: torch.Tensor,
        *self_kv_cache: torch.Tensor,
    ) -> Union[Tuple[torch.FloatTensor], Seq2SeqLMOutput]:
        # prepare past_key_values
        self_past_key_values = ()
        cross_past_key_values = ()
        for i in range(0, self.num_layers * 2, 2):
            self_past_key_values = self_past_key_values + ((self_kv_cache[i], self_kv_cache[i + 1]),)
            cross_past_key_values = cross_past_key_values + ((cross_kv_cache[i], cross_kv_cache[i + 1]),)

        # Decode
        sequence_output, self_present_key_values, cross_attentions = self.decoder(
            input_ids=decoder_input_ids,
            attention_mask=decoder_attention_mask,
            cache_position=cache_position,
            self_past_key_values=self_past_key_values,
            cross_past_key_values=cross_past_key_values,
        )

        lm_logits = self.proj_out(sequence_output)

        outputs = (lm_logits,)
        outputs += self_present_key_values

        if self.output_attentions:
            # deocder's cross attention is used for token_timestamps
            cross_attention = torch.stack(cross_attentions, dim=0)
            outputs += (cross_attention,)

        return outputs


class WhisperDecoder(nn.Module):
    def __init__(self, model, layers, **kwargs):
        super().__init__()
        self._original_mod = model
        self.layers = nn.ModuleList(layers)
        self.embed_tokens = model.embed_tokens
        self.layer_norm = model.layer_norm
        self.embed_positions = model.embed_positions

    def forward(
        self,
        input_ids: Optional[torch.Tensor] = None,
        attention_mask: Optional[torch.Tensor] = None,
        self_past_key_values: Optional[torch.Tensor] = None,
        cross_past_key_values: Optional[torch.Tensor] = None,
        cache_position: Optional[torch.Tensor] = None,
    ):
        input_shape = input_ids.size()
        input_ids = input_ids.view(-1, input_shape[-1])

        # positional embeding
        inputs_embeds = self.embed_tokens(input_ids)
        positions = self.embed_positions(input_ids, position_ids=cache_position)
        hidden_states = inputs_embeds + positions

        # prepare casual_attn_mask
        attention_mask = _prepare_4d_causal_attention_mask(attention_mask, input_shape, inputs_embeds, cache_position)

        self_present_key_values = ()
        cross_attentions = ()
        # iterate decoder_layer
        for self_past_key_value, cross_past_key_value, decoder_layer in zip(
            self_past_key_values, cross_past_key_values, self.layers
        ):
            layer_outputs = decoder_layer(
                hidden_states,
                attention_mask=attention_mask,
                self_past_key_value=self_past_key_value,
                cross_past_key_value=cross_past_key_value,
                cache_position=cache_position,
            )
            hidden_states = layer_outputs[0]
            self_present_key_values += layer_outputs[1]
            cross_attentions += (layer_outputs[2],)

        hidden_states = self.layer_norm(hidden_states)

        return hidden_states, self_present_key_values, cross_attentions


class WhisperDecoderLayer(nn.Module):
    def __init__(self, decoder_layer, self_attn, cross_attn):
        super().__init__()
        self._original_mod = decoder_layer
        self.self_attn = self_attn
        self.encoder_attn = cross_attn
        self.self_attn_layer_norm = decoder_layer.self_attn_layer_norm
        self.encoder_attn_layer_norm = decoder_layer.encoder_attn_layer_norm
        self.final_layer_norm = decoder_layer.final_layer_norm
        self.activation_fn = decoder_layer.activation_fn
        self.fc1 = decoder_layer.fc1
        self.fc2 = decoder_layer.fc2

    def forward(
        self,
        hidden_states: torch.Tensor,
        attention_mask: Optional[torch.Tensor] = None,
        self_past_key_value: Optional[Tuple[torch.Tensor]] = None,
        cross_past_key_value: Optional[Tuple[torch.Tensor]] = None,
        cache_position: Optional[torch.Tensor] = None,
    ) -> torch.Tensor:
        # Self Attention Block
        residual = hidden_states
        hidden_states = self.self_attn_layer_norm(hidden_states)
        hidden_states, self_present_key_value = self.self_attn(
            hidden_states=hidden_states,
            past_key_value=self_past_key_value,
            attention_mask=attention_mask,
            cache_position=cache_position,
        )
        hidden_states = residual + hidden_states

        # Cross-Attention Block
        residual = hidden_states
        hidden_states = self.encoder_attn_layer_norm(hidden_states)
        hidden_states, cross_attn_weights = self.encoder_attn(
            hidden_states=hidden_states,
            past_key_value=cross_past_key_value,
        )
        hidden_states = residual + hidden_states

        # Fully Connected Block
        residual = hidden_states
        hidden_states = self.final_layer_norm(hidden_states)
        hidden_states = self.activation_fn(self.fc1(hidden_states))
        hidden_states = self.fc2(hidden_states)
        hidden_states = residual + hidden_states

        return hidden_states, self_present_key_value, cross_attn_weights


class WhisperAttention(nn.Module):
    def __init__(self, attn):
        super().__init__()
        self._original_mod = attn
        self.q_proj = attn.q_proj
        self.k_proj = attn.k_proj
        self.v_proj = attn.v_proj
        self.out_proj = attn.out_proj
        self.num_heads = attn.num_heads
        self.embed_dim = attn.embed_dim
        self.head_dim = attn.embed_dim // attn.num_heads
        self.scaling = self.head_dim**-0.5

    def _shape(self, tensor: torch.Tensor, seq_len: int, bsz: int) -> torch.Tensor:
        return tensor.view(bsz, seq_len, self.num_heads, self.head_dim).transpose(1, 2)


class WhisperSelfAttention(WhisperAttention):
<<<<<<< HEAD
    def rbln_cache_update(
        self,
        past_key_value: torch.Tensor,
        key_states: torch.Tensor,
        value_states: torch.Tensor,
        cache_position: torch.Tensor,
    ):
        s_idx = torch.tensor(cache_position, dtype=torch.int16)
        axis = torch.tensor(2, dtype=torch.int16)

        key_states, _ = torch.ops.rbln_custom_ops.rbln_cache_update(past_key_value[0], key_states, s_idx, axis)
        value_states, _ = torch.ops.rbln_custom_ops.rbln_cache_update(past_key_value[1], value_states, s_idx, axis)
        return key_states, value_states
=======
    def _shape(self, tensor: torch.Tensor, seq_len: int, bsz: int) -> torch.Tensor:
        return tensor.view(bsz, seq_len, 1, self.num_heads, self.head_dim).transpose(1, 3)
>>>>>>> 9763835e

    def forward(
        self,
        hidden_states: torch.Tensor,
        past_key_value: Optional[Tuple[torch.Tensor]] = None,
        attention_mask: Optional[torch.Tensor] = None,
        cache_position: Optional[torch.Tensor] = None,
    ) -> Tuple[torch.Tensor, Optional[torch.Tensor], Optional[Tuple[torch.Tensor]]]:
        bsz, tgt_len, _ = hidden_states.size()
        query_states = self._shape(self.q_proj(hidden_states), tgt_len, bsz)
        query_states = query_states * self.scaling

        key_states = self._shape(self.k_proj(hidden_states), -1, bsz)
        value_states = self._shape(self.v_proj(hidden_states), -1, bsz)

        attn_output, key_states, value_states = torch.ops.rbln_custom_ops.add_softmax_attn_decode(
            query_states,
            key_states,
            value_states,
            attention_mask.unsqueeze(2),
            past_key_value[0].view(bsz, self.num_heads, 1, -1, self.head_dim),
            past_key_value[1].view(bsz, self.num_heads, 1, -1, self.head_dim),
            cache_position.expand(bsz, 1),
            torch.tensor(1.0, dtype=torch.float32),  # scale
        )

        attn_output = attn_output.view(bsz, self.num_heads, tgt_len, self.head_dim)
        attn_output = attn_output.transpose(1, 2)
        attn_output = attn_output.reshape(bsz, tgt_len, self.embed_dim)
        attn_output = self.out_proj(attn_output)

        return attn_output, (key_states, value_states)


class WhisperCrossAttention(WhisperAttention):
    def forward(
        self,
        hidden_states: torch.Tensor,
        past_key_value: Optional[Tuple[torch.Tensor]] = None,
    ) -> Tuple[torch.Tensor, Optional[torch.Tensor], Optional[Tuple[torch.Tensor]]]:
        batch_size, query_len, _ = hidden_states.size()
        query_states = self._shape(self.q_proj(hidden_states), query_len, batch_size)
        query_states = query_states * self.scaling

        key_states = past_key_value[0]
        value_states = past_key_value[1]

        attn_weights = torch.matmul(query_states, key_states.transpose(2, 3))
        attn_weights = nn.functional.softmax(attn_weights, dim=-1)

        attn_output = torch.matmul(attn_weights, value_states)
        attn_output = attn_output.view(batch_size, self.num_heads, query_len, self.head_dim)
        attn_output = attn_output.transpose(1, 2)
        attn_output = attn_output.reshape(batch_size, query_len, self.embed_dim)
        attn_output = self.out_proj(attn_output)

        return attn_output, attn_weights<|MERGE_RESOLUTION|>--- conflicted
+++ resolved
@@ -261,24 +261,8 @@
 
 
 class WhisperSelfAttention(WhisperAttention):
-<<<<<<< HEAD
-    def rbln_cache_update(
-        self,
-        past_key_value: torch.Tensor,
-        key_states: torch.Tensor,
-        value_states: torch.Tensor,
-        cache_position: torch.Tensor,
-    ):
-        s_idx = torch.tensor(cache_position, dtype=torch.int16)
-        axis = torch.tensor(2, dtype=torch.int16)
-
-        key_states, _ = torch.ops.rbln_custom_ops.rbln_cache_update(past_key_value[0], key_states, s_idx, axis)
-        value_states, _ = torch.ops.rbln_custom_ops.rbln_cache_update(past_key_value[1], value_states, s_idx, axis)
-        return key_states, value_states
-=======
     def _shape(self, tensor: torch.Tensor, seq_len: int, bsz: int) -> torch.Tensor:
         return tensor.view(bsz, seq_len, 1, self.num_heads, self.head_dim).transpose(1, 3)
->>>>>>> 9763835e
 
     def forward(
         self,
