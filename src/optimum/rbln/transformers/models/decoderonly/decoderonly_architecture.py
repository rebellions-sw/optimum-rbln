# Copyright 2025 Rebellions Inc. All rights reserved.

# Licensed under the Apache License, Version 2.0 (the "License");
# you may not use this file except in compliance with the License.
# You may obtain a copy of the License at:

#     http://www.apache.org/licenses/LICENSE-2.0

# Unless required by applicable law or agreed to in writing, software
# distributed under the License is distributed on an "AS IS" BASIS,
# WITHOUT WARRANTIES OR CONDITIONS OF ANY KIND, either express or implied.
# See the License for the specific language governing permissions and
# limitations under the License.

import math
from typing import List, Optional, Tuple

import torch
from torch import nn
from transformers import PretrainedConfig, PreTrainedModel

from ....ops import (
<<<<<<< HEAD
    register_rbln_custom_causal_paged_attention,
    register_rbln_custom_flash_causal_paged_attention,
    register_rbln_custom_flash_paged_attention,
    register_rbln_custom_paged_attention,
=======
    register_rbln_custom_causal_masked_attention,
    register_rbln_custom_flash_causal_masked_attention,
    register_rbln_custom_flash_masked_attention,
    register_rbln_custom_masked_attention,
>>>>>>> 3b723910
)
from ....utils import logging
from ...modeling_rope_utils import ROPE_INIT_FUNCTIONS


logger = logging.get_logger(__name__)

DEFAULT_FLASH_ATTN_PARTITION_LENGTH = 16_384
DEFAULT_MAX_EAGER_ATTN_SEQUENCE_LENGTH = 32_768
MIN_FLASH_ATTN_MAX_SEQ_LEN = 8_192
MIN_FLASH_ATTN_PARTITION_LENGTH = 4_096
MAX_FLASH_ATTN_PARTITION_LENGTH = 32_768


def validate_attention_method(
    rbln_attn_impl: str, rbln_kvcache_partition_len: int, rbln_kvcache_block_size: int, rbln_max_seq_len: int
) -> Tuple[str, int]:
    # TODO: error message if rbln_kvcache_block_size is not provided
    # TODO: error message if rbln_kvcache_block_size !=  rbln_max_seq_len if Eager
    # TODO: error message if rbln_kvcache_block_size !=  rbln_kvcache_partition_len if Flash
    if rbln_kvcache_partition_len is not None:
        if rbln_attn_impl == "eager":
            raise ValueError(
                f"`rbln_kvcache_partition_len` is set to {rbln_kvcache_partition_len}, but KV cache partitioning"
                " is not supported with 'eager' attention. Please set `rbln_kvcache_partition_len` to None, "
                "or switch `rbln_attn_impl` to 'flash_attn' to use KV cache partitioning."
            )
        elif rbln_attn_impl is None:
            rbln_attn_impl = "flash_attn"
            logger.warning(
                "A non-null `rbln_kvcache_partition_len` was provided, but `rbln_attn_impl` was not explicitly set. "
                "Since KV cache partitioning is only supported with flash attention, "
                "`rbln_attn_impl` has been automatically switched to 'flash_attn'."
            )

    rbln_attn_impl = "eager" if rbln_attn_impl is None else rbln_attn_impl
    if rbln_attn_impl not in ["eager", "flash_attn"]:
        raise ValueError(f"Unknown `rbln_attn_impl` : {rbln_attn_impl}. (Available : 'eager', 'flash_attn`)")

    if rbln_kvcache_partition_len is None and rbln_attn_impl == "flash_attn":
        rbln_kvcache_partition_len = DEFAULT_FLASH_ATTN_PARTITION_LENGTH

    ## Checking Constraints...
    # Constraint of eager attention:
    # - `max_seq_len` <= 32k

    # Constraints of flash attention:
    # 1. `max_seq_len` should be multiple of `partition_len`.
    # 2. 4k <= `partition_len` <= 32k.
    # 3. `max_seq_len` should be larger then 8k.
    if rbln_attn_impl == "eager" and rbln_max_seq_len > DEFAULT_MAX_EAGER_ATTN_SEQUENCE_LENGTH:
        raise ValueError(
            f"`rbln_max_seq_len` is set to {rbln_max_seq_len}, "
            f"which exceeds the limit of {DEFAULT_MAX_EAGER_ATTN_SEQUENCE_LENGTH} for 'eager' attention. "
            f"Please reduce the `rbln_max_seq_len` to {DEFAULT_MAX_EAGER_ATTN_SEQUENCE_LENGTH} or lower,"
            " or consider switching `rbln_attn_impl` to 'flash_attn' for larger sequence lengths."
        )

    if rbln_attn_impl in ["flash_attn"]:
        if rbln_max_seq_len // rbln_kvcache_partition_len < 2 or rbln_max_seq_len % rbln_kvcache_partition_len != 0:
            raise ValueError(
                f"`rbln_max_seq_len` ({rbln_max_seq_len}) must be a multiple of `rbln_kvcache_partition_len` ({rbln_kvcache_partition_len}) "
                f"when using 'flash_attn'. Please adjust either value to meet this requirement."
            )
        elif not (MIN_FLASH_ATTN_PARTITION_LENGTH <= rbln_kvcache_partition_len <= MAX_FLASH_ATTN_PARTITION_LENGTH):
            raise ValueError(
                f"`rbln_kvcache_partition_len` ({rbln_kvcache_partition_len}) is out of the supported range for 'flash_attn' "
                f"({MIN_FLASH_ATTN_PARTITION_LENGTH} <= `rbln_kvcache_partition_len` <= {MAX_FLASH_ATTN_PARTITION_LENGTH}). "
                f"Please provide a valid value within this range."
            )
        elif rbln_max_seq_len < MIN_FLASH_ATTN_MAX_SEQ_LEN:
            raise ValueError(
                f"`rbln_max_seq_len` ({rbln_max_seq_len}) is too small for 'flash_attn'. The minimum "
                f"supported value is {MIN_FLASH_ATTN_MAX_SEQ_LEN}. Please increase `rbln_max_seq_len` to meet "
                "this requirement, or consider switching `rbln_attn_impl` to 'eager' for shorter lengths."
            )

    return rbln_attn_impl, rbln_kvcache_partition_len, rbln_kvcache_block_size


class DecoderOnlyWrapper(nn.Module):
    """A wrapper class for decoder-only language models that handles RBLN-specific optimizations and requirements.

    This wrapper is designed to:
    1. Convert Huggingface decoder models for RBLN compilation with static shapes
    2. Handle input/model mapping and additional information supply (e.g., positional embeddings)
    3. Manage different attention implementations (standard/flash attention)
    4. Support both prefill and decode phases

    Notes:
    - Wrapper must only receive positional arguments in forward() due to torch.jit.trace dependency
    - Wrapper should not contain neural network graph operations (including memory view handling)

    Args:
        causal_lm (PreTrainedModel): The Huggingface causal language model to wrap
        max_seq_len (int): Maximum sequence length for position embeddings and cache sizes
        use_rotary_emb (bool): Whether to use rotary position embeddings
        attn_impl (str): The attention implementation to use.
            - "eager": Uses the standard attention.
            - "flash_attn": Uses flash attention. When set,
              the key/value cache is partitioned into chunks of length
              `kvcache_partition_len`.
        kvcache_partition_len (Optional[int]): Length of KV cache partitions for flash attention.
            This is only relevant if `attn_impl` is set to "flash_attn`
    """

    def __init__(
        self,
        causal_lm: PreTrainedModel,
        max_seq_len: int,
        use_rotary_emb: bool,
        attn_impl: str,
        use_attention_mask: bool,
        kvcache_partition_len: Optional[int] = None,
        kvcache_block_size: Optional[int] = None,
    ):
        super().__init__()
        self.config = causal_lm.config

        if use_rotary_emb:
            self.rotary_emb = self.get_rotary_emb(max_seq_len=max_seq_len)
        else:
            self.rotary_emb = None

        self.attn_impl = attn_impl
<<<<<<< HEAD
        self.kvcache_block_size = kvcache_block_size
=======
>>>>>>> 3b723910
        self.use_attention_mask = use_attention_mask
        if self.attn_impl == "flash_attn":
            self.kvcache_partition_len = kvcache_partition_len or DEFAULT_FLASH_ATTN_PARTITION_LENGTH
            if self.use_attention_mask:
<<<<<<< HEAD
                register_rbln_custom_flash_paged_attention()
            else:
                register_rbln_custom_flash_causal_paged_attention()
        elif self.attn_impl == "eager":
            self.kvcache_partition_len = None
            if self.use_attention_mask:
                register_rbln_custom_paged_attention()
            else:
                register_rbln_custom_causal_paged_attention()
=======
                register_rbln_custom_flash_masked_attention()
            else:
                register_rbln_custom_flash_causal_masked_attention()
        elif self.attn_impl == "eager":
            self.kvcache_partition_len = None
            if self.use_attention_mask:
                register_rbln_custom_masked_attention()
            else:
                register_rbln_custom_causal_masked_attention()
>>>>>>> 3b723910
        else:
            raise ValueError(f"Unknown attn_impl : {self.attn_impl}")

        if kvcache_partition_len and kvcache_partition_len > max_seq_len:
            raise ValueError(
                f"kvcache_partition_len({kvcache_partition_len}) should be lower"
                f" or equal to max_seq_len({max_seq_len})!"
            )

        self.causal_lm = self.convert_to_rbln_causal_lm(causal_lm, max_seq_len)

        self.num_hidden_layers = getattr(self.config, "num_hidden_layers", None) or getattr(self.config, "n_layer")
        self._phase = "prefill"

    def get_rotary_emb(self, max_seq_len):
        return RotaryEmbedding(config=self.config, max_seq_len_cached=max_seq_len)

    def convert_to_rbln_causal_lm(self, causal_lm: PreTrainedModel, max_seq_len: int):
        new_layers = []
        for layer in causal_lm.model.layers:
            if self.attn_impl == "eager":
<<<<<<< HEAD
                new_self_attn = DecoderOnlyAttention(
                    layer.self_attn, self.use_attention_mask, kvcache_block_size=self.kvcache_block_size
                )
=======
                new_self_attn = DecoderOnlyAttention(layer.self_attn, self.use_attention_mask)
>>>>>>> 3b723910
            elif self.attn_impl == "flash_attn":
                new_self_attn = DecoderOnlyFlashAttention(
                    layer.self_attn,
                    kvcache_partition_len=self.kvcache_partition_len,
<<<<<<< HEAD
                    kvcache_block_size=self.kvcache_block_size,
=======
>>>>>>> 3b723910
                    use_attention_mask=self.use_attention_mask,
                )
            else:
                raise NotImplementedError(f"Unknwon attn : {self.attn_impl}")

            new_layer = DecoderOnlyLayer(layer, new_self_attn)
            new_layers.append(new_layer)
        new_model = DecoderOnlyModel(
<<<<<<< HEAD
            causal_lm.model,
            new_layers,
            partition_len=self.kvcache_partition_len,
            max_seq_len=max_seq_len,
            kvcache_block_size=self.kvcache_block_size,
=======
            causal_lm.model, new_layers, partition_len=self.kvcache_partition_len, max_seq_len=max_seq_len
>>>>>>> 3b723910
        )
        new_causal_lm = DecoderOnlyForCausalLM(causal_lm, new_model)
        return new_causal_lm

    @property
    def phase(self) -> str:
        return self._phase

    @phase.setter
    def phase(self, phase: str):
        self._phase = phase
        self.causal_lm.phase = phase

    def forward(self, *args):
        if self.phase == "decode":
            if self.use_attention_mask:
                (
                    input_ids_or_inputs_embeds,
                    cache_position,
                    attention_mask,
<<<<<<< HEAD
                    block_tables,
=======
>>>>>>> 3b723910
                    *past_key_values,
                ) = args
            else:
                (
                    input_ids_or_inputs_embeds,
                    cache_position,
<<<<<<< HEAD
                    block_tables,
                    *past_key_values,
                ) = args
                attention_mask = None
=======
                    *past_key_values,
                ) = args
                attention_mask = None
            batch_position = torch.tensor(0, dtype=torch.int16)
>>>>>>> 3b723910
            query_position = None
        elif self.phase == "prefill":
            if self.use_attention_mask:
                (
                    input_ids_or_inputs_embeds,
                    cache_position,
                    attention_mask,
<<<<<<< HEAD
                    block_tables,
=======
                    batch_position,
>>>>>>> 3b723910
                    query_position,
                    *past_key_values,
                ) = args
            else:
                (
                    input_ids_or_inputs_embeds,
                    cache_position,
<<<<<<< HEAD
                    block_tables,
=======
                    batch_position,
>>>>>>> 3b723910
                    query_position,
                    *past_key_values,
                ) = args
                attention_mask = None

        else:
            raise ValueError(f"Unknown phase: {self.phase}")

        if input_ids_or_inputs_embeds.ndim == 2:
            input_ids = input_ids_or_inputs_embeds
            inputs_embeds = None
        elif input_ids_or_inputs_embeds.ndim == 3:
            input_ids = None
            inputs_embeds = input_ids_or_inputs_embeds
        else:
            raise NotImplementedError(f"Unknown ndim of input : {input_ids_or_inputs_embeds.ndim}")

        if len(past_key_values) != 2 * self.num_hidden_layers:
            raise ValueError(
                f"Different past_key_values to model's config. {len(past_key_values)} != {2 * self.num_hidden_layers}"
            )

        # [key, value] * n_layer -> ( (key, value) ) * n_layer
        # cache shape : batch, n_heads, 1, max_seq_len, head_dim
        _past_key_values = []
        for i in range(self.config.num_hidden_layers):
            key_states = past_key_values[i * 2]
            value_states = past_key_values[i * 2 + 1]
            past_key_value = [key_states, value_states]
            _past_key_values.append(past_key_value)
        past_key_values = _past_key_values

        logit, present_key_values = self.causal_lm(
            input_ids=input_ids,
            inputs_embeds=inputs_embeds,
            attention_mask=attention_mask,
            cache_position=cache_position,
            query_position=query_position,
            past_key_values=past_key_values,
            rotary_emb=self.rotary_emb,
            block_tables=block_tables,
        )

        # ((key, value)) * n_layer -> [key, value] * n_layer
        _present_key_values = ()
        for i in range(self.num_hidden_layers):
            key_states = present_key_values[i][0]
            value_states = present_key_values[i][1]
            _present_key_values = _present_key_values + (key_states, value_states)
        present_key_values = _present_key_values

        return logit, present_key_values


class DecoderOnlyForCausalLM(nn.Module):
    """A specialized wrapper for Causal Language Models optimized for RBLN compilation.

    This class adapts Huggingface's CausalLM (or similar models) for RBLN deployment by:
    1. Managing model phases (prefill/decode) throughout the computation graph
    2. Handling output shape alignments for static compilation
    3. Coordinating between the original model and RBLN-optimized components

    The class serves as an intermediate layer between DecoderOnlyWrapper and the core model,
    focusing on maintaining correct model behavior while enabling RBLN-specific optimizations.

    Args:
        causal_lm (PreTrainedModel): Original Huggingface causal language model
        model (DecoderOnlyModel): RBLN-optimized model instance

    Attributes:
        config: Configuration from the original causal language model
        _original_mod: Reference to the original model for components like lm_head
        model: RBLN-optimized decoder model instance
        _phase: Current processing phase ("prefill" or "decode")
    """

    def __init__(self, causal_lm: PreTrainedModel, model):
        super().__init__()
        self.config = causal_lm.config
        self._original_mod = causal_lm
        self.model = model
        self._phase = "prefill"

    @property
    def phase(self):
        return self._phase

    @phase.setter
    def phase(self, phase: str):
        self._phase = phase
        self.model.phase = phase

    def forward(
        self,
        input_ids: torch.Tensor = None,
        inputs_embeds: torch.Tensor = None,
        attention_mask: torch.Tensor = None,
        cache_position: torch.Tensor = None,
        query_position: torch.Tensor = None,
        past_key_values: Tuple[Tuple[torch.Tensor]] = None,
        rotary_emb: nn.Module = None,
        block_tables: Optional[torch.Tensor] = None,
    ):
        # outputs
        hidden_states, present_key_values = self.model(
            input_ids=input_ids,
            inputs_embeds=inputs_embeds,
            attention_mask=attention_mask,
            cache_position=cache_position,
            past_key_values=past_key_values,
            rotary_emb=rotary_emb,
            block_tables=block_tables,
        )

        if self.phase == "prefill":
            hidden_states = hidden_states[:, query_position.to(torch.int).unsqueeze(0)]

        logits = self._original_mod.lm_head(hidden_states)
        output = (logits, present_key_values)
        return output


class DecoderOnlyModel(nn.Module):
    """A modified decoder-only model implementation optimized for RBLN compilation.

    Args:
        model: Original Huggingface model to adapt
        layers (List[DecoderOnlyLayer]): Modified transformer layers optimized for RBLN

    Attributes:
        _original_mod: Reference to original Huggingface model
        layers: ModuleList of RBLN-optimized transformer layers
        _phase: Current processing phase ("prefill" or "decode")
    """

<<<<<<< HEAD
    def __init__(
        self, model, layers: List["DecoderOnlyLayer"], partition_len=None, max_seq_len=None, kvcache_block_size=None
    ):
=======
    def __init__(self, model, layers: List["DecoderOnlyLayer"], partition_len=None, max_seq_len=None):
>>>>>>> 3b723910
        super().__init__()
        self._original_mod = model
        self.layers = nn.ModuleList(layers)
        self._phase = "prefill"
        self.partition_len = partition_len
<<<<<<< HEAD
        self.kvcache_block_size = kvcache_block_size
=======
>>>>>>> 3b723910
        self.max_seq_len = max_seq_len

    @property
    def phase(self):
        return self._phase

    @phase.setter
    def phase(self, phase: str):
        self._phase = phase
        for layer in self.layers:
            layer.phase = phase

    @property
    def attn_impl(self) -> str:
        return "eager" if self.partition_len is None else "flash_attn"

    @property
    def hidden_multiplier(self):
        return 1

    def convert_sequence_positions_for_flash_attn(self, seq_positions, max_seq_len):
        if self.attn_impl not in ["flash_attn"]:
            raise NotImplementedError(f"Unknown attn_impl ({self.attn_impl}).")
        partition_len = self.partition_len
        num_partition = max_seq_len // partition_len

        cs = seq_positions.repeat(num_partition, 1).transpose(0, 1)
        pidx = torch.arange(num_partition)
        cache_pos_for_partitions = torch.clamp(cs - pidx * partition_len, 0, partition_len)
        return cache_pos_for_partitions

    def get_last_layernorm(self) -> nn.LayerNorm:
        return self._original_mod.norm

    def get_embedding(self) -> nn.Embedding:
        return self._original_mod.embed_tokens

    def get_pos_embedding(self) -> nn.Embedding:
        raise NotImplementedError(
            "The 'get_pos_embedding' method is not implemented. Please define this method in a subclass."
        )

    def forward(
        self,
        input_ids: torch.Tensor = None,
        inputs_embeds: torch.Tensor = None,
        attention_mask: torch.Tensor = None,
        cache_position: torch.Tensor = None,
        past_key_values: Tuple[Tuple[torch.Tensor]] = None,
        rotary_emb: nn.Module = None,
        block_tables: Optional[torch.Tensor] = None,
    ):
        # retrieve input_ids and inputs_embeds
        if (input_ids is None) ^ (inputs_embeds is not None):
            raise ValueError(
                "You cannot specify both input_ids and inputs_embeds at the same time, and must specify either one"
            )

        # embed positions
        if inputs_embeds is None:
            inputs_embeds = self.get_embedding()(input_ids)

        hidden_states = inputs_embeds * self.hidden_multiplier

        # get cos,sin vector if needed
        if rotary_emb is not None:
            cos, sin = rotary_emb(hidden_states, self.max_seq_len)  # dtype carrier, max_seq_len
            cos, sin = slice_and_unsqueeze_cos_sin(cos, sin, cache_position)
        else:
            batch_size = inputs_embeds.shape[0]
            if cache_position.shape[0] > 1:
                position_embeds = []
                for b_idx in range(batch_size):
                    position_embed = self.get_pos_embedding()(cache_position[b_idx])
                    position_embeds.append(position_embed)

                position_embeds = torch.cat(position_embeds, dim=0).unsqueeze(1)
            else:
                position_embeds = self.get_pos_embedding()(cache_position)
            hidden_states = hidden_states + position_embeds
            cos, sin = None, None

        # (batch, seq_len) -> (batch,)
        if self.attn_impl == "flash_attn":
<<<<<<< HEAD
=======
            seq_positions = cache_position[:, 0]
            max_seq_len = past_key_values[0][0].shape[-2]
>>>>>>> 3b723910
            seq_positions = self.convert_sequence_positions_for_flash_attn(
                seq_positions=seq_positions, max_seq_len=self.max_seq_len
            )
        else:
            seq_positions = cache_position[:, :1]

        present_key_values = past_key_values
        for layer in self.layers:
            hidden_states, present_key_values = layer(
                hidden_states=hidden_states,
                attention_mask=attention_mask,
                seq_positions=seq_positions,
                past_key_values=present_key_values,
                cos=cos,
                sin=sin,
                block_tables=block_tables,
            )

        hidden_states = self.get_last_layernorm()(hidden_states)
        return hidden_states, present_key_values


class DecoderOnlyLayer(nn.Module):
    """A single transformer layer adapted for RBLN compilation with static shapes.

    This layer implements a modified transformer block that includes:
    1. Self-attention mechanism (either standard or flash attention)
    2. Feed-forward network (FFN)
    3. Layer normalization
    4. Residual connections

    The layer is specifically designed to:
    - Support compilation to RBLN custom ops
    - Maintain static tensor shapes throughout computations
    - Handle both prefill and decode phases efficiently
    - Manage attention state transitions properly

    Args:
        layer: Original transformer layer module to wrap
        self_attn (DecoderOnlyAttention): Modified attention module optimized for RBLN

    Attributes:
        _original_mod: Reference to original layer for accessing components
        self_attn: Modified attention mechanism mapped to RBLN ops at compile time
        phase: Current operation phase ("prefill" or "decode")
    """

    def __init__(self, layer, self_attn: "DecoderOnlyAttention"):
        super().__init__()
        self._original_mod = layer
        self.self_attn = self_attn
        self._phase = "prefill"

    @property
    def phase(self):
        return self._phase

    @phase.setter
    def phase(self, phase: str):
        self._phase = phase
        self.self_attn.phase = phase

    def get_pre_attention_layernorm(self) -> nn.LayerNorm:
        return self._original_mod.input_layernorm

    def get_post_attention_layernorm(self) -> nn.LayerNorm:
        return self._original_mod.post_attention_layernorm

    def forward(
        self,
        hidden_states: torch.Tensor,
        attention_mask: torch.Tensor,
        seq_positions: torch.LongTensor,
        past_key_values: Tuple[Tuple[torch.Tensor]],
        cos: Optional[torch.Tensor] = None,
        sin: Optional[torch.Tensor] = None,
        block_tables: Optional[torch.Tensor] = None,
    ):
        residual = hidden_states
        hidden_states = self.get_pre_attention_layernorm()(hidden_states)

        hidden_states, present_key_values = self.self_attn(
            hidden_states=hidden_states,
            attention_mask=attention_mask,
            seq_positions=seq_positions,
            past_key_values=past_key_values,
            cos=cos,
            sin=sin,
            block_tables=block_tables,
        )
        hidden_states = residual + hidden_states

        # Fully Connected
        residual = hidden_states
        hidden_states = self.get_post_attention_layernorm()(hidden_states)
        hidden_states = self._original_mod.mlp(hidden_states)
        hidden_states = residual + hidden_states

        return hidden_states, present_key_values


class DecoderOnlyAttention(nn.Module):
    """Attention implementation for decoder-only models optimized for RBLN compilation.

    This class implements a modified version of the standard attention mechanism that:
    1. Supports static shape requirements for RBLN compilation
    2. Handles explicit batch and position management

    Args:
        self_attn: Original attention module from the base model
    """

<<<<<<< HEAD
    def __init__(self, self_attn, use_attention_mask, kvcache_block_size):
=======
    def __init__(self, self_attn, use_attention_mask):
>>>>>>> 3b723910
        super().__init__()
        self._original_mod = self_attn
        self.layer_idx = self_attn.layer_idx
        self.num_heads = getattr(self._original_mod, "num_heads", None) or getattr(
            self._original_mod.config, "num_attention_heads"
        )
        self.head_dim = self._original_mod.head_dim
        self._phase = "prefill"
        self.scale = torch.tensor(self.get_attn_scale())

        if hasattr(self._original_mod, "num_key_value_heads"):
            self.num_key_value_heads = self._original_mod.num_key_value_heads
        elif hasattr(self._original_mod, "config") and hasattr(self._original_mod.config, "num_key_value_heads"):
            self.num_key_value_heads = self._original_mod.config.num_key_value_heads
        else:
            self.num_key_value_heads = self.num_heads

        self.use_attention_mask = use_attention_mask
        self.attention = self.get_attention()
        self.kvcache_block_size = kvcache_block_size
        self.__post_init__()

    @property
    def phase(self):
        return self._phase

    @phase.setter
    def phase(self, phase: str):
        self._phase = phase
        self.attention.phase = phase

    def get_attention(self):
        return AttentionOp(self.num_heads, self.head_dim, self.num_key_value_heads, self.use_attention_mask)

    def __post_init__(self):
        self.q_proj = self._original_mod.q_proj
        self.k_proj = self._original_mod.k_proj
        self.v_proj = self._original_mod.v_proj
        self.o_proj = self._original_mod.o_proj

    def projection(self, hidden_states) -> Tuple[torch.Tensor, torch.Tensor, torch.Tensor]:
        """Projects input hidden states into query, key, and value representations.

        Args:
            hidden_states: Input tensor of shape [batch_size, seq_len, hidden_dim]

        Returns:
            Tuple of (query_states, key_states, value_states)
        """
        query_states = self.q_proj(hidden_states)
        key_states = self.k_proj(hidden_states)
        value_states = self.v_proj(hidden_states)
        return query_states, key_states, value_states

    def apply_rotary_pos_embed(self, query_states, key_states, cos, sin):
        return apply_rotary_pos_emb(query_states, key_states, cos, sin)

    def get_attn_scale(self):
        return 1 / math.sqrt(self.head_dim)

    def forward(
        self,
        hidden_states: torch.Tensor,
        attention_mask: torch.Tensor,
        seq_positions: torch.LongTensor,
        past_key_values: Tuple[Tuple[torch.Tensor]],
        cos: Optional[torch.Tensor] = None,
        sin: Optional[torch.Tensor] = None,
        block_tables: Optional[torch.Tensor] = None,
    ):
        batch_size, query_length, _ = hidden_states.size()

        query_states, key_states, value_states = self.projection(hidden_states=hidden_states)

        query_states = query_states.view(batch_size, query_length, self.num_heads, self.head_dim).transpose(1, 2)
        key_states = key_states.view(batch_size, query_length, self.num_key_value_heads, self.head_dim).transpose(1, 2)
        value_states = value_states.view(batch_size, query_length, self.num_key_value_heads, self.head_dim).transpose(
            1, 2
        )
        # b, num_head, query, head_dim

        if cos is not None and sin is not None:
            query_states, key_states = self.apply_rotary_pos_embed(query_states, key_states, cos, sin)

        if batch_size > 1 and self.phase == "prefill":
            raise NotImplementedError(f"batch size should be 1 if prefill phase, but got {batch_size}.")

        attn_output, key_state, value_state = self.attention(
            query_states,
            key_states,
            value_states,
            attention_mask,
            past_key_state=past_key_values[self.layer_idx][0],
            past_value_state=past_key_values[self.layer_idx][1],
            seq_position=seq_positions,
            scale=self.scale,
            block_tables=block_tables,
            block_size=self.kvcache_block_size,
        )
        key_states = key_state
        value_states = value_state

        attn_outputs = self.o_proj(attn_output)
        past_key_values[self.layer_idx] = key_states, value_states
        return attn_outputs, past_key_values


class AttentionOp(nn.Module):
    def __init__(self, num_heads: int, head_dim: int, num_key_value_heads: int, use_attention_mask: bool):
        super().__init__()
        self.num_heads = num_heads
        self.head_dim = head_dim
        self.num_key_value_heads = num_key_value_heads
        self.phase = "prefill"
        self.use_attention_mask = use_attention_mask

    def forward(
        self,
        query_state: torch.Tensor,
        key_state: torch.Tensor,
        value_state: torch.Tensor,
        attn_mask: torch.Tensor,
        past_key_state: torch.Tensor,
        past_value_state: torch.Tensor,
        seq_position: torch.Tensor,
        scale: torch.Tensor,
        block_tables: torch.Tensor,
        block_size: int,
    ) -> Tuple[torch.Tensor, torch.Tensor, torch.Tensor]:
        """Compute attention with static shapes and explicit cache management.

        Args:
            query_state: Query tensor [1, num_heads, 1, head_dim]
            key_state: Key tensor [1, num_heads, seq_len, head_dim]
            value_state: Value tensor [1, num_heads, seq_len, head_dim]
            attn_mask: Attention mask tensor ∈ {0, 1}
            past_key_state: Previous key cache states
            past_value_state: Previous value cache states
            seq_position: Current position in sequence
            scale: Scale applied to attn weights

        Returns:
            Tuple of (attention_output, key_state, value_state)
        """
        # reshape for removing repeat_kv (batch=1 , num_head, 1, q_len=1, head_dim)
        key_state = key_state.unsqueeze(2)  # 1, 32, 1, 128, 128
        value_state = value_state.unsqueeze(2)
        if self.use_attention_mask:
            attn_mask = attn_mask.unsqueeze(2)

        if self.phase == "decode":
            batch_size = key_state.shape[0]
        else:
            batch_size = 1

        query_state = query_state.view(
            batch_size,
            self.num_key_value_heads,
            self.num_heads // self.num_key_value_heads,
            -1,  # seq len
            self.head_dim,
        )

        if self.phase == "decode":
            if self.use_attention_mask:
<<<<<<< HEAD
                attn_output, key_state, value_state = torch.ops.rbln_custom_ops.paged_attn_decode(
=======
                attn_output, key_state, value_state = torch.ops.rbln_custom_ops.masked_attn_decode(
>>>>>>> 3b723910
                    query_state,
                    key_state,
                    value_state,
                    attn_mask,
                    past_key_state.unsqueeze(2),
                    past_value_state.unsqueeze(2),
                    seq_position,
                    scale,
<<<<<<< HEAD
                    block_tables,
                    block_size,
                )
            else:
                attn_output, key_state, value_state = torch.ops.rbln_custom_ops.causal_paged_attn_decode(
=======
                )
            else:
                attn_output, key_state, value_state = torch.ops.rbln_custom_ops.causal_masked_attn_decode(
>>>>>>> 3b723910
                    query_state,
                    key_state,
                    value_state,
                    past_key_state.unsqueeze(2),
                    past_value_state.unsqueeze(2),
                    seq_position,
                    scale,
<<<<<<< HEAD
                    block_tables,
                    block_size,
=======
>>>>>>> 3b723910
                )

        else:
            if self.use_attention_mask:
<<<<<<< HEAD
                attn_output, key_state, value_state = torch.ops.rbln_custom_ops.paged_attn_prefill(
=======
                attn_output, key_state, value_state = torch.ops.rbln_custom_ops.masked_attn_prefill(
>>>>>>> 3b723910
                    query_state,
                    key_state,
                    value_state,
                    attn_mask,
                    past_key_state.unsqueeze(2),
                    past_value_state.unsqueeze(2),
<<<<<<< HEAD
                    seq_position,
                    scale,
                    block_tables,
                    block_size,
                )
            else:
                attn_output, key_state, value_state = torch.ops.rbln_custom_ops.causal_paged_attn_prefill(
=======
                    batch_position,
                    seq_position,
                    scale,
                )
            else:
                attn_output, key_state, value_state = torch.ops.rbln_custom_ops.causal_masked_attn_prefill(
>>>>>>> 3b723910
                    query_state,
                    key_state,
                    value_state,
                    past_key_state.unsqueeze(2),
                    past_value_state.unsqueeze(2),
<<<<<<< HEAD
                    seq_position,
                    scale,
                    block_tables,
                    block_size,
=======
                    batch_position,
                    seq_position,
                    scale,
>>>>>>> 3b723910
                )

        attn_output = attn_output.view(batch_size, self.num_heads, -1, self.head_dim)
        attn_output = attn_output.transpose(1, 2).contiguous()
        attn_output = attn_output.reshape(batch_size, -1, self.num_heads * self.head_dim)

        return attn_output, key_state.squeeze(2), value_state.squeeze(2)


def slice_and_unsqueeze_cos_sin(cos, sin, cache_position, unsqueeze_dim=1):
    """Slice cos[cache_position], sin[cache_position] vector for the query."""
    if cache_position.shape[0] > 1:
        cos_all = []
        sin_all = []
        for i in range(cache_position.shape[0]):
            cos_all.append(cos[cache_position[i : i + 1]].unsqueeze(unsqueeze_dim))
            sin_all.append(sin[cache_position[i : i + 1]].unsqueeze(unsqueeze_dim))
        cos = torch.cat(cos_all, dim=0)
        sin = torch.cat(sin_all, dim=0)
    else:
        cos = cos[cache_position].unsqueeze(unsqueeze_dim)
        sin = sin[cache_position].unsqueeze(unsqueeze_dim)

    return cos, sin


def rotate_half(x):
    """Rotates half the hidden dims of the input."""
    x1 = x[..., : x.shape[-1] // 2]
    x2 = x[..., x.shape[-1] // 2 :]
    return torch.cat((-x2, x1), dim=-1)


def apply_rotary_pos_emb(q, k, cos, sin):
    """Applies Rotary Position Embedding to the query and key tensors."""

    q_embed = (q * cos) + (rotate_half(q) * sin)
    k_embed = (k * cos) + (rotate_half(k) * sin)
    return q_embed, k_embed


def apply_rotary_pos_emb_partial(query_states, key_states, cos, sin, ndim) -> Tuple[torch.Tensor, torch.Tensor]:
    # Partial rotary embedding
    query_rot, query_pass = (
        query_states[..., :ndim],
        query_states[..., ndim:],
    )
    key_rot, key_pass = (
        key_states[..., :ndim],
        key_states[..., ndim:],
    )

    # [batch_size, seq_length, num_heads, head_dim // config.partial_rotary_factor]
    query_rot, key_rot = apply_rotary_pos_emb(query_rot, key_rot, cos, sin)

    # [batch_size, seq_length, num_heads, head_dim]
    query_states = torch.cat((query_rot, query_pass), dim=-1)
    key_states = torch.cat((key_rot, key_pass), dim=-1)
    return query_states, key_states


class RotaryEmbedding(nn.Module):
    """RotaryEmbedding extended with Dynamic NTK scaling. Credits to the Reddit users /u/bloc97 and /u/emozilla"""

    def __init__(
        self,
        config: PretrainedConfig,
        max_seq_len_cached: int,
    ):
        super().__init__()

        if hasattr(config, "rope_scaling") and config.rope_scaling is not None:
            rope_type = config.rope_scaling.get("rope_type", config.rope_scaling.get("type"))
        else:
            rope_type = "default"

        inv_freq, attention_scaling = ROPE_INIT_FUNCTIONS[rope_type](config, max_seq_len_cached)
        cache_position = torch.arange(0, max_seq_len_cached, dtype=torch.float32)
        cache_position_expanded = cache_position[:, None]

        if rope_type == "dynamic":
            freqs = cache_position_expanded.float() * inv_freq.float()
        else:
            inv_freq_expanded = inv_freq[None, :]
            freqs = cache_position_expanded.float() @ inv_freq_expanded.float()

        emb = torch.cat((freqs, freqs), dim=-1)

        cos = emb.cos() * attention_scaling
        sin = emb.sin() * attention_scaling

        self.register_buffer("_cos_cached", cos, persistent=False)
        self.register_buffer("_sin_cached", sin, persistent=False)

    def forward(self, x, seq_len):
        return (
            self._cos_cached[:seq_len].to(dtype=x.dtype),
            self._sin_cached[:seq_len].to(dtype=x.dtype),
        )


class DecoderOnlyFlashAttention(DecoderOnlyAttention):
<<<<<<< HEAD
    def __init__(self, self_attn, kvcache_partition_len, kvcache_block_size, use_attention_mask):
        self.kvcache_partition_size = kvcache_partition_len
        super().__init__(
            self_attn=self_attn, use_attention_mask=use_attention_mask, kvcache_block_size=kvcache_block_size
        )
=======
    def __init__(self, self_attn, kvcache_partition_len, use_attention_mask):
        self.kvcache_partition_size = kvcache_partition_len
        # self.use_attention_mask = use_attention_mask
        super().__init__(self_attn=self_attn, use_attention_mask=use_attention_mask)
>>>>>>> 3b723910

    def get_attention(self):
        return FlashAttentionOp(
            self.num_heads,
            self.head_dim,
            self.num_key_value_heads,
            self.kvcache_partition_size,
            self.use_attention_mask,
        )

    def forward(
        self,
        hidden_states: torch.Tensor,
        attention_mask: torch.Tensor,
        seq_positions: torch.LongTensor,
        past_key_values: Tuple[Tuple[torch.Tensor]],
        cos: Optional[torch.Tensor] = None,
        sin: Optional[torch.Tensor] = None,
        block_tables: Optional[torch.Tensor] = None,
    ):
        batch_size, query_length, _ = hidden_states.size()

        query_states, key_states, value_states = self.projection(hidden_states=hidden_states)

        query_states = query_states.view(batch_size, query_length, self.num_heads, self.head_dim).transpose(1, 2)
        key_states = key_states.view(batch_size, query_length, self.num_key_value_heads, self.head_dim).transpose(1, 2)
        value_states = value_states.view(batch_size, query_length, self.num_key_value_heads, self.head_dim).transpose(
            1, 2
        )
        # b, num_head, query, head_dim

        if cos is not None and sin is not None:
            query_states, key_states = self.apply_rotary_pos_embed(query_states, key_states, cos, sin)

        attn_output, key_state, value_state = self.attention(
            query_states,
            key_states,
            value_states,
            attention_mask,
            past_key_state=past_key_values[self.layer_idx][0],
            past_value_state=past_key_values[self.layer_idx][1],
            seq_position=seq_positions,
            scale=self.scale,
            block_tables=block_tables,
            kvcache_block_size=self.kvcache_block_size,
        )
        key_states = key_state
        value_states = value_state

        attn_outputs = self.o_proj(attn_output)
        past_key_values[self.layer_idx] = key_states, value_states

        return attn_outputs, past_key_values


class FlashAttentionOp(AttentionOp):
    def __init__(
        self,
        num_heads: int,
        head_dim: int,
        num_key_value_heads: int,
        kvcache_partition_len: int,
        use_attention_mask: bool,
    ):
        super().__init__(
            num_heads=num_heads,
            head_dim=head_dim,
            num_key_value_heads=num_key_value_heads,
            use_attention_mask=use_attention_mask,
        )
        self.kvcache_partition_size = kvcache_partition_len

    def forward(
        self,
        query_state,
        key_state,
        value_state,
        attn_mask,
        past_key_state,
        past_value_state,
        seq_position,
        scale,
        block_tables,
        kvcache_block_size,
    ):
        # reshape for removing repeat_kv (batch=1 , num_head, 1, q_len=1, head_dim)
        key_state = key_state.unsqueeze(2)
        value_state = value_state.unsqueeze(2)
        if self.use_attention_mask:
            attn_mask = attn_mask.unsqueeze(2)

        if self.phase == "decode":
            batch_size = key_state.shape[0]
        else:
            batch_size = 1

        query_state = query_state.view(
            batch_size,
            self.num_key_value_heads,
            self.num_heads // self.num_key_value_heads,
            -1,  # seq len
            self.head_dim,
        )

        if self.phase == "decode":
            if self.use_attention_mask:
<<<<<<< HEAD
                attn_output, key_state, value_state = torch.ops.rbln_custom_ops.flash_paged_attn_decode(
=======
                attn_output, key_state, value_state = torch.ops.rbln_custom_ops.flash_masked_attn_decode(
>>>>>>> 3b723910
                    query_state,
                    key_state,
                    value_state,
                    attn_mask,
                    past_key_state.unsqueeze(2),
                    past_value_state.unsqueeze(2),
                    seq_position,
                    scale,
                    self.kvcache_partition_size,
<<<<<<< HEAD
                    block_tables,
                    kvcache_block_size,
                )
            else:
                attn_output, key_state, value_state = torch.ops.rbln_custom_ops.flash_causal_paged_attn_decode(
=======
                )
            else:
                attn_output, key_state, value_state = torch.ops.rbln_custom_ops.flash_causal_masked_attn_decode(
>>>>>>> 3b723910
                    query_state,
                    key_state,
                    value_state,
                    past_key_state.unsqueeze(2),
                    past_value_state.unsqueeze(2),
                    seq_position,
                    scale,
                    self.kvcache_partition_size,
<<<<<<< HEAD
                    block_tables,
                    kvcache_block_size,
                )
        else:
            if self.use_attention_mask:
                attn_output, key_state, value_state = torch.ops.rbln_custom_ops.flash_paged_attn_prefill(
=======
                )
        else:
            if self.use_attention_mask:
                attn_output, key_state, value_state = torch.ops.rbln_custom_ops.flash_masked_attn_prefill(
>>>>>>> 3b723910
                    query_state,
                    key_state,
                    value_state,
                    attn_mask,
                    past_key_state.unsqueeze(2),
                    past_value_state.unsqueeze(2),
<<<<<<< HEAD
                    seq_position,
                    scale,
                    self.kvcache_partition_size,
                    block_tables,
                    kvcache_block_size,
                )
            else:
                attn_output, key_state, value_state = torch.ops.rbln_custom_ops.flash_causal_paged_attn_prefill(
=======
                    batch_position,
                    seq_position,
                    scale,
                    self.kvcache_partition_size,
                )
            else:
                attn_output, key_state, value_state = torch.ops.rbln_custom_ops.flash_causal_masked_attn_prefill(
>>>>>>> 3b723910
                    query_state,
                    key_state,
                    value_state,
                    past_key_state.unsqueeze(2),
                    past_value_state.unsqueeze(2),
<<<<<<< HEAD
                    seq_position,
                    scale,
                    self.kvcache_partition_size,
                    block_tables,
                    kvcache_block_size,
=======
                    batch_position,
                    seq_position,
                    scale,
                    self.kvcache_partition_size,
>>>>>>> 3b723910
                )

        # reshape for removing repeat_kv
        attn_output = attn_output.view(batch_size, self.num_heads, -1, self.head_dim)
        attn_output = attn_output.transpose(1, 2).contiguous()
        attn_output = attn_output.reshape(batch_size, -1, self.num_heads * self.head_dim)

        return attn_output, key_state, value_state


# class DecoderOnlyPagedAttention(DecoderOnlyAttention):
#     def __init__(self, self_attn, kvcache_partition_len, kvcache_block_size):
#         self.kvcache_partition_size = kvcache_partition_len
#         self.kvcache_block_size = kvcache_block_size
#         super().__init__(self_attn=self_attn)

#     def get_attention(self):
#         return PagedAttentionOp(self.num_heads, self.head_dim, self.num_key_value_heads, self.kvcache_partition_size, self.kvcache_block_size)

#     def forward(
#         self,
#         hidden_states: torch.Tensor,
#         attention_mask: torch.Tensor,
#         seq_positions: torch.LongTensor,
#         batch_position: torch.Tensor,
#         past_key_values: Tuple[Tuple[torch.Tensor]],
#         cos: Optional[torch.Tensor] = None,
#         sin: Optional[torch.Tensor] = None,
#         block_tables: Optional[torch.Tensor] = None,
#     ):
#         batch_size, query_length, _ = hidden_states.size()

#         query_states, key_states, value_states = self.projection(hidden_states=hidden_states)

#         query_states = query_states.view(batch_size, query_length, self.num_heads, self.head_dim).transpose(1, 2)
#         key_states = key_states.view(batch_size, query_length, self.num_key_value_heads, self.head_dim).transpose(1, 2)
#         value_states = value_states.view(batch_size, query_length, self.num_key_value_heads, self.head_dim).transpose(
#             1, 2
#         )
#         # b, num_head, query, head_dim

#         if cos is not None and sin is not None:
#             query_states, key_states = self.apply_rotary_pos_embed(query_states, key_states, cos, sin)

#         _key_states = []
#         _value_states = []
#         _attn_outputs = []
#         for b in range(batch_size):
#             attn_output, key_state, value_state = self.attention(
#                 query_states[b].unsqueeze(0),
#                 key_states[b].unsqueeze(0),
#                 value_states[b].unsqueeze(0),
#                 attention_mask[b].unsqueeze(0) if self.phase == "decode" else attention_mask,
#                 past_key_state=past_key_values[self.layer_idx][0],
#                 past_value_state=past_key_values[self.layer_idx][1],
#                 seq_position=seq_positions,
#                 scale=self.scale,
#                 block_table=block_tables,
#                 block_size=self.kvcache_block_size,
#             )
#             _key_states.append(key_state)
#             _value_states.append(value_state)
#             _attn_outputs.append(attn_output)
#         key_states = torch.cat(_key_states, dim=0)
#         value_states = torch.cat(_value_states, dim=0)
#         attn_outputs = torch.cat(_attn_outputs, dim=0)

#         attn_outputs = self.o_proj(attn_outputs)
#         past_key_values[self.layer_idx] = key_states, value_states
#         return attn_outputs, past_key_values


# class PagedAttentionOp(AttentionOp):
#     def __init__(self, num_heads: int, head_dim: int, num_key_value_heads: int, kvcache_partition_len: int, kvcache_block_size: int):
#         super().__init__(num_heads=num_heads, head_dim=head_dim, num_key_value_heads=num_key_value_heads)
#         self.kvcache_partition_size = kvcache_partition_len
#         self.kvcache_block_size = kvcache_block_size

#     def forward(
#         self,
#         query_state,
#         key_state,
#         value_state,
#         attn_mask,
#         past_key_state,
#         past_value_state,
#         seq_position,
#         scale,
#         block_table,
#         block_size,
#     ):
#         # reshape for removing repeat_kv (batch=1 , num_head, 1, q_len=1, head_dim)
#         key_state = key_state.unsqueeze(2)
#         value_state = value_state.unsqueeze(2)
#         attn_mask = attn_mask.unsqueeze(2)

#         query_state = query_state.view(
#             1,
#             self.num_key_value_heads,
#             self.num_heads // self.num_key_value_heads,
#             -1,  # seq len
#             self.head_dim,
#         )

#         attn_output, key_state, value_state = torch.ops.rbln_custom_ops.paged_attn(
#             query_state,
#             key_state,
#             value_state,
#             attn_mask,
#             past_key_state.unsqueeze(2),
#             past_value_state.unsqueeze(2),
#             seq_position,
#             scale,
#             self.kvcache_partition_size,
#             block_table,
#             block_size,
#         )

#         # reshape for removing repeat_kv
#         attn_output = attn_output.view(1, self.num_heads, -1, self.head_dim)
#         attn_output = attn_output.transpose(1, 2).contiguous()
#         attn_output = attn_output.reshape(1, -1, self.num_heads * self.head_dim)

#         return attn_output, key_state, value_state<|MERGE_RESOLUTION|>--- conflicted
+++ resolved
@@ -20,17 +20,10 @@
 from transformers import PretrainedConfig, PreTrainedModel
 
 from ....ops import (
-<<<<<<< HEAD
     register_rbln_custom_causal_paged_attention,
     register_rbln_custom_flash_causal_paged_attention,
     register_rbln_custom_flash_paged_attention,
     register_rbln_custom_paged_attention,
-=======
-    register_rbln_custom_causal_masked_attention,
-    register_rbln_custom_flash_causal_masked_attention,
-    register_rbln_custom_flash_masked_attention,
-    register_rbln_custom_masked_attention,
->>>>>>> 3b723910
 )
 from ....utils import logging
 from ...modeling_rope_utils import ROPE_INIT_FUNCTIONS
@@ -156,15 +149,11 @@
             self.rotary_emb = None
 
         self.attn_impl = attn_impl
-<<<<<<< HEAD
         self.kvcache_block_size = kvcache_block_size
-=======
->>>>>>> 3b723910
         self.use_attention_mask = use_attention_mask
         if self.attn_impl == "flash_attn":
             self.kvcache_partition_len = kvcache_partition_len or DEFAULT_FLASH_ATTN_PARTITION_LENGTH
             if self.use_attention_mask:
-<<<<<<< HEAD
                 register_rbln_custom_flash_paged_attention()
             else:
                 register_rbln_custom_flash_causal_paged_attention()
@@ -174,17 +163,6 @@
                 register_rbln_custom_paged_attention()
             else:
                 register_rbln_custom_causal_paged_attention()
-=======
-                register_rbln_custom_flash_masked_attention()
-            else:
-                register_rbln_custom_flash_causal_masked_attention()
-        elif self.attn_impl == "eager":
-            self.kvcache_partition_len = None
-            if self.use_attention_mask:
-                register_rbln_custom_masked_attention()
-            else:
-                register_rbln_custom_causal_masked_attention()
->>>>>>> 3b723910
         else:
             raise ValueError(f"Unknown attn_impl : {self.attn_impl}")
 
@@ -206,21 +184,14 @@
         new_layers = []
         for layer in causal_lm.model.layers:
             if self.attn_impl == "eager":
-<<<<<<< HEAD
                 new_self_attn = DecoderOnlyAttention(
                     layer.self_attn, self.use_attention_mask, kvcache_block_size=self.kvcache_block_size
                 )
-=======
-                new_self_attn = DecoderOnlyAttention(layer.self_attn, self.use_attention_mask)
->>>>>>> 3b723910
             elif self.attn_impl == "flash_attn":
                 new_self_attn = DecoderOnlyFlashAttention(
                     layer.self_attn,
                     kvcache_partition_len=self.kvcache_partition_len,
-<<<<<<< HEAD
                     kvcache_block_size=self.kvcache_block_size,
-=======
->>>>>>> 3b723910
                     use_attention_mask=self.use_attention_mask,
                 )
             else:
@@ -229,15 +200,11 @@
             new_layer = DecoderOnlyLayer(layer, new_self_attn)
             new_layers.append(new_layer)
         new_model = DecoderOnlyModel(
-<<<<<<< HEAD
             causal_lm.model,
             new_layers,
             partition_len=self.kvcache_partition_len,
             max_seq_len=max_seq_len,
             kvcache_block_size=self.kvcache_block_size,
-=======
-            causal_lm.model, new_layers, partition_len=self.kvcache_partition_len, max_seq_len=max_seq_len
->>>>>>> 3b723910
         )
         new_causal_lm = DecoderOnlyForCausalLM(causal_lm, new_model)
         return new_causal_lm
@@ -258,27 +225,17 @@
                     input_ids_or_inputs_embeds,
                     cache_position,
                     attention_mask,
-<<<<<<< HEAD
                     block_tables,
-=======
->>>>>>> 3b723910
                     *past_key_values,
                 ) = args
             else:
                 (
                     input_ids_or_inputs_embeds,
                     cache_position,
-<<<<<<< HEAD
                     block_tables,
                     *past_key_values,
                 ) = args
                 attention_mask = None
-=======
-                    *past_key_values,
-                ) = args
-                attention_mask = None
-            batch_position = torch.tensor(0, dtype=torch.int16)
->>>>>>> 3b723910
             query_position = None
         elif self.phase == "prefill":
             if self.use_attention_mask:
@@ -286,11 +243,7 @@
                     input_ids_or_inputs_embeds,
                     cache_position,
                     attention_mask,
-<<<<<<< HEAD
                     block_tables,
-=======
-                    batch_position,
->>>>>>> 3b723910
                     query_position,
                     *past_key_values,
                 ) = args
@@ -298,11 +251,7 @@
                 (
                     input_ids_or_inputs_embeds,
                     cache_position,
-<<<<<<< HEAD
                     block_tables,
-=======
-                    batch_position,
->>>>>>> 3b723910
                     query_position,
                     *past_key_values,
                 ) = args
@@ -438,22 +387,15 @@
         _phase: Current processing phase ("prefill" or "decode")
     """
 
-<<<<<<< HEAD
     def __init__(
         self, model, layers: List["DecoderOnlyLayer"], partition_len=None, max_seq_len=None, kvcache_block_size=None
     ):
-=======
-    def __init__(self, model, layers: List["DecoderOnlyLayer"], partition_len=None, max_seq_len=None):
->>>>>>> 3b723910
         super().__init__()
         self._original_mod = model
         self.layers = nn.ModuleList(layers)
         self._phase = "prefill"
         self.partition_len = partition_len
-<<<<<<< HEAD
         self.kvcache_block_size = kvcache_block_size
-=======
->>>>>>> 3b723910
         self.max_seq_len = max_seq_len
 
     @property
@@ -538,11 +480,6 @@
 
         # (batch, seq_len) -> (batch,)
         if self.attn_impl == "flash_attn":
-<<<<<<< HEAD
-=======
-            seq_positions = cache_position[:, 0]
-            max_seq_len = past_key_values[0][0].shape[-2]
->>>>>>> 3b723910
             seq_positions = self.convert_sequence_positions_for_flash_attn(
                 seq_positions=seq_positions, max_seq_len=self.max_seq_len
             )
@@ -655,11 +592,7 @@
         self_attn: Original attention module from the base model
     """
 
-<<<<<<< HEAD
     def __init__(self, self_attn, use_attention_mask, kvcache_block_size):
-=======
-    def __init__(self, self_attn, use_attention_mask):
->>>>>>> 3b723910
         super().__init__()
         self._original_mod = self_attn
         self.layer_idx = self_attn.layer_idx
@@ -825,11 +758,7 @@
 
         if self.phase == "decode":
             if self.use_attention_mask:
-<<<<<<< HEAD
                 attn_output, key_state, value_state = torch.ops.rbln_custom_ops.paged_attn_decode(
-=======
-                attn_output, key_state, value_state = torch.ops.rbln_custom_ops.masked_attn_decode(
->>>>>>> 3b723910
                     query_state,
                     key_state,
                     value_state,
@@ -838,17 +767,11 @@
                     past_value_state.unsqueeze(2),
                     seq_position,
                     scale,
-<<<<<<< HEAD
                     block_tables,
                     block_size,
                 )
             else:
                 attn_output, key_state, value_state = torch.ops.rbln_custom_ops.causal_paged_attn_decode(
-=======
-                )
-            else:
-                attn_output, key_state, value_state = torch.ops.rbln_custom_ops.causal_masked_attn_decode(
->>>>>>> 3b723910
                     query_state,
                     key_state,
                     value_state,
@@ -856,27 +779,19 @@
                     past_value_state.unsqueeze(2),
                     seq_position,
                     scale,
-<<<<<<< HEAD
                     block_tables,
                     block_size,
-=======
->>>>>>> 3b723910
                 )
 
         else:
             if self.use_attention_mask:
-<<<<<<< HEAD
                 attn_output, key_state, value_state = torch.ops.rbln_custom_ops.paged_attn_prefill(
-=======
-                attn_output, key_state, value_state = torch.ops.rbln_custom_ops.masked_attn_prefill(
->>>>>>> 3b723910
                     query_state,
                     key_state,
                     value_state,
                     attn_mask,
                     past_key_state.unsqueeze(2),
                     past_value_state.unsqueeze(2),
-<<<<<<< HEAD
                     seq_position,
                     scale,
                     block_tables,
@@ -884,29 +799,15 @@
                 )
             else:
                 attn_output, key_state, value_state = torch.ops.rbln_custom_ops.causal_paged_attn_prefill(
-=======
-                    batch_position,
-                    seq_position,
-                    scale,
-                )
-            else:
-                attn_output, key_state, value_state = torch.ops.rbln_custom_ops.causal_masked_attn_prefill(
->>>>>>> 3b723910
                     query_state,
                     key_state,
                     value_state,
                     past_key_state.unsqueeze(2),
                     past_value_state.unsqueeze(2),
-<<<<<<< HEAD
                     seq_position,
                     scale,
                     block_tables,
                     block_size,
-=======
-                    batch_position,
-                    seq_position,
-                    scale,
->>>>>>> 3b723910
                 )
 
         attn_output = attn_output.view(batch_size, self.num_heads, -1, self.head_dim)
@@ -1009,18 +910,11 @@
 
 
 class DecoderOnlyFlashAttention(DecoderOnlyAttention):
-<<<<<<< HEAD
     def __init__(self, self_attn, kvcache_partition_len, kvcache_block_size, use_attention_mask):
         self.kvcache_partition_size = kvcache_partition_len
         super().__init__(
             self_attn=self_attn, use_attention_mask=use_attention_mask, kvcache_block_size=kvcache_block_size
         )
-=======
-    def __init__(self, self_attn, kvcache_partition_len, use_attention_mask):
-        self.kvcache_partition_size = kvcache_partition_len
-        # self.use_attention_mask = use_attention_mask
-        super().__init__(self_attn=self_attn, use_attention_mask=use_attention_mask)
->>>>>>> 3b723910
 
     def get_attention(self):
         return FlashAttentionOp(
@@ -1127,11 +1021,7 @@
 
         if self.phase == "decode":
             if self.use_attention_mask:
-<<<<<<< HEAD
                 attn_output, key_state, value_state = torch.ops.rbln_custom_ops.flash_paged_attn_decode(
-=======
-                attn_output, key_state, value_state = torch.ops.rbln_custom_ops.flash_masked_attn_decode(
->>>>>>> 3b723910
                     query_state,
                     key_state,
                     value_state,
@@ -1141,17 +1031,11 @@
                     seq_position,
                     scale,
                     self.kvcache_partition_size,
-<<<<<<< HEAD
                     block_tables,
                     kvcache_block_size,
                 )
             else:
                 attn_output, key_state, value_state = torch.ops.rbln_custom_ops.flash_causal_paged_attn_decode(
-=======
-                )
-            else:
-                attn_output, key_state, value_state = torch.ops.rbln_custom_ops.flash_causal_masked_attn_decode(
->>>>>>> 3b723910
                     query_state,
                     key_state,
                     value_state,
@@ -1160,26 +1044,18 @@
                     seq_position,
                     scale,
                     self.kvcache_partition_size,
-<<<<<<< HEAD
                     block_tables,
                     kvcache_block_size,
                 )
         else:
             if self.use_attention_mask:
                 attn_output, key_state, value_state = torch.ops.rbln_custom_ops.flash_paged_attn_prefill(
-=======
-                )
-        else:
-            if self.use_attention_mask:
-                attn_output, key_state, value_state = torch.ops.rbln_custom_ops.flash_masked_attn_prefill(
->>>>>>> 3b723910
                     query_state,
                     key_state,
                     value_state,
                     attn_mask,
                     past_key_state.unsqueeze(2),
                     past_value_state.unsqueeze(2),
-<<<<<<< HEAD
                     seq_position,
                     scale,
                     self.kvcache_partition_size,
@@ -1188,32 +1064,16 @@
                 )
             else:
                 attn_output, key_state, value_state = torch.ops.rbln_custom_ops.flash_causal_paged_attn_prefill(
-=======
-                    batch_position,
-                    seq_position,
-                    scale,
-                    self.kvcache_partition_size,
-                )
-            else:
-                attn_output, key_state, value_state = torch.ops.rbln_custom_ops.flash_causal_masked_attn_prefill(
->>>>>>> 3b723910
                     query_state,
                     key_state,
                     value_state,
                     past_key_state.unsqueeze(2),
                     past_value_state.unsqueeze(2),
-<<<<<<< HEAD
                     seq_position,
                     scale,
                     self.kvcache_partition_size,
                     block_tables,
                     kvcache_block_size,
-=======
-                    batch_position,
-                    seq_position,
-                    scale,
-                    self.kvcache_partition_size,
->>>>>>> 3b723910
                 )
 
         # reshape for removing repeat_kv
