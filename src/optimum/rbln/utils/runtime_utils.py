# Copyright 2025 Rebellions Inc. All rights reserved.

# Licensed under the Apache License, Version 2.0 (the "License");
# you may not use this file except in compliance with the License.
# You may obtain a copy of the License at:

#     http://www.apache.org/licenses/LICENSE-2.0

# Unless required by applicable law or agreed to in writing, software
# distributed under the License is distributed on an "AS IS" BASIS,
# WITHOUT WARRANTIES OR CONDITIONS OF ANY KIND, either express or implied.
# See the License for the specific language governing permissions and
# limitations under the License.

import re
import threading
from typing import Any, List, Optional, Union

import rebel
import torch


def normalize_npu(npu: str) -> str:
    """Normalize the NPU string by removing the form factor."""
    match = re.match(r"(RBLN-CA|RBLN-CR)(\d+)", npu)
    if match:
        prefix, num = match.groups()
        if len(num) == 1:
            # Convert "RBLN-CAx" → "RBLN-CA0"
            # (e.g., "RBLN-CA2" -> "RBLN-CA0")
            npu = f"{prefix}0"
        elif len(num) == 2:
            # Strip form factor (e.g., "RBLN-CA15" → "RBLN-CA1")
            npu = f"{prefix}{num[:-1]}"
    return npu


def tp_and_devices_are_ok(
    tensor_parallel_size: Optional[int] = None,
    device: Optional[Union[int, List[int]]] = None,
    npu: Optional[str] = None,
) -> Optional[str]:
    if tensor_parallel_size is None:
        tensor_parallel_size = 1

    if rebel.device_count() < tensor_parallel_size:
        return (
            f"Tensor parallel size {tensor_parallel_size} is greater than "
            f"the number of available devices {rebel.device_count()}."
        )

    if device is None:
        device = list(range(tensor_parallel_size))
    elif isinstance(device, int):
        device = [device]
    elif isinstance(device, list):
        if any(not isinstance(d, int) for d in device):
            return "Device must be a(n) (list of) integer(s)."
        if len(device) != tensor_parallel_size:
            return (
                f"The number of devices ({len(device)}) does not match tensor parallel size ({tensor_parallel_size})."
            )
    else:
        return f"Invalid device: {device}"

    for device_id in device:
        if device_id < 0:  # if any device is dummy device, skip it
            return None
        if rebel.get_npu_name(device_id) is None:
            return (
                f"Device {device_id} is not a valid NPU device. Please check your NPU status with 'rbln-stat' command."
            )

    if npu is not None:
        for device_id in device:
            npu_name = rebel.get_npu_name(device_id)
            if normalize_npu(npu_name) != normalize_npu(npu):
                return f"Device {device_id} ({npu_name}) is not on the same NPU as {npu}."

    return None


class RBLNPytorchRuntime:
    mandatory_members = []

    def __init__(self, runtime: rebel.Runtime, **kwargs) -> None:
        self.runtime = runtime
        for key, value in kwargs.items():
            setattr(self, key, value)
        for mandatory_member in self.mandatory_members:
            if mandatory_member not in kwargs:
                raise AttributeError(f"`{mandatory_member}` should be assigned to {self.__class__.__name__} objects.")

    def __call__(self, *args: Any, **kwds: Any) -> Any:
        return self.forward(*args, **kwds)

    def forward(self, *args: List["torch.Tensor"], **kwargs: "torch.Tensor"):
        # filtering useless args or kwarg such as None.
        args = list(filter(lambda arg: isinstance(arg, torch.Tensor), args))
        kwargs = dict(filter(lambda kwarg: isinstance(kwarg[1], torch.Tensor) or kwarg[0] == "out", kwargs.items()))
        output = self.runtime(*args, **kwargs)
        return output

    def __repr__(self) -> str:
        return repr(self.runtime)

    def parameters(self):
        yield torch.tensor([1.0], dtype=torch.float32, device=torch.device("cpu"))


class UnavailableRuntime:
    """
    A placeholder class used when model runtimes are not created.

    This class is returned by RBLNBaseModel._from_compiled_models when rbln_config.create_runtimes=False.
    It provides proper error messages when users attempt to use a model that was loaded without
    runtime creation.

    Usage:
        1. When compiling models on machines without NPU hardware
        2. When preparing models for later deployment
        3. When only model compilation is needed, not inference

    To use a model with runtimes, either:
        - Load the model with from_pretrained(..., rbln_create_runtimes=True)
        - Or set rbln_config={"create_runtimes": True} during loading
    """

    def __call__(self, *args: Any, **kwargs: Any) -> Any:
        """Raises a RuntimeError when the model is called without runtimes."""
        raise self.forward(*args, **kwargs)

    def __len__(self) -> int:
        """Returns 0 since no runtimes are available."""
        return 0

    def __getitem__(self, idx: int) -> Any:
        """Returns self for any index, allowing iteration to work with appropriate errors."""
        return self

    def __iter__(self):
        """Returns an iterator with self as the only item."""
        return iter([self])

    def forward(self, *args: List["torch.Tensor"], **kwargs: "torch.Tensor"):
        """Raises a detailed RuntimeError explaining why inference cannot be performed."""
        raise RuntimeError(
            "Cannot perform inference: RBLN runtime is not available.\n\n"
            "This model was loaded with create_runtimes=False. To use this model for inference:\n"
            "1. Load the model with runtime creation enabled:\n"
            "   model = RBLNModel.from_pretrained(..., rbln_create_runtimes=True)\n"
            "2. Ensure your NPU hardware is properly configured (check with 'rbln-stat' command)\n"
            "3. If you're on a machine without NPU hardware, you need to transfer the model files\n"
            "   to a compatible system with NPU support."
        )

    def __repr__(self) -> str:
        """Returns a detailed string representation of the UnavailableRuntime."""
        return "<UnavailableRuntime: Model loaded without runtime creation (create_runtimes=False)>"


class ContextRblnConfig:
    _local = threading.local()

    def __init__(
        self,
        device=None,
        device_map=None,
        create_runtimes=None,
        activate_profiler=None,
        timeout=None,
    ):
        self.device = device
        self.device_map = device_map
        self.create_runtimes = create_runtimes
        self.activate_profiler = activate_profiler
        self.timeout = timeout
        self._previous_context = None

    def __enter__(self):
<<<<<<< HEAD
        self._previous_context = {
            "device": getattr(self._local, "device", None),
            "device_map": getattr(self._local, "device_map", None),
            "create_runtimes": getattr(self._local, "create_runtimes", None),
            "optimize_host_memory": getattr(self._local, "optimize_host_memory", None),
            "activate_profiler": getattr(self._local, "activate_profiler", None),
            "timeout": getattr(self._local, "timeout", None),
        }

        if self.device is not None:
            self._local.device = self.device
        if self.device_map is not None:
            self._local.device_map = self.device_map
        if self.create_runtimes is not None:
            self._local.create_runtimes = self.create_runtimes
        if self.optimize_host_mem is not None:
            self._local.optimize_host_memory = self.optimize_host_mem
        if self.activate_profiler is not None:
            self._local.activate_profiler = self.activate_profiler
        if self.timeout is not None:
            self._local.timeout = self.timeout
        return self

    def __exit__(self, exc_type, exc_val, exc_tb):
        if self._previous_context is not None:
            self._local.device = self._previous_context["device"]
            self._local.device_map = self._previous_context["device_map"]
            self._local.create_runtimes = self._previous_context["create_runtimes"]
            self._local.optimize_host_memory = self._previous_context["optimize_host_memory"]
            self._local.activate_profiler = self._previous_context["activate_profiler"]
            self._local.timeout = self._previous_context["timeout"]
=======
        self._local.device = self.device
        self._local.device_map = self.device_map
        self._local.create_runtimes = self.create_runtimes
        self._local.activate_profiler = self.activate_profiler
        self._local.timeout = self.timeout
        return self

    def __exit__(self, exc_type, exc_val, exc_tb):
        self._local.device = None
        self._local.device_map = None
        self._local.create_runtimes = None
        self._local.activate_profiler = None
        self._local.timeout = None
>>>>>>> fc6076fe

    @classmethod
    def get_current_context(cls):
        return {
            "device": getattr(cls._local, "device", None),
            "device_map": getattr(cls._local, "device_map", None),
            "create_runtimes": getattr(cls._local, "create_runtimes", None),
            "activate_profiler": getattr(cls._local, "activate_profiler", None),
            "timeout": getattr(cls._local, "timeout", None),
        }<|MERGE_RESOLUTION|>--- conflicted
+++ resolved
@@ -178,12 +178,10 @@
         self._previous_context = None
 
     def __enter__(self):
-<<<<<<< HEAD
         self._previous_context = {
             "device": getattr(self._local, "device", None),
             "device_map": getattr(self._local, "device_map", None),
             "create_runtimes": getattr(self._local, "create_runtimes", None),
-            "optimize_host_memory": getattr(self._local, "optimize_host_memory", None),
             "activate_profiler": getattr(self._local, "activate_profiler", None),
             "timeout": getattr(self._local, "timeout", None),
         }
@@ -194,8 +192,6 @@
             self._local.device_map = self.device_map
         if self.create_runtimes is not None:
             self._local.create_runtimes = self.create_runtimes
-        if self.optimize_host_mem is not None:
-            self._local.optimize_host_memory = self.optimize_host_mem
         if self.activate_profiler is not None:
             self._local.activate_profiler = self.activate_profiler
         if self.timeout is not None:
@@ -207,24 +203,8 @@
             self._local.device = self._previous_context["device"]
             self._local.device_map = self._previous_context["device_map"]
             self._local.create_runtimes = self._previous_context["create_runtimes"]
-            self._local.optimize_host_memory = self._previous_context["optimize_host_memory"]
             self._local.activate_profiler = self._previous_context["activate_profiler"]
             self._local.timeout = self._previous_context["timeout"]
-=======
-        self._local.device = self.device
-        self._local.device_map = self.device_map
-        self._local.create_runtimes = self.create_runtimes
-        self._local.activate_profiler = self.activate_profiler
-        self._local.timeout = self.timeout
-        return self
-
-    def __exit__(self, exc_type, exc_val, exc_tb):
-        self._local.device = None
-        self._local.device_map = None
-        self._local.create_runtimes = None
-        self._local.activate_profiler = None
-        self._local.timeout = None
->>>>>>> fc6076fe
 
     @classmethod
     def get_current_context(cls):
