# Copyright 2025 Rebellions Inc. All rights reserved.

# Licensed under the Apache License, Version 2.0 (the "License");
# you may not use this file except in compliance with the License.
# You may obtain a copy of the License at:

#     http://www.apache.org/licenses/LICENSE-2.0

# Unless required by applicable law or agreed to in writing, software
# distributed under the License is distributed on an "AS IS" BASIS,
# WITHOUT WARRANTIES OR CONDITIONS OF ANY KIND, either express or implied.
# See the License for the specific language governing permissions and
# limitations under the License.

from typing import TYPE_CHECKING

from transformers.utils import _LazyModule


_import_structure = {
    "audio_spectrogram_transformer": [
        "RBLNASTForAudioClassification",
        "RBLNASTForAudioClassificationConfig",
    ],
    "auto": [
        "RBLNAutoModel",
        "RBLNAutoModelForAudioClassification",
        "RBLNAutoModelForCausalLM",
        "RBLNAutoModelForCTC",
        "RBLNAutoModelForDepthEstimation",
        "RBLNAutoModelForImageClassification",
        "RBLNAutoModelForMaskedLM",
        "RBLNAutoModelForQuestionAnswering",
        "RBLNAutoModelForSeq2SeqLM",
        "RBLNAutoModelForSequenceClassification",
        "RBLNAutoModelForSpeechSeq2Seq",
        "RBLNAutoModelForVision2Seq",
        "RBLNAutoModelForImageTextToText",
    ],
    "bart": [
        "RBLNBartForConditionalGeneration",
        "RBLNBartModel",
        "RBLNBartForConditionalGenerationConfig",
        "RBLNBartModelConfig",
    ],
    "bert": [
        "RBLNBertModel",
        "RBLNBertModelConfig",
        "RBLNBertForQuestionAnswering",
        "RBLNBertForQuestionAnsweringConfig",
        "RBLNBertForMaskedLM",
        "RBLNBertForMaskedLMConfig",
    ],
    "blip_2": [
        "RBLNBlip2VisionModelConfig",
        "RBLNBlip2VisionModel",
        "RBLNBlip2ForConditionalGeneration",
        "RBLNBlip2ForConditionalGenerationConfig",
        "RBLNBlip2QFormerModel",
        "RBLNBlip2QFormerModelConfig",
    ],
    "clip": [
        "RBLNCLIPTextModel",
        "RBLNCLIPTextModelConfig",
        "RBLNCLIPTextModelWithProjection",
        "RBLNCLIPTextModelWithProjectionConfig",
        "RBLNCLIPVisionModel",
        "RBLNCLIPVisionModelConfig",
        "RBLNCLIPVisionModelWithProjection",
        "RBLNCLIPVisionModelWithProjectionConfig",
    ],
    "distilbert": [
        "RBLNDistilBertForQuestionAnswering",
        "RBLNDistilBertForQuestionAnsweringConfig",
    ],
    "qwen2_5_vl": [
        "RBLNQwen2_5_VisionTransformerPretrainedModel",
        "RBLNQwen2_5_VisionTransformerPretrainedModelConfig",
        "RBLNQwen2_5_VLForConditionalGeneration",
        "RBLNQwen2_5_VLForConditionalGenerationConfig",
    ],
    "decoderonly": [
        "RBLNDecoderOnlyModelForCausalLM",
        "RBLNDecoderOnlyModelForCausalLMConfig",
    ],
    "dpt": [
        "RBLNDPTForDepthEstimation",
        "RBLNDPTForDepthEstimationConfig",
    ],
    "exaone": ["RBLNExaoneForCausalLM", "RBLNExaoneForCausalLMConfig"],
    "gemma": ["RBLNGemmaForCausalLM", "RBLNGemmaForCausalLMConfig"],
    "gemma3": [
        "RBLNGemma3ForCausalLM",
        "RBLNGemma3ForCausalLMConfig",
        "RBLNGemma3ForConditionalGeneration",
        "RBLNGemma3ForConditionalGenerationConfig",
    ],
    "gpt2": ["RBLNGPT2LMHeadModel", "RBLNGPT2LMHeadModelConfig"],
    "idefics3": [
        "RBLNIdefics3VisionTransformer",
        "RBLNIdefics3ForConditionalGeneration",
        "RBLNIdefics3ForConditionalGenerationConfig",
        "RBLNIdefics3VisionTransformerConfig",
    ],
    "llama": ["RBLNLlamaForCausalLM", "RBLNLlamaForCausalLMConfig"],
    "opt": ["RBLNOPTForCausalLM", "RBLNOPTForCausalLMConfig"],
    "llava_next": ["RBLNLlavaNextForConditionalGeneration", "RBLNLlavaNextForConditionalGenerationConfig"],
    "midm": ["RBLNMidmLMHeadModel", "RBLNMidmLMHeadModelConfig"],
    "mistral": ["RBLNMistralForCausalLM", "RBLNMistralForCausalLMConfig"],
    "phi": ["RBLNPhiForCausalLM", "RBLNPhiForCausalLMConfig"],
    "qwen2": ["RBLNQwen2ForCausalLM", "RBLNQwen2ForCausalLMConfig"],
    "resnet": ["RBLNResNetForImageClassification", "RBLNResNetForImageClassificationConfig"],
    "roberta": [
        "RBLNRobertaForMaskedLM",
        "RBLNRobertaForMaskedLMConfig",
        "RBLNRobertaForSequenceClassification",
        "RBLNRobertaForSequenceClassificationConfig",
    ],
    "siglip": [
        "RBLNSiglipVisionModel",
        "RBLNSiglipVisionModelConfig",
    ],
    "time_series_transformer": [
        "RBLNTimeSeriesTransformerForPrediction",
        "RBLNTimeSeriesTransformerForPredictionConfig",
    ],
    "t5": [
        "RBLNT5EncoderModel",
        "RBLNT5ForConditionalGeneration",
        "RBLNT5EncoderModelConfig",
        "RBLNT5ForConditionalGenerationConfig",
    ],
    "vit": ["RBLNViTForImageClassification", "RBLNViTForImageClassificationConfig"],
    "wav2vec2": ["RBLNWav2Vec2ForCTC", "RBLNWav2Vec2ForCTCConfig"],
    "whisper": ["RBLNWhisperForConditionalGeneration", "RBLNWhisperForConditionalGenerationConfig"],
<<<<<<< HEAD
    "xlm_roberta": ["RBLNXLMRobertaModel", "RBLNXLMRobertaModelConfig"],
    "paligemma": [
        "RBLNPaliGemmaForConditionalGeneration",
        "RBLNPaliGemmaForConditionalGenerationConfig",
=======
    "xlm_roberta": [
        "RBLNXLMRobertaModel",
        "RBLNXLMRobertaModelConfig",
        "RBLNXLMRobertaForSequenceClassification",
        "RBLNXLMRobertaForSequenceClassificationConfig",
>>>>>>> 773a3e55
    ],
}

if TYPE_CHECKING:
    from .audio_spectrogram_transformer import (
        RBLNASTForAudioClassification,
        RBLNASTForAudioClassificationConfig,
    )
    from .auto import (
        RBLNAutoModel,
        RBLNAutoModelForAudioClassification,
        RBLNAutoModelForCausalLM,
        RBLNAutoModelForCTC,
        RBLNAutoModelForDepthEstimation,
        RBLNAutoModelForImageClassification,
        RBLNAutoModelForImageTextToText,
        RBLNAutoModelForMaskedLM,
        RBLNAutoModelForQuestionAnswering,
        RBLNAutoModelForSeq2SeqLM,
        RBLNAutoModelForSequenceClassification,
        RBLNAutoModelForSpeechSeq2Seq,
        RBLNAutoModelForVision2Seq,
    )
    from .bart import (
        RBLNBartForConditionalGeneration,
        RBLNBartForConditionalGenerationConfig,
        RBLNBartModel,
        RBLNBartModelConfig,
    )
    from .bert import (
        RBLNBertForMaskedLM,
        RBLNBertForMaskedLMConfig,
        RBLNBertForQuestionAnswering,
        RBLNBertForQuestionAnsweringConfig,
        RBLNBertModel,
        RBLNBertModelConfig,
    )
    from .blip_2 import (
        RBLNBlip2ForConditionalGeneration,
        RBLNBlip2ForConditionalGenerationConfig,
        RBLNBlip2QFormerModel,
        RBLNBlip2QFormerModelConfig,
        RBLNBlip2VisionModel,
        RBLNBlip2VisionModelConfig,
    )
    from .clip import (
        RBLNCLIPTextModel,
        RBLNCLIPTextModelConfig,
        RBLNCLIPTextModelWithProjection,
        RBLNCLIPTextModelWithProjectionConfig,
        RBLNCLIPVisionModel,
        RBLNCLIPVisionModelConfig,
        RBLNCLIPVisionModelWithProjection,
        RBLNCLIPVisionModelWithProjectionConfig,
    )
    from .decoderonly import (
        RBLNDecoderOnlyModelForCausalLM,
        RBLNDecoderOnlyModelForCausalLMConfig,
    )
    from .distilbert import (
        RBLNDistilBertForQuestionAnswering,
        RBLNDistilBertForQuestionAnsweringConfig,
    )
    from .dpt import (
        RBLNDPTForDepthEstimation,
        RBLNDPTForDepthEstimationConfig,
    )
    from .exaone import RBLNExaoneForCausalLM, RBLNExaoneForCausalLMConfig
    from .gemma import RBLNGemmaForCausalLM, RBLNGemmaForCausalLMConfig
    from .gemma3 import (
        RBLNGemma3ForCausalLM,
        RBLNGemma3ForCausalLMConfig,
        RBLNGemma3ForConditionalGeneration,
        RBLNGemma3ForConditionalGenerationConfig,
    )
    from .gpt2 import RBLNGPT2LMHeadModel, RBLNGPT2LMHeadModelConfig
    from .idefics3 import (
        RBLNIdefics3ForConditionalGeneration,
        RBLNIdefics3ForConditionalGenerationConfig,
        RBLNIdefics3VisionTransformer,
        RBLNIdefics3VisionTransformerConfig,
    )
    from .llama import RBLNLlamaForCausalLM, RBLNLlamaForCausalLMConfig
    from .llava_next import RBLNLlavaNextForConditionalGeneration, RBLNLlavaNextForConditionalGenerationConfig
    from .midm import RBLNMidmLMHeadModel, RBLNMidmLMHeadModelConfig
    from .mistral import RBLNMistralForCausalLM, RBLNMistralForCausalLMConfig
    from .opt import RBLNOPTForCausalLM, RBLNOPTForCausalLMConfig
    from .paligemma import (
        RBLNPaliGemmaForConditionalGeneration,
        RBLNPaliGemmaForConditionalGenerationConfig,
    )
    from .phi import RBLNPhiForCausalLM, RBLNPhiForCausalLMConfig
    from .qwen2 import RBLNQwen2ForCausalLM, RBLNQwen2ForCausalLMConfig
    from .qwen2_5_vl import (
        RBLNQwen2_5_VisionTransformerPretrainedModel,
        RBLNQwen2_5_VisionTransformerPretrainedModelConfig,
        RBLNQwen2_5_VLForConditionalGeneration,
        RBLNQwen2_5_VLForConditionalGenerationConfig,
    )
    from .resnet import RBLNResNetForImageClassification, RBLNResNetForImageClassificationConfig
    from .roberta import (
        RBLNRobertaForMaskedLM,
        RBLNRobertaForMaskedLMConfig,
        RBLNRobertaForSequenceClassification,
        RBLNRobertaForSequenceClassificationConfig,
    )
    from .siglip import RBLNSiglipVisionModel, RBLNSiglipVisionModelConfig
    from .t5 import (
        RBLNT5EncoderModel,
        RBLNT5EncoderModelConfig,
        RBLNT5ForConditionalGeneration,
        RBLNT5ForConditionalGenerationConfig,
    )
    from .time_series_transformer import (
        RBLNTimeSeriesTransformerForPrediction,
        RBLNTimeSeriesTransformerForPredictionConfig,
    )
    from .vit import RBLNViTForImageClassification, RBLNViTForImageClassificationConfig
    from .wav2vec2 import RBLNWav2Vec2ForCTC, RBLNWav2Vec2ForCTCConfig
    from .whisper import RBLNWhisperForConditionalGeneration, RBLNWhisperForConditionalGenerationConfig
    from .xlm_roberta import (
        RBLNXLMRobertaForSequenceClassification,
        RBLNXLMRobertaForSequenceClassificationConfig,
        RBLNXLMRobertaModel,
        RBLNXLMRobertaModelConfig,
    )

else:
    import sys

    sys.modules[__name__] = _LazyModule(
        __name__,
        globals()["__file__"],
        _import_structure,
        module_spec=__spec__,
    )<|MERGE_RESOLUTION|>--- conflicted
+++ resolved
@@ -133,18 +133,15 @@
     "vit": ["RBLNViTForImageClassification", "RBLNViTForImageClassificationConfig"],
     "wav2vec2": ["RBLNWav2Vec2ForCTC", "RBLNWav2Vec2ForCTCConfig"],
     "whisper": ["RBLNWhisperForConditionalGeneration", "RBLNWhisperForConditionalGenerationConfig"],
-<<<<<<< HEAD
-    "xlm_roberta": ["RBLNXLMRobertaModel", "RBLNXLMRobertaModelConfig"],
     "paligemma": [
         "RBLNPaliGemmaForConditionalGeneration",
         "RBLNPaliGemmaForConditionalGenerationConfig",
-=======
+    ],
     "xlm_roberta": [
         "RBLNXLMRobertaModel",
         "RBLNXLMRobertaModelConfig",
         "RBLNXLMRobertaForSequenceClassification",
         "RBLNXLMRobertaForSequenceClassificationConfig",
->>>>>>> 773a3e55
     ],
 }
 
