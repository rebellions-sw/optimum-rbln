# Copyright 2025 Rebellions Inc. All rights reserved.

# Licensed under the Apache License, Version 2.0 (the "License");
# you may not use this file except in compliance with the License.
# You may obtain a copy of the License at:

#     http://www.apache.org/licenses/LICENSE-2.0

# Unless required by applicable law or agreed to in writing, software
# distributed under the License is distributed on an "AS IS" BASIS,
# WITHOUT WARRANTIES OR CONDITIONS OF ANY KIND, either express or implied.
# See the License for the specific language governing permissions and
# limitations under the License.

from typing import Any

from ....configuration_utils import RBLNModelConfig
from ....utils.logging import get_logger


logger = get_logger()


class RBLNWhisperForConditionalGenerationConfig(RBLNModelConfig):
    """
    Configuration class for RBLNWhisperForConditionalGeneration.

    This configuration class stores the configuration parameters specific to
    RBLN-optimized Whisper models for speech recognition and transcription tasks.
    """

    def __init__(
        self,
        batch_size: int = None,
        token_timestamps: bool = None,
        use_attention_mask: bool = None,
        enc_max_seq_len: int = None,
        dec_max_seq_len: int = None,
        kvcache_num_blocks: int = None,
        kvcache_block_size: int = None,
        **kwargs: Any,
    ):
        """
        Args:
            batch_size (int, optional): The batch size for inference. Defaults to 1.
            token_timestamps (bool, optional): Whether to output token timestamps during generation. Defaults to False.
            use_attention_mask (bool, optional): Whether to use attention masks during inference. This is automatically
            enc_max_seq_len (int, optional): Maximum sequence length for the encoder.
            dec_max_seq_len (int, optional): Maximum sequence length for the decoder.
            kvcache_num_blocks (int, optional): The total number of blocks to allocate for the
                PagedAttention KV cache for the SelfAttention. Defaults to batch_size.
            kvcache_block_size (int, optional): Sets the size (in number of tokens) of each block
                in the PagedAttention KV cache for the SelfAttention. Defaults to dec_max_seq_len.
<<<<<<< HEAD
            **kwargs: Additional arguments passed to the parent RBLNModelConfig.
=======
            kwargs: Additional arguments passed to the parent RBLNModelConfig.
>>>>>>> e598ebdf

        Raises:
            ValueError: If batch_size is not a positive integer.
        """
        super().__init__(**kwargs)

        self.batch_size = batch_size or 1
        if not isinstance(self.batch_size, int) or self.batch_size < 0:
            raise ValueError(f"batch_size must be a positive integer, got {self.batch_size}")

        self.token_timestamps = token_timestamps or False
        self.enc_max_seq_len = enc_max_seq_len
        self.dec_max_seq_len = dec_max_seq_len

        self.use_attention_mask = use_attention_mask
        self.use_attention_mask = self.use_attention_mask or False
        self.kvcache_num_blocks = kvcache_num_blocks
        self.kvcache_block_size = kvcache_block_size<|MERGE_RESOLUTION|>--- conflicted
+++ resolved
@@ -51,11 +51,7 @@
                 PagedAttention KV cache for the SelfAttention. Defaults to batch_size.
             kvcache_block_size (int, optional): Sets the size (in number of tokens) of each block
                 in the PagedAttention KV cache for the SelfAttention. Defaults to dec_max_seq_len.
-<<<<<<< HEAD
-            **kwargs: Additional arguments passed to the parent RBLNModelConfig.
-=======
             kwargs: Additional arguments passed to the parent RBLNModelConfig.
->>>>>>> e598ebdf
 
         Raises:
             ValueError: If batch_size is not a positive integer.
