--- conflicted
+++ resolved
@@ -49,11 +49,8 @@
         self,
         input_ids: Optional[torch.Tensor] = None,
         attention_mask: Optional[torch.Tensor] = None,
-<<<<<<< HEAD
-=======
         token_type_ids: Optional[torch.Tensor] = None,
         position_ids: Optional[torch.Tensor] = None,
->>>>>>> 3d8c6418
         **kwargs,
     ) -> Union[BaseModelOutputWithPoolingAndCrossAttentions, Tuple]:
         """
@@ -62,19 +59,13 @@
         Args:
             input_ids (torch.Tensor of shape (batch_size, sequence_length), optional): Indices of input sequence tokens in the vocabulary.
             attention_mask (torch.Tensor of shape (batch_size, sequence_length), optional): Mask to avoid performing attention on padding token indices.
-<<<<<<< HEAD
-=======
             token_type_ids (torch.Tensor of shape (batch_size, sequence_length), optional): Segment token indices to indicate first and second portions of the inputs.
             position_ids (torch.Tensor of shape (batch_size, sequence_length), optional): Indices of positions of each input sequence tokens in the position embeddings.
->>>>>>> 3d8c6418
 
         Returns:
             The model outputs. If return_dict=False is passed, returns a tuple of tensors. Otherwise, returns a BaseModelOutputWithPoolingAndCrossAttentions object.
         """
 
-<<<<<<< HEAD
-        return super().forward(input_ids, attention_mask, **kwargs)
-=======
         input_map = {
             "input_ids": input_ids,
             "attention_mask": attention_mask,
@@ -89,7 +80,6 @@
         ordered_inputs = [input_map[name] for name in model_input_names if name in input_map]
 
         return super().forward(*ordered_inputs, **kwargs)
->>>>>>> 3d8c6418
 
 
 class RBLNBertForMaskedLM(RBLNModelForMaskedLM):
