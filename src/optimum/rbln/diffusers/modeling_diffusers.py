# Copyright 2025 Rebellions Inc. All rights reserved.

# Licensed under the Apache License, Version 2.0 (the "License");
# you may not use this file except in compliance with the License.
# You may obtain a copy of the License at:

#     http://www.apache.org/licenses/LICENSE-2.0

# Unless required by applicable law or agreed to in writing, software
# distributed under the License is distributed on an "AS IS" BASIS,
# WITHOUT WARRANTIES OR CONDITIONS OF ANY KIND, either express or implied.
# See the License for the specific language governing permissions and
# limitations under the License.

import copy
import importlib
from os import PathLike
from typing import TYPE_CHECKING, Any, Dict, List, Optional, Union

import torch

from ..modeling import RBLNModel
from ..modeling_config import RUNTIME_KEYWORDS, ContextRblnConfig, use_rbln_config
from ..utils.decorator_utils import remove_compile_time_kwargs
from ..utils.logging import get_logger
from . import pipelines


logger = get_logger(__name__)

if TYPE_CHECKING:
    from diffusers.pipelines.controlnet.multicontrolnet import MultiControlNetModel


class RBLNDiffusionMixin:
    """
    RBLNDiffusionMixin provides essential functionalities for compiling Stable Diffusion pipeline components to run on RBLN NPUs.
    This mixin class serves as a base for implementing RBLN-compatible Stable Diffusion pipelines. It contains shared logic for
    handling the core components of Stable Diffusion.

    To use this mixin:

    1. Create a new pipeline class that inherits from both this mixin and the original StableDiffusionPipeline.
    2. Define the required _submodules class variable listing the components to be compiled.
    3. If needed, implement get_default_rbln_config for custom configuration of submodules.

    Example:
        ```python
        class RBLNStableDiffusionPipeline(RBLNDiffusionMixin, StableDiffusionPipeline):
            _submodules = ["text_encoder", "unet", "vae"]

            @classmethod
            def get_default_rbln_config(cls, model, submodule_name, rbln_config):
                # Configuration for other submodules...
                pass
        ```

    Class Variables:
        _submodules: List of submodule names that should be compiled (typically ["text_encoder", "unet", "vae"])

    Methods:
        from_pretrained: Creates and optionally compiles a model from a pretrained checkpoint

    Notes:
        - When `export=True`, all compatible submodules will be compiled for NPU inference
        - The compilation config can be customized per submodule by including submodule names
          as keys in rbln_config
    """

    _submodules = []
    _prefix = {}

    @classmethod
    def is_img2img_pipeline(cls):
        return "Img2Img" in cls.__name__

    @classmethod
    def is_inpaint_pipeline(cls):
        return "Inpaint" in cls.__name__

    @classmethod
    def get_submodule_rbln_config(
        cls, model: torch.nn.Module, submodule_name: str, rbln_config: Dict[str, Any]
    ) -> Dict[str, Any]:
        submodule = getattr(model, submodule_name)
        submodule_class_name = submodule.__class__.__name__
        if isinstance(submodule, torch.nn.Module):
            if submodule_class_name == "MultiControlNetModel":
                submodule_class_name = "ControlNetModel"

            submodule_cls: RBLNModel = getattr(importlib.import_module("optimum.rbln"), f"RBLN{submodule_class_name}")

            submodule_config = rbln_config.get(submodule_name, {})
            submodule_config = copy.deepcopy(submodule_config)

            pipe_global_config = {k: v for k, v in rbln_config.items() if k not in cls._submodules}

            submodule_config.update({k: v for k, v in pipe_global_config.items() if k not in submodule_config})
            submodule_config.update(
                {
<<<<<<< HEAD
                    "img2img_pipeline": cls.img2img_pipeline,
                    "inpaint_pipeline": cls.inpaint_pipeline,
=======
                    "img2img_pipeline": cls.is_img2img_pipeline(),
                    "inpaint_pipeline": cls.is_inpaint_pipeline(),
>>>>>>> 3b723910
                }
            )
            submodule_config = submodule_cls.update_rbln_config_using_pipe(model, submodule_config)
        elif hasattr(pipelines, submodule_class_name):
            submodule_config = rbln_config.get(submodule_name, {})
            submodule_config = copy.deepcopy(submodule_config)

            submodule_cls: RBLNModel = getattr(importlib.import_module("optimum.rbln"), f"{submodule_class_name}")
            prefix = cls._prefix.get(submodule_name, "")
            connected_submodules = cls._connected_classes.get(submodule_name)._submodules
            pipe_global_config = {k: v for k, v in submodule_config.items() if k not in connected_submodules}
            submodule_config = {k: v for k, v in submodule_config.items() if k in connected_submodules}
            for key in submodule_config.keys():
                submodule_config[key].update(pipe_global_config)

            for connected_submodule_name in connected_submodules:
                connected_submodule_config = rbln_config.pop(prefix + connected_submodule_name, {})
                if connected_submodule_name in submodule_config:
                    submodule_config[connected_submodule_name].update(connected_submodule_config)
                else:
                    submodule_config[connected_submodule_name] = connected_submodule_config

            pipe_global_config = {
                k: v for k, v in rbln_config.items() if k != submodule_class_name and not isinstance(v, dict)
            }

            for connected_submodule_name in connected_submodules:
                for k, v in pipe_global_config.items():
                    if "guidance_scale" in k:
                        if prefix + "guidance_scale" == k:
                            submodule_config[connected_submodule_name]["guidance_scale"] = v
                    else:
                        submodule_config[connected_submodule_name][k] = v
            rbln_config[submodule_name] = submodule_config
        else:
            raise ValueError(f"submodule {submodule_name} isn't supported")
        return submodule_config

    @staticmethod
    def _maybe_apply_and_fuse_lora(
        model: torch.nn.Module,
        lora_ids: Optional[Union[str, List[str]]] = None,
        lora_weights_names: Optional[Union[str, List[str]]] = None,
        lora_scales: Optional[Union[float, List[float]]] = None,
    ) -> torch.nn.Module:
        lora_ids = [lora_ids] if isinstance(lora_ids, str) else lora_ids
        lora_weights_names = [lora_weights_names] if isinstance(lora_weights_names, str) else lora_weights_names
        lora_scales = [lora_scales] if isinstance(lora_scales, float) else lora_scales

        # adapt lora weight into pipeline before compilation
        if lora_ids and lora_weights_names:
            if len(lora_ids) == 1:
                if len(lora_ids) != len(lora_weights_names):
                    raise ValueError(
                        f"You must define the same number of lora ids ({len(lora_ids)} and lora weights ({len(lora_weights_names)}))"
                    )
                else:
                    model.load_lora_weights(lora_ids[0], weight_name=lora_weights_names[0])
                    model.fuse_lora(lora_scale=lora_scales[0] if lora_scales else 1.0)
            elif len(lora_ids) > 1:
                if not len(lora_ids) == len(lora_weights_names):
                    raise ValueError(
                        f"If you fuse {len(lora_ids)} lora models, but you must define the same number for lora weights and adapters."
                    )

                adapter_names = [f"adapter_{i}" for i in range(len(lora_ids))]

                for lora_id, lora_weight, adapter_name in zip(lora_ids, lora_weights_names, adapter_names):
                    model.load_lora_weights(lora_id, weight_name=lora_weight, adapter_name=adapter_name)

                if lora_scales:
                    model.set_adapters(adapter_names, adapter_weights=lora_scales)

                model.fuse_lora()
        return model

    @classmethod
    @use_rbln_config
    def from_pretrained(
        cls,
        model_id: str,
        *,
        export: bool = False,
        model_save_dir: Optional[PathLike] = None,
        rbln_config: Dict[str, Any] = {},
        lora_ids: Optional[Union[str, List[str]]] = None,
        lora_weights_names: Optional[Union[str, List[str]]] = None,
        lora_scales: Optional[Union[float, List[float]]] = None,
        **kwargs,
    ) -> RBLNModel:
        if export:
            # keep submodules if user passed any of them.
            passed_submodules = {
                name: kwargs.pop(name) for name in cls._submodules if isinstance(kwargs.get(name), RBLNModel)
            }

        else:
            # raise error if any of submodules are torch module.
            model_index_config = cls.load_config(pretrained_model_name_or_path=model_id)
            if cls._load_connected_pipes:
                submodules = []
                for submodule in cls._submodules:
                    submodule_config = rbln_config.pop(submodule, {})
                    prefix = cls._prefix.get(submodule, "")
                    connected_submodules = cls._connected_classes.get(submodule)._submodules
                    for connected_submodule_name in connected_submodules:
                        connected_submodule_config = submodule_config.pop(connected_submodule_name, {})
                        if connected_submodule_config:
                            rbln_config[prefix + connected_submodule_name] = connected_submodule_config
                        submodules.append(prefix + connected_submodule_name)
                pipe_global_config = {k: v for k, v in rbln_config.items() if k not in submodules}
                for submodule in submodules:
                    if submodule in rbln_config:
                        rbln_config[submodule].update(pipe_global_config)
            else:
                submodules = cls._submodules

            for submodule_name in submodules:
                if isinstance(kwargs.get(submodule_name), torch.nn.Module):
                    raise AssertionError(
                        f"{submodule_name} is not compiled torch module. If you want to compile, set `export=True`."
                    )

                submodule_config = rbln_config.get(submodule_name, {})

                for key, value in rbln_config.items():
                    if key in RUNTIME_KEYWORDS and key not in submodule_config:
                        submodule_config[key] = value

                if not any(kwd in submodule_config for kwd in RUNTIME_KEYWORDS):
                    continue

                module_name, class_name = model_index_config[submodule_name]
                if module_name != "optimum.rbln":
                    raise ValueError(
                        f"Invalid module_name '{module_name}' found in model_index.json for "
                        f"submodule '{submodule_name}'. "
                        "Expected 'optimum.rbln'. Please check the model_index.json configuration."
                    )

                submodule_cls: RBLNModel = getattr(importlib.import_module("optimum.rbln"), class_name)

                submodule = submodule_cls.from_pretrained(
                    model_id, export=False, subfolder=submodule_name, rbln_config=submodule_config
                )
                kwargs[submodule_name] = submodule

        with ContextRblnConfig(
            device=rbln_config.get("device"),
            device_map=rbln_config.get("device_map"),
            create_runtimes=rbln_config.get("create_runtimes"),
            optimize_host_mem=rbln_config.get("optimize_host_memory"),
            activate_profiler=rbln_config.get("activate_profiler"),
        ):
            model = super().from_pretrained(pretrained_model_name_or_path=model_id, **kwargs)

        if not export:
            return model

        model = cls._maybe_apply_and_fuse_lora(
            model,
            lora_ids=lora_ids,
            lora_weights_names=lora_weights_names,
            lora_scales=lora_scales,
        )

        compiled_submodules = cls._compile_submodules(model, passed_submodules, model_save_dir, rbln_config)
        return cls._construct_pipe(model, compiled_submodules, model_save_dir, rbln_config)

    @classmethod
    def _compile_submodules(
        cls,
        model: torch.nn.Module,
        passed_submodules: Dict[str, RBLNModel],
        model_save_dir: Optional[PathLike],
        rbln_config: Dict[str, Any],
        prefix: Optional[str] = "",
    ) -> Dict[str, RBLNModel]:
        compiled_submodules = {}

        for submodule_name in cls._submodules:
            submodule = passed_submodules.get(submodule_name) or getattr(model, submodule_name, None)
            submodule_rbln_config = cls.get_submodule_rbln_config(model, submodule_name, rbln_config)

            if submodule is None:
                raise ValueError(f"submodule ({submodule_name}) cannot be accessed since it is not provided.")
            elif isinstance(submodule, RBLNModel):
                pass
            elif submodule_name == "controlnet" and hasattr(submodule, "nets"):
                # In case of multicontrolnet
                submodule = cls._compile_multicontrolnet(
                    controlnets=submodule,
                    model_save_dir=model_save_dir,
                    controlnet_rbln_config=submodule_rbln_config,
                    prefix=prefix,
                )
            elif isinstance(submodule, torch.nn.Module):
                submodule_cls: RBLNModel = getattr(
                    importlib.import_module("optimum.rbln"), f"RBLN{submodule.__class__.__name__}"
                )
                subfolder = prefix + submodule_name
                submodule = submodule_cls.from_model(
                    model=submodule,
                    subfolder=subfolder,
                    model_save_dir=model_save_dir,
                    rbln_config=submodule_rbln_config,
                )
            elif hasattr(pipelines, submodule.__class__.__name__):
                connected_pipe = submodule
                connected_pipe_model_save_dir = model_save_dir
                connected_pipe_rbln_config = submodule_rbln_config
                connected_pipe_cls: RBLNDiffusionMixin = getattr(
                    importlib.import_module("optimum.rbln"), connected_pipe.__class__.__name__
                )
                submodule_dict = {}
                for name in connected_pipe.config.keys():
                    if hasattr(connected_pipe, name):
                        submodule_dict[name] = getattr(connected_pipe, name)
                connected_pipe = connected_pipe_cls(**submodule_dict)
                connected_pipe_submodules = {}
                prefix = cls._prefix.get(submodule_name, "")
                for name in connected_pipe_cls._submodules:
                    if prefix + name in passed_submodules:
                        connected_pipe_submodules[name] = passed_submodules.get(prefix + name)

                connected_pipe_compiled_submodules = connected_pipe_cls._compile_submodules(
                    model=connected_pipe,
                    passed_submodules=connected_pipe_submodules,
                    model_save_dir=model_save_dir,
                    rbln_config=connected_pipe_rbln_config,
                    prefix=prefix,
                )
                connected_pipe = connected_pipe_cls._construct_pipe(
                    connected_pipe,
                    connected_pipe_compiled_submodules,
                    connected_pipe_model_save_dir,
                    connected_pipe_rbln_config,
                )

                for name in connected_pipe_cls._submodules:
                    compiled_submodules[prefix + name] = getattr(connected_pipe, name)
                submodule = connected_pipe
            else:
                raise ValueError(f"Unknown class of submodule({submodule_name}) : {submodule.__class__.__name__} ")

            compiled_submodules[submodule_name] = submodule
        return compiled_submodules

    @classmethod
    def _compile_multicontrolnet(
        cls,
        controlnets: "MultiControlNetModel",
        model_save_dir: Optional[PathLike],
        controlnet_rbln_config: Dict[str, Any],
        prefix: Optional[str] = "",
    ):
        # Compile multiple ControlNet models for a MultiControlNet setup
        from .models.controlnet import RBLNControlNetModel
        from .pipelines.controlnet import RBLNMultiControlNetModel

        compiled_controlnets = [
            RBLNControlNetModel.from_model(
                model=controlnet,
                subfolder=f"{prefix}controlnet" if i == 0 else f"{prefix}controlnet_{i}",
                model_save_dir=model_save_dir,
                rbln_config=controlnet_rbln_config,
            )
            for i, controlnet in enumerate(controlnets.nets)
        ]
        return RBLNMultiControlNetModel(compiled_controlnets)

    @classmethod
    def _construct_pipe(cls, model, submodules, model_save_dir, rbln_config):
        # Construct finalize pipe setup with compiled submodules and configurations
        submodule_names = []
        for submodule_name in cls._submodules:
            submodule = getattr(model, submodule_name)
            if hasattr(pipelines, submodule.__class__.__name__):
                prefix = cls._prefix.get(submodule_name, "")
                connected_pipe_submodules = submodules[submodule_name].__class__._submodules
                connected_pipe_submodules = [prefix + name for name in connected_pipe_submodules]
                submodule_names += connected_pipe_submodules
                setattr(model, submodule_name, submodules[submodule_name])
            else:
                submodule_names.append(submodule_name)

        if model_save_dir is not None:
            # To skip saving original pytorch modules
            for submodule_name in submodule_names:
                delattr(model, submodule_name)

            # Direct calling of `save_pretrained` causes config.unet = (None, None).
            # So config must be saved again, later.
            model.save_pretrained(model_save_dir)
            # FIXME: Here, model touches its submodules such as model.unet,
            # Causing warning messeages.

        update_dict = {}
        for submodule_name in submodule_names:
            # replace submodule
            setattr(model, submodule_name, submodules[submodule_name])
            update_dict[submodule_name] = ("optimum.rbln", submodules[submodule_name].__class__.__name__)

        # Update config to be able to load from model directory.
        #
        # e.g)
        # update_dict = {
        #     "vae": ("optimum.rbln", "RBLNAutoencoderKL"),
        #     "text_encoder": ("optimum.rbln", "RBLNCLIPTextModel"),
        #     "unet": ("optimum.rbln", "RBLNUNet2DConditionModel"),
        # }
        model.register_to_config(**update_dict)

        if model_save_dir:
            # overwrite to replace incorrect config
            model.save_config(model_save_dir)

        if rbln_config.get("optimize_host_memory") is False:
            # Keep compiled_model objs to further analysis. -> TODO: remove soon...
            model.compiled_models = []
            if model._load_connected_pipes:
                for name in cls._submodules:
                    connected_pipe = getattr(model, name)
                    for submodule_name in connected_pipe.__class__._submodules:
                        submodule = getattr(connected_pipe, submodule_name)
                        model.compiled_models.extend(submodule.compiled_models)
            else:
                for name in cls._submodules:
                    submodule = getattr(model, name)
                    model.compiled_models.extend(submodule.compiled_models)

        return model

    def get_compiled_image_size(self):
        if hasattr(self, "vae"):
            compiled_image_size = self.vae.image_size
        else:
            compiled_image_size = None
        return compiled_image_size

    def handle_additional_kwargs(self, **kwargs):
        """
        Function to handle additional compile-time parameters during inference.

        If the additional variable is determined by another module, this method should be overrided.

        Example:
            ```python
            if hasattr(self, "movq"):
                compiled_image_size = self.movq.image_size
                kwargs["height"] = compiled_image_size[0]
                kwargs["width"] = compiled_image_size[1]

            compiled_num_frames = self.unet.rbln_config.model_cfg.get("num_frames", None)
            if compiled_num_frames is not None:
                kwargs["num_frames"] = self.unet.rbln_config.model_cfg.get("num_frames")
            return kwargs
            ```
        """
        return kwargs

    @remove_compile_time_kwargs
    def __call__(self, *args, **kwargs):
        kwargs = self.handle_additional_kwargs(**kwargs)
        return super().__call__(*args, **kwargs)<|MERGE_RESOLUTION|>--- conflicted
+++ resolved
@@ -98,13 +98,8 @@
             submodule_config.update({k: v for k, v in pipe_global_config.items() if k not in submodule_config})
             submodule_config.update(
                 {
-<<<<<<< HEAD
-                    "img2img_pipeline": cls.img2img_pipeline,
-                    "inpaint_pipeline": cls.inpaint_pipeline,
-=======
                     "img2img_pipeline": cls.is_img2img_pipeline(),
                     "inpaint_pipeline": cls.is_inpaint_pipeline(),
->>>>>>> 3b723910
                 }
             )
             submodule_config = submodule_cls.update_rbln_config_using_pipe(model, submodule_config)
