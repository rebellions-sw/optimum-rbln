--- conflicted
+++ resolved
@@ -185,17 +185,10 @@
         rbln_config: RBLNUNet2DConditionModelConfig,
         image_size: Optional[Tuple[int, int]] = None,
     ) -> Tuple[int, int]:
-<<<<<<< HEAD
-        if hasattr(pipe, "image_processor"):
-            scale_factor = pipe.image_processor.vae_scale_factor
-        else:
-            scale_factor = pipe.movq_scale_factor if hasattr(pipe, "movq_scale_factor") else pipe.vae_scale_factor
-=======
         if hasattr(pipe, "movq"):
             scale_factor = 2 ** (len(pipe.movq.config.block_out_channels) - 1)
         else:
             scale_factor = pipe.vae_scale_factor
->>>>>>> 96ee06cc
 
         if image_size is None:
             if "Img2Img" in pipe.__class__.__name__:
